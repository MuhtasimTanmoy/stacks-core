--- conflicted
+++ resolved
@@ -21,16 +21,9 @@
     along with Blockstore-client.  If not, see <http://www.gnu.org/licenses/>.
 """
 
-<<<<<<< HEAD
 import os
-import sys
-=======
 import logging
-import os 
-from ConfigParser import SafeConfigParser
->>>>>>> a2f203ee
 import traceback
-import logging
 
 from ConfigParser import SafeConfigParser
 
@@ -44,8 +37,6 @@
 BLOCKSTORE_METADATA_DIR = os.path.expanduser("~/.blockstore-client/metadata")
 BLOCKSTORE_DEFAULT_STORAGE_DRIVERS = "dht"
 
-<<<<<<< HEAD
-=======
 # borrowed from Blockstore
 FIRST_BLOCK_MAINNET = 373601
 
@@ -78,14 +69,14 @@
     "ANNOUNCE": ANNOUNCE
 }
 
-# borrowed from Blockstore 
+# borrowed from Blockstore
 NAMEREC_FIELDS = [
     'name',                 # the name itself
     'value_hash',           # the hash of the name's associated profile
     'sender',               # the scriptPubKey hex that owns this name (identifies ownership)
-    'sender_pubkey',        # (OPTIONAL) the public key 
+    'sender_pubkey',        # (OPTIONAL) the public key
     'address',              # the address of the sender
-    
+
     'block_number',         # the block number when this name record was created (preordered for the first time)
     'preorder_block_number', # the block number when this name was last preordered
     'first_registered',     # the block number when this name was registered by the current owner
@@ -101,7 +92,7 @@
     'importer_address',     # (OPTIONAL) if this name was imported, this is the importer's address
 ]
 
-# borrowed from Blockstore 
+# borrowed from Blockstore
 NAMESPACE_FIELDS = [
     'namespace_id',         # human-readable namespace ID
     'namespace_id_hash',    # hash(namespace_id,sender,reveal_addr) from the preorder (binds this namespace to its preorder)
@@ -123,14 +114,14 @@
     'coeff',                # constant multiplicative coefficient on a name's price
     'base',                 # exponential base of a name's price
     'buckets',              # array that maps name length to the exponent to which to raise 'base' to
-    'nonalpha_discount',    # multiplicative coefficient that drops a name's price if it has non-alpha characters 
+    'nonalpha_discount',    # multiplicative coefficient that drops a name's price if it has non-alpha characters
     'no_vowel_discount',    # multiplicative coefficient that drops a name's price if it has no vowels
 ]
 
 # borrowed from Blockstore
 OPFIELDS = {
     NAME_IMPORT: NAMEREC_FIELDS + [
-        'recipient',            # scriptPubKey hex that identifies the name recipient 
+        'recipient',            # scriptPubKey hex that identifies the name recipient
         'recipient_address'     # address of the recipient
     ],
     NAMESPACE_PREORDER: [
@@ -150,7 +141,7 @@
         'ready_block',      # block number at which the namespace was readied
     ],
     NAME_PREORDER: [
-         'preorder_name_hash',  # hash(name,sender,register_addr) 
+         'preorder_name_hash',  # hash(name,sender,register_addr)
          'consensus_hash',      # consensus hash at time of send
          'sender',              # scriptPubKey hex that identifies the principal that issued the preorder
          'sender_pubkey',       # if sender is a pubkeyhash script, then this is the public key
@@ -181,7 +172,6 @@
 
 DEBUG = True
 VERSION = "v0.01-beta"
->>>>>>> a2f203ee
 MAX_RPC_LEN = 1024 * 1024 * 1024
 
 CONFIG_PATH = os.path.expanduser("~/.blockstore-client/blockstore-client.ini")
@@ -204,8 +194,8 @@
     Return False on failure
     """
     global CONFIG_PATH, BLOCKSTORED_SERVER, BLOCKSTORED_PORT
-    
-    # try to create 
+
+    # try to create
     dirname = os.path.dirname( path )
     if not os.path.isdir( dirname ):
         try:
@@ -213,57 +203,57 @@
         except:
             traceback.print_exc()
             log.error("Failed to make configuration directory '%s'." % path)
-            return False 
-    
+            return False
+
         parser = SafeConfigParser()
         parser.set('blockstore-client', 'server', BLOCKSTORED_SERVER)
         parser.set('blockstore-client', 'port', BLOCKSTORED_PORT)
         parser.set('blockstore-client', 'metadata', BLOCKSTORE_METADATA_DIR)
         parser.set('blockstred-client', 'storage_drivers', BLOCKSTORE_DEFAULT_STORAGE_DRIVERS )
-        
+
         try:
             with open(path, "w") as f:
                 parser.write(f)
-        
+
         except:
             traceback.print_exc()
             log.error("Failed to write default configuration file to '%s'." % path)
-            return False 
-
-    return True 
+            return False
+
+    return True
 
 
 def find_missing( conf ):
     """
     Find and return the list of missing configuration keys.
     """
-    
+
     missing = []
     for k in ['server', 'port', 'metadata', 'storage_drivers']:
         if k not in conf.keys():
             missing.append( k )
-            
+
     return missing
 
 
 def get_config( path=CONFIG_PATH ):
-    
+
     """
     Read our config file.
     Create an empty one with sane defaults if it does not exist.
-    
+
     Return our configuration (as a dict) on success.
     Return None on error
     """
-    
+
     global BLOCKSTORED_SERVER, BLOCKSTORED_PORT
-    
+
     if not os.path.exists( path ):
         rc = make_default_config()
         if not rc:
             log.error("No configuration file loaded from '%s'.  Cannot proceed." % path)
-            return None 
-    
+            return None
+
     # defaults
     config = {
         "server": BLOCKSTORED_SERVER,
@@ -271,44 +261,44 @@
         "storage_drivers": BLOCKSTORE_DEFAULT_STORAGE_DRIVERS,
         "metadata": BLOCKSTORE_METADATA_DIR
     }
-    
-    
+
+
     parser = SafeConfigParser()
-    
+
     try:
         parser.read(path)
     except Exception, e:
         log.exception(e)
         return None
-        
+
     if parser.has_section("blockstore-client"):
-        
-        # blockstored 
+
+        # blockstored
         if parser.has_option("blockstore-client", "server"):
             config['server'] = parser.get("blockstore-client", "server")
-         
+
         if parser.has_option("blockstore-client", "port"):
             try:
                 config['port'] = int(parser.get("blockstore-client", "port"))
             except:
                 log.error("Invalid 'port=' setting.  Please use an integer")
-            
+
         if parser.has_option("blockstore-client", "storage"):
             config['storage_drivers'] = parser.get("blockstore-client", "storage")
-            
+
         if parser.has_option("blockstore-client", "metadata"):
             config['metadata'] = parser.get("blockstore-client", "metadata")
-            
+
     if not os.path.isdir(config['metadata']):
         if config['metadata'].startswith( os.path.expanduser("~/.blockstore-client") ):
             try:
                 os.makedirs( config['metadata'] )
             except:
                 log.error("Failed to make directory '%s'" % (config['metadata']))
-                return None 
-            
+                return None
+
         else:
             log.error("Directory '%s' does not exist" % (config['metadata']))
-            return None 
-        
+            return None
+
     return config