--- conflicted
+++ resolved
@@ -475,16 +475,10 @@
         migrated = True
 
     elif data['version'] != SERIES_VERSION:
-<<<<<<< HEAD
         # 0.14.2 and higher are all the same
         wallet_major, wallet_minor, wallet_patch = config.semver_parse(data['version'])
         series_major, series_minor, series_patch = config.semver_parse(SERIES_VERSION)
         if wallet_major == 0 and wallet_minor == 14 and wallet_patch >= 2 and series_major == 0 and series_minor == 14 and series_patch >= 2:
-=======
-        if (data['version'] in wallet_version_compatibility_groups and
-            wallet_version_compatibility_groups.get(SERIES_VERSION, None) ==
-            wallet_version_compatibility_groups[data['version']]):
->>>>>>> 6d217b1c
             pass # no migration needed
         else:
             log.debug("Wallet series has changed from {} to {}; triggerring migration".format(
