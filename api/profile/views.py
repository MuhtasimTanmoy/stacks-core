import os
import json
from flask import jsonify

from . import v1profile
from .profile import get_blockchain_profile,get_user_count
from ..errors import APIError, ProfileNotFoundError, BadProfileError, \
    UsernameTakenError
from ..crossdomain import crossdomain
from ..auth import auth_required

<<<<<<< HEAD
@auth_required(exception_paths=['/v1/user_count/example'])
=======

@v1profile.route('/users', methods=['GET'])
>>>>>>> 39aac9db
@crossdomain(origin='*')
@v1profile.route('/user_count')
def user_count():
    user_count = get_user_count()
    
    if user_count == 0:
        raise APIError('internal server error',status_code=500)

    data = {
        'stats': {
            'registrations':user_count
            }
    }
    return jsonify(data), 200


@v1profile.route('/users/<username>')
@auth_required(exception_paths=['/v1/users/example'])
@crossdomain(origin='*')
def api_user(username):

    try:
        profile = get_blockchain_profile(username)
    except (ProfileNotFoundError, UsernameTakenError, BadProfileError) as e:
        raise APIError(str(e), status_code=404)

<<<<<<< HEAD
=======
    # verifications = get_profile_verifications(username, profile)
    # if not verifications:
    #    verifications = {}

>>>>>>> 39aac9db
    return jsonify({"profile": profile}), 200<|MERGE_RESOLUTION|>--- conflicted
+++ resolved
@@ -9,12 +9,7 @@
 from ..crossdomain import crossdomain
 from ..auth import auth_required
 
-<<<<<<< HEAD
 @auth_required(exception_paths=['/v1/user_count/example'])
-=======
-
-@v1profile.route('/users', methods=['GET'])
->>>>>>> 39aac9db
 @crossdomain(origin='*')
 @v1profile.route('/user_count')
 def user_count():
@@ -41,11 +36,4 @@
     except (ProfileNotFoundError, UsernameTakenError, BadProfileError) as e:
         raise APIError(str(e), status_code=404)
 
-<<<<<<< HEAD
-=======
-    # verifications = get_profile_verifications(username, profile)
-    # if not verifications:
-    #    verifications = {}
-
->>>>>>> 39aac9db
     return jsonify({"profile": profile}), 200