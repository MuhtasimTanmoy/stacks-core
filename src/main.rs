// Copyright (C) 2013-2020 Blockstack PBC, a public benefit corporation
// Copyright (C) 2020 Stacks Open Internet Foundation
//
// This program is free software: you can redistribute it and/or modify
// it under the terms of the GNU General Public License as published by
// the Free Software Foundation, either version 3 of the License, or
// (at your option) any later version.
//
// This program is distributed in the hope that it will be useful,
// but WITHOUT ANY WARRANTY; without even the implied warranty of
// MERCHANTABILITY or FITNESS FOR A PARTICULAR PURPOSE.  See the
// GNU General Public License for more details.
//
// You should have received a copy of the GNU General Public License
// along with this program.  If not, see <http://www.gnu.org/licenses/>.

#![allow(unused_imports)]
#![allow(dead_code)]
#![allow(non_camel_case_types)]
#![allow(non_snake_case)]
#![allow(non_upper_case_globals)]

extern crate blockstack_lib;
extern crate rusqlite;
#[macro_use]
extern crate stacks_common;

#[macro_use(o, slog_log, slog_trace, slog_debug, slog_info, slog_warn, slog_error)]
extern crate slog;

use std::io;
use std::io::prelude::*;
use std::process;
use std::thread;
use std::{collections::HashMap, env};
use std::{convert::TryFrom, fs};

use blockstack_lib::burnchains::BLOCKSTACK_MAGIC_MAINNET;
use blockstack_lib::clarity_cli;
use blockstack_lib::cost_estimates::UnitEstimator;
use rusqlite::types::ToSql;
use rusqlite::Connection;
use rusqlite::OpenFlags;

use blockstack_lib::burnchains::bitcoin::indexer::BitcoinIndexer;
use blockstack_lib::burnchains::bitcoin::indexer::{BitcoinIndexerConfig, BitcoinIndexerRuntime};
use blockstack_lib::burnchains::bitcoin::spv;
use blockstack_lib::burnchains::bitcoin::BitcoinNetworkType;
use blockstack_lib::burnchains::db::BurnchainDB;
use blockstack_lib::burnchains::Address;
use blockstack_lib::burnchains::Burnchain;
use blockstack_lib::chainstate::burn::ConsensusHash;
use blockstack_lib::chainstate::stacks::db::blocks::DummyEventDispatcher;
use blockstack_lib::chainstate::stacks::db::blocks::StagingBlock;
use blockstack_lib::chainstate::stacks::db::ChainStateBootData;
use blockstack_lib::chainstate::stacks::index::marf::MARFOpenOpts;
use blockstack_lib::chainstate::stacks::index::marf::MarfConnection;
use blockstack_lib::chainstate::stacks::index::marf::MARF;
use blockstack_lib::chainstate::stacks::index::ClarityMarfTrieId;
use blockstack_lib::chainstate::stacks::miner::*;
use blockstack_lib::chainstate::stacks::StacksBlockHeader;
use blockstack_lib::chainstate::stacks::*;
use blockstack_lib::clarity::vm::costs::ExecutionCost;
use blockstack_lib::clarity::vm::types::StacksAddressExtensions;
use blockstack_lib::clarity::vm::ClarityVersion;
use blockstack_lib::clarity_cli::vm_execute;
use blockstack_lib::codec::StacksMessageCodec;
use blockstack_lib::core::*;
use blockstack_lib::cost_estimates::metrics::UnitMetric;
use blockstack_lib::net::relay::Relayer;
use blockstack_lib::net::{db::LocalPeer, p2p::PeerNetwork, PeerAddress};
use blockstack_lib::types::chainstate::StacksAddress;
use blockstack_lib::types::chainstate::{
    BlockHeaderHash, BurnchainHeaderHash, PoxId, StacksBlockId,
};
use blockstack_lib::util::get_epoch_time_ms;
use blockstack_lib::util::hash::{hex_bytes, to_hex};
use blockstack_lib::util::log;
use blockstack_lib::util::retry::LogReader;
use blockstack_lib::util::sleep_ms;
use blockstack_lib::util_lib::strings::UrlString;
use blockstack_lib::{
    burnchains::{db::BurnchainBlockData, PoxConstants},
    chainstate::{
        burn::db::sortdb::SortitionDB,
        stacks::db::{StacksChainState, StacksHeaderInfo},
    },
    core::MemPoolDB,
    util::{hash::Hash160, vrf::VRFProof},
    util_lib::db::sqlite_open,
};
use std::collections::HashSet;

fn main() {
    let mut argv: Vec<String> = env::args().collect();
    if argv.len() < 2 {
        eprintln!("Usage: {} command [args...]", argv[0]);
        process::exit(1);
    }

    if argv[1] == "--version" {
        println!(
            "{}",
            &blockstack_lib::version_string(
                option_env!("CARGO_PKG_NAME").unwrap_or(&argv[0]),
                option_env!("CARGO_PKG_VERSION").unwrap_or("0.0.0.0")
            )
        );
        process::exit(0);
    }

    if argv[1] == "decode-bitcoin-header" {
        if argv.len() < 4 {
            eprintln!(
                "Usage: {} decode-bitcoin-header [-t|-r] BLOCK_HEIGHT PATH",
                argv[0]
            );
            process::exit(1);
        }

        let mut testnet = false;
        let mut regtest = false;
        let mut idx = 0;
        for i in 0..argv.len() {
            if argv[i] == "-t" {
                testnet = true;
                idx = i;
            } else if argv[i] == "-r" {
                regtest = true;
                idx = i;
            }
        }
        if regtest && testnet {
            // don't allow both
            eprintln!(
                "Usage: {} decode-bitcoin-header [-t|-r] BLOCK_HEIGHT PATH",
                argv[0]
            );
            process::exit(1);
        }
        if idx > 0 {
            argv.remove(idx);
        }

        let mode = if testnet {
            BitcoinNetworkType::Testnet
        } else if regtest {
            BitcoinNetworkType::Regtest
        } else {
            BitcoinNetworkType::Mainnet
        };

        let height = argv[2].parse::<u64>().expect("Invalid block height");
        let headers_path = &argv[3];

        let spv_client = spv::SpvClient::new(headers_path, 0, Some(height), mode, false, false)
            .expect("FATAL: could not instantiate SPV client");
        match spv_client
            .read_block_header(height)
            .expect("FATAL: could not read block header database")
        {
            Some(header) => {
                println!("{:#?}", header);
                process::exit(0);
            }
            None => {
                eprintln!("Failed to read header");
                process::exit(1);
            }
        }
    }

    if argv[1] == "decode-tx" {
        if argv.len() < 3 {
            eprintln!("Usage: {} decode-tx TRANSACTION", argv[0]);
            process::exit(1);
        }

        let tx_str = &argv[2];
        let tx_bytes = hex_bytes(tx_str)
            .map_err(|_e| {
                eprintln!("Failed to decode transaction: must be a hex string");
                process::exit(1);
            })
            .unwrap();

        let mut cursor = io::Cursor::new(&tx_bytes);
        let mut debug_cursor = LogReader::from_reader(&mut cursor);

        let tx = StacksTransaction::consensus_deserialize(&mut debug_cursor)
            .map_err(|e| {
                eprintln!("Failed to decode transaction: {:?}", &e);
                eprintln!("Bytes consumed:");
                for buf in debug_cursor.log().iter() {
                    eprintln!("  {}", to_hex(buf));
                }
                process::exit(1);
            })
            .unwrap();

        println!("Verified: {:#?}", tx.verify());
        println!("Address: {}", tx.auth.origin().address_mainnet());

        println!("{:#?}", &tx);
        process::exit(0);
    }

    if argv[1] == "decode-block" {
        if argv.len() < 3 {
            eprintln!("Usage: {} decode-block BLOCK_PATH", argv[0]);
            process::exit(1);
        }

        let block_path = &argv[2];
        let block_data = fs::read(block_path).expect(&format!("Failed to open {}", block_path));

        let block = StacksBlock::consensus_deserialize(&mut io::Cursor::new(&block_data))
            .map_err(|_e| {
                eprintln!("Failed to decode block");
                process::exit(1);
            })
            .unwrap();

        println!("{:#?}", &block);
        process::exit(0);
    }

    if argv[1] == "get-block-inventory" {
        if argv.len() < 3 {
            eprintln!(
                "Usage: {} get-block-inventory <working-dir>

Given a <working-dir>, obtain a 2100 header hash block inventory (with an empty header cache).
",
                argv[0]
            );
            process::exit(1);
        }

        let sort_db_path = format!("{}/mainnet/burnchain/sortition", &argv[2]);
        let chain_state_path = format!("{}/mainnet/chainstate/", &argv[2]);

        let sort_db = SortitionDB::open(&sort_db_path, false, PoxConstants::mainnet_default())
            .expect(&format!("Failed to open {}", &sort_db_path));
        let chain_id = CHAIN_ID_MAINNET;
        let (chain_state, _) = StacksChainState::open(true, chain_id, &chain_state_path, None)
            .expect("Failed to open stacks chain state");
        let chain_tip = SortitionDB::get_canonical_burn_chain_tip(sort_db.conn())
            .expect("Failed to get sortition chain tip");

        let start = time::Instant::now();

        let header_hashes = {
            let ic = sort_db.index_conn();

            ic.get_stacks_header_hashes(2100, &chain_tip.consensus_hash, &HashMap::new())
                .unwrap()
        };

        println!(
            "Fetched header hashes in {}",
            start.elapsed().as_seconds_f32()
        );
        let start = time::Instant::now();

        let block_inv = chain_state.get_blocks_inventory(&header_hashes).unwrap();
        println!("Fetched block inv in {}", start.elapsed().as_seconds_f32());
        println!("{:?}", &block_inv);

        println!("Done!");
        process::exit(0);
    }

    if argv[1] == "can-download-microblock" {
        if argv.len() < 3 {
            eprintln!(
                "Usage: {} can-download-microblock <working-dir>

Given a <working-dir>, obtain a 2100 header hash inventory (with an empty header cache), and then
check if the associated microblocks can be downloaded 
",
                argv[0]
            );
            process::exit(1);
        }

        let sort_db_path = format!("{}/mainnet/burnchain/sortition", &argv[2]);
        let chain_state_path = format!("{}/mainnet/chainstate/", &argv[2]);

        let sort_db = SortitionDB::open(&sort_db_path, false, PoxConstants::mainnet_default())
            .expect(&format!("Failed to open {}", &sort_db_path));
        let chain_id = CHAIN_ID_MAINNET;
        let (chain_state, _) = StacksChainState::open(true, chain_id, &chain_state_path, None)
            .expect("Failed to open stacks chain state");
        let chain_tip = SortitionDB::get_canonical_burn_chain_tip(sort_db.conn())
            .expect("Failed to get sortition chain tip");

        let start = time::Instant::now();
        let local_peer = LocalPeer::new(
            0,
            0,
            PeerAddress::from_ipv4(127, 0, 0, 1),
            0,
            None,
            0,
            UrlString::try_from("abc").unwrap(),
        );

        let header_hashes = {
            let ic = sort_db.index_conn();

            ic.get_stacks_header_hashes(2100, &chain_tip.consensus_hash, &HashMap::new())
                .unwrap()
        };

        println!(
            "Fetched header hashes in {}",
            start.elapsed().as_seconds_f32()
        );

        let start = time::Instant::now();
        let mut total_load_headers = 0;

        for (consensus_hash, block_hash_opt) in header_hashes.iter() {
            let block_hash = match block_hash_opt {
                Some(b) => b,
                None => continue,
            };

            let index_block_hash =
                StacksBlockHeader::make_index_block_hash(&consensus_hash, &block_hash);
            let start_load_header = get_epoch_time_ms();
            let parent_header_opt = {
                let child_block_info = match StacksChainState::load_staging_block_info(
                    &chain_state.db(),
                    &index_block_hash,
                ) {
                    Ok(Some(hdr)) => hdr,
                    _ => {
                        debug!("No such block: {:?}", &index_block_hash);
                        continue;
                    }
                };

                match StacksChainState::load_block_header(
                    &chain_state.blocks_path,
                    &child_block_info.parent_consensus_hash,
                    &child_block_info.parent_anchored_block_hash,
                ) {
                    Ok(header_opt) => {
                        header_opt.map(|hdr| (hdr, child_block_info.parent_consensus_hash))
                    }
                    Err(_) => {
                        // we don't know about this parent block yet
                        debug!("{:?}: Do not have parent of anchored block {}/{} yet, so cannot ask for the microblocks it produced", &local_peer, &consensus_hash, &block_hash);
                        continue;
                    }
                }
            };

            let end_load_header = get_epoch_time_ms();
            total_load_headers += end_load_header.saturating_sub(start_load_header);

            if let Some((parent_header, parent_consensus_hash)) = parent_header_opt {
                PeerNetwork::can_download_microblock_stream(
                    &local_peer,
                    &chain_state,
                    &parent_consensus_hash,
                    &parent_header.block_hash(),
                    &consensus_hash,
                    &block_hash,
                )
                .unwrap();
            } else {
                continue;
            }
        }

        println!(
            "Checked can_download in {} (headers load took {}ms)",
            start.elapsed().as_seconds_f32(),
            total_load_headers
        );

        println!("Done!");
        process::exit(0);
    }

    if argv[1] == "evaluate-pox-anchor" {
        if argv.len() < 4 {
            eprintln!("Usage: {} evaluate-pox-anchor <path to mainnet/burnchain/sortition> <height> (last-height)", argv[0]);
            process::exit(1);
        }
        let start_height: u64 = argv[3].parse().expect("Failed to parse <height> argument");
        let end_height: u64 = argv
            .get(4)
            .map(|x| x.parse().expect("Failed to parse <end-height> argument"))
            .unwrap_or(start_height);

        let sort_db = SortitionDB::open(&argv[2], false, PoxConstants::mainnet_default())
            .expect(&format!("Failed to open {}", argv[2]));
        let chain_tip = SortitionDB::get_canonical_sortition_tip(sort_db.conn())
            .expect("Failed to get sortition chain tip");
        let sort_conn = sort_db.index_handle(&chain_tip);

        let mut results = vec![];

        for eval_height in start_height..(1 + end_height) {
            if (sort_conn.context.first_block_height + 100) >= eval_height {
                eprintln!("Block height too low to evaluate");
                process::exit(1);
            }

            let eval_tip = SortitionDB::get_ancestor_snapshot(&sort_conn, eval_height, &chain_tip)
                .expect("Failed to get chain tip to evaluate at")
                .expect("Failed to get chain tip to evaluate at");

            let pox_consts = PoxConstants::mainnet_default();

            let result = sort_conn
                .get_chosen_pox_anchor_check_position(
                    &eval_tip.burn_header_hash,
                    &pox_consts,
                    false,
                )
                .expect("Failed to compute PoX cycle");

            match result {
                Ok((_, _, confirmed_by)) => results.push((eval_height, true, confirmed_by)),
                Err(confirmed_by) => results.push((eval_height, false, confirmed_by)),
            };
        }

        println!("Block height, Would select anchor, Anchor agreement");
        for r in results.iter() {
            println!("{}, {}, {}", &r.0, &r.1, &r.2);
        }

        process::exit(0);
    }

    if argv[1] == "try-mine" {
        if argv.len() < 3 {
            eprintln!(
                "Usage: {} try-mine <working-dir> [min-fee [max-time]]

Given a <working-dir>, try to ''mine'' an anchored block. This invokes the miner block
assembly, but does not attempt to broadcast a block commit. This is useful for determining
what transactions a given chain state would include in an anchor block, or otherwise
simulating a miner.
",
                argv[0]
            );
            process::exit(1);
        }

        let start = get_epoch_time_ms();
        let sort_db_path = format!("{}/mainnet/burnchain/sortition", &argv[2]);
        let chain_state_path = format!("{}/mainnet/chainstate/", &argv[2]);

        let mut min_fee = u64::max_value();
        let mut max_time = u64::max_value();

        if argv.len() >= 4 {
            min_fee = argv[3].parse().expect("Could not parse min_fee");
        }
        if argv.len() >= 5 {
            max_time = argv[4].parse().expect("Could not parse max_time");
        }

        let sort_db = SortitionDB::open(&sort_db_path, false, PoxConstants::mainnet_default())
            .expect(&format!("Failed to open {}", &sort_db_path));
        let chain_id = CHAIN_ID_MAINNET;
        let (chain_state, _) = StacksChainState::open(true, chain_id, &chain_state_path, None)
            .expect("Failed to open stacks chain state");
        let chain_tip = SortitionDB::get_canonical_burn_chain_tip(sort_db.conn())
            .expect("Failed to get sortition chain tip");

        let estimator = Box::new(UnitEstimator);
        let metric = Box::new(UnitMetric);

        let mut mempool_db = MemPoolDB::open(true, chain_id, &chain_state_path, estimator, metric)
            .expect("Failed to open mempool db");

        let stacks_block = chain_state.get_stacks_chain_tip(&sort_db).unwrap().unwrap();
        let parent_header = StacksChainState::get_anchored_block_header_info(
            chain_state.db(),
            &stacks_block.consensus_hash,
            &stacks_block.anchored_block_hash,
        )
        .expect("Failed to load chain tip header info")
        .expect("Failed to load chain tip header info");

        let sk = StacksPrivateKey::new();
        let mut tx_auth = TransactionAuth::from_p2pkh(&sk).unwrap();
        tx_auth.set_origin_nonce(0);

        let mut coinbase_tx = StacksTransaction::new(
            TransactionVersion::Mainnet,
            tx_auth,
            TransactionPayload::Coinbase(CoinbasePayload([0u8; 32])),
        );

        coinbase_tx.chain_id = chain_id;
        coinbase_tx.anchor_mode = TransactionAnchorMode::OnChainOnly;
        let mut tx_signer = StacksTransactionSigner::new(&coinbase_tx);
        tx_signer.sign_origin(&sk).unwrap();
        let coinbase_tx = tx_signer.get_tx().unwrap();

        let mut settings = BlockBuilderSettings::limited();
        settings.max_miner_time_ms = max_time;
        settings.mempool_settings.min_tx_fee = min_fee;

        let result = StacksBlockBuilder::build_anchored_block(
            &chain_state,
            &sort_db.index_conn(),
            &mut mempool_db,
            &parent_header,
            chain_tip.total_burn,
            VRFProof::empty(),
            Hash160([0; 20]),
            &coinbase_tx,
            settings,
            None,
        );

        let stop = get_epoch_time_ms();

        println!(
            "{} mined block @ height = {} off of {} ({}/{}) in {}ms. Min-fee: {}, Max-time: {}",
            if result.is_ok() {
                "Successfully"
            } else {
                "Failed to"
            },
            parent_header.stacks_block_height + 1,
            StacksBlockHeader::make_index_block_hash(
                &parent_header.consensus_hash,
                &parent_header.anchored_header.block_hash()
            ),
            &parent_header.consensus_hash,
            &parent_header.anchored_header.block_hash(),
            stop.saturating_sub(start),
            min_fee,
            max_time
        );

        if let Ok((block, execution_cost, size)) = result {
            let mut total_fees = 0;
            for tx in block.txs.iter() {
                total_fees += tx.get_tx_fee();
            }
            println!(
                "Block {}: {} uSTX, {} bytes, cost {:?}",
                block.block_hash(),
                total_fees,
                size,
                &execution_cost
            );
        }

        process::exit(0);
    }

    if argv[1] == "decode-microblocks" {
        if argv.len() < 3 {
            eprintln!(
                "Usage: {} decode-microblocks MICROBLOCK_STREAM_PATH",
                argv[0]
            );
            process::exit(1);
        }

        let mblock_path = &argv[2];
        let mblock_data = fs::read(mblock_path).expect(&format!("Failed to open {}", mblock_path));

        let mut cursor = io::Cursor::new(&mblock_data);
        let mut debug_cursor = LogReader::from_reader(&mut cursor);
        let mblocks: Vec<StacksMicroblock> = Vec::consensus_deserialize(&mut debug_cursor)
            .map_err(|e| {
                eprintln!("Failed to decode microblocks: {:?}", &e);
                eprintln!("Bytes consumed:");
                for buf in debug_cursor.log().iter() {
                    eprintln!("  {}", to_hex(buf));
                }
                process::exit(1);
            })
            .unwrap();

        println!("{:#?}", &mblocks);
        process::exit(0);
    }

    if argv[1] == "header-indexed-get" {
        if argv.len() < 5 {
            eprintln!(
                "Usage: {} header-indexed-get STATE_DIR BLOCK_ID_HASH KEY",
                argv[0]
            );
            eprintln!("       STATE_DIR is either the chain state directory OR a marf index and data db file");
            process::exit(1);
        }
        let (marf_path, db_path, arg_next) = if argv.len() == 5 {
            let headers_dir = &argv[2];
            (
                format!("{}/vm/index.sqlite", &headers_dir),
                format!("{}/vm/headers.sqlite", &headers_dir),
                3,
            )
        } else {
            (argv[2].to_string(), argv[3].to_string(), 4)
        };
        let marf_tip = &argv[arg_next];
        let marf_key = &argv[arg_next + 1];

        if fs::metadata(&marf_path).is_err() {
            eprintln!("No such file or directory: {}", &marf_path);
            process::exit(1);
        }

        if fs::metadata(&db_path).is_err() {
            eprintln!("No such file or directory: {}", &db_path);
            process::exit(1);
        }

        let marf_bhh = StacksBlockId::from_hex(marf_tip).expect("Bad MARF block hash");
        let marf_opts = MARFOpenOpts::default();
        let mut marf = MARF::from_path(&marf_path, marf_opts).expect("Failed to open MARF");
        let value_opt = marf.get(&marf_bhh, marf_key).expect("Failed to read MARF");

        if let Some(value) = value_opt {
            let conn = sqlite_open(&db_path, OpenFlags::SQLITE_OPEN_READ_ONLY, false)
                .expect("Failed to open DB");
            let args: &[&dyn ToSql] = &[&value.to_hex()];
            let res: Result<String, rusqlite::Error> = conn.query_row_and_then(
                "SELECT value FROM __fork_storage WHERE value_hash = ?1",
                args,
                |row| {
                    let s: String = row.get_unwrap(0);
                    Ok(s)
                },
            );

            let row = res.expect(&format!(
                "Failed to query DB for MARF value hash {}",
                &value
            ));
            println!("{}", row);
        } else {
            println!("(undefined)");
        }

        process::exit(0);
    }

    if argv[1] == "exec_program" {
        if argv.len() < 3 {
            eprintln!("Usage: {} exec_program [program-file.clar]", argv[0]);
            process::exit(1);
        }
        let program: String =
            fs::read_to_string(&argv[2]).expect(&format!("Error reading file: {}", argv[2]));
        let clarity_version = ClarityVersion::default_for_epoch(clarity_cli::DEFAULT_CLI_EPOCH);
        match clarity_cli::vm_execute(&program, clarity_version) {
            Ok(Some(result)) => println!("{}", result),
            Ok(None) => println!(""),
            Err(error) => {
                panic!("Program Execution Error: \n{}", error);
            }
        }
        return;
    }

    if argv[1] == "marf-get" {
        let path = &argv[2];
        let tip = BlockHeaderHash::from_hex(&argv[3]).unwrap();
        let consensustip = ConsensusHash::from_hex(&argv[4]).unwrap();
        let itip = StacksBlockHeader::make_index_block_hash(&consensustip, &tip);
        let key = &argv[5];

        let marf_opts = MARFOpenOpts::default();
        let mut marf = MARF::from_path(path, marf_opts).unwrap();
        let res = marf.get(&itip, key).expect("MARF error.");
        match res {
            Some(x) => println!("{}", x),
            None => println!("None"),
        };
        return;
    }

    if argv[1] == "get-ancestors" {
        let path = &argv[2];
        let tip = BlockHeaderHash::from_hex(&argv[3]).unwrap();
        let burntip = BurnchainHeaderHash::from_hex(&argv[4]).unwrap();

        let conn = rusqlite::Connection::open(path).unwrap();
        let mut cur_burn = burntip.clone();
        let mut cur_tip = tip.clone();
        loop {
            println!("{}, {}", cur_burn, cur_tip);
            let (next_burn, next_tip) = match
                conn.query_row("SELECT parent_burn_header_hash, parent_anchored_block_hash FROM staging_blocks WHERE anchored_block_hash = ? and burn_header_hash = ?",
                               &[&cur_tip as &dyn rusqlite::types::ToSql, &cur_burn], |row| Ok((row.get_unwrap(0), row.get_unwrap(1)))) {
                    Ok(x) => x,
                    Err(e) => {
                        match e {
                            rusqlite::Error::QueryReturnedNoRows => {},
                            e => {
                                eprintln!("SQL Error: {}", e);
                            },
                        }
                        break
                    }
                };
            cur_burn = next_burn;
            cur_tip = next_tip;
        }
        return;
    }

    if argv[1] == "docgen" {
        println!(
            "{}",
            blockstack_lib::clarity::vm::docs::make_json_api_reference()
        );
        return;
    }

    if argv[1] == "docgen_boot" {
        println!(
            "{}",
            blockstack_lib::chainstate::stacks::boot::docs::make_json_boot_contracts_reference()
        );
        return;
    }

    if argv[1] == "local" {
        clarity_cli::invoke_command(&format!("{} {}", argv[0], argv[1]), &argv[2..]);
        return;
    }

    if argv[1] == "process-block" {
        let path = &argv[2];
        let sort_path = &argv[3];
<<<<<<< HEAD
        let (mut chainstate, _) = StacksChainState::open(false, 0x80000000, path).unwrap();
        let mut sortition_db =
            SortitionDB::open(sort_path, true, PoxConstants::mainnet_default()).unwrap();
=======
        let (mut chainstate, _) = StacksChainState::open(false, 0x80000000, path, None).unwrap();
        let mut sortition_db = SortitionDB::open(sort_path, true).unwrap();
>>>>>>> 9dd09ab7
        let sortition_tip = SortitionDB::get_canonical_burn_chain_tip(sortition_db.conn())
            .unwrap()
            .sortition_id;
        let mut tx = sortition_db.tx_handle_begin(&sortition_tip).unwrap();
        let null_event_dispatcher: Option<&DummyEventDispatcher> = None;
        chainstate
            .process_next_staging_block(&mut tx, null_event_dispatcher)
            .unwrap();
        return;
    }

    if argv[1] == "replay-chainstate" {
        if argv.len() < 7 {
            eprintln!("Usage: {} OLD_CHAINSTATE_PATH OLD_SORTITION_DB_PATH OLD_BURNCHAIN_DB_PATH NEW_CHAINSTATE_PATH NEW_BURNCHAIN_DB_PATH", &argv[0]);
            process::exit(1);
        }

        let old_chainstate_path = &argv[2];
        let old_sort_path = &argv[3];
        let old_burnchaindb_path = &argv[4];

        let new_chainstate_path = &argv[5];
        let burnchain_db_path = &argv[6];

        let (old_chainstate, _) =
<<<<<<< HEAD
            StacksChainState::open(false, 0x80000000, old_chainstate_path).unwrap();
        let old_sortition_db =
            SortitionDB::open(old_sort_path, true, PoxConstants::mainnet_default()).unwrap();
=======
            StacksChainState::open(false, 0x80000000, old_chainstate_path, None).unwrap();
        let old_sortition_db = SortitionDB::open(old_sort_path, true).unwrap();
>>>>>>> 9dd09ab7

        // initial argon balances -- see testnet/stacks-node/conf/testnet-follower-conf.toml
        let initial_balances = vec![
            (
                StacksAddress::from_string("ST2QKZ4FKHAH1NQKYKYAYZPY440FEPK7GZ1R5HBP2")
                    .unwrap()
                    .to_account_principal(),
                10000000000000000,
            ),
            (
                StacksAddress::from_string("ST319CF5WV77KYR1H3GT0GZ7B8Q4AQPY42ETP1VPF")
                    .unwrap()
                    .to_account_principal(),
                10000000000000000,
            ),
            (
                StacksAddress::from_string("ST221Z6TDTC5E0BYR2V624Q2ST6R0Q71T78WTAX6H")
                    .unwrap()
                    .to_account_principal(),
                10000000000000000,
            ),
            (
                StacksAddress::from_string("ST2TFVBMRPS5SSNP98DQKQ5JNB2B6NZM91C4K3P7B")
                    .unwrap()
                    .to_account_principal(),
                10000000000000000,
            ),
        ];

        let burnchain = Burnchain::regtest(&burnchain_db_path);
        let first_burnchain_block_height = burnchain.first_block_height;
        let first_burnchain_block_hash = burnchain.first_block_hash;
        let epochs = StacksEpoch::all(
            first_burnchain_block_height,
            u64::max_value(),
            u64::max_value(),
        );
        let (mut new_sortition_db, _) = burnchain
            .connect_db(
                true,
                first_burnchain_block_hash,
                BITCOIN_REGTEST_FIRST_BLOCK_TIMESTAMP.into(),
                epochs,
            )
            .unwrap();

        let old_burnchaindb = BurnchainDB::connect(
            &old_burnchaindb_path,
            first_burnchain_block_height,
            &first_burnchain_block_hash,
            BITCOIN_REGTEST_FIRST_BLOCK_TIMESTAMP.into(),
            true,
        )
        .unwrap();

        let mut boot_data = ChainStateBootData {
            initial_balances,
            post_flight_callback: None,
            first_burnchain_block_hash,
            first_burnchain_block_height: first_burnchain_block_height as u32,
            first_burnchain_block_timestamp: 0,
            pox_constants: PoxConstants::regtest_default(),
            get_bulk_initial_lockups: None,
            get_bulk_initial_balances: None,
            get_bulk_initial_namespaces: None,
            get_bulk_initial_names: None,
        };

        let (mut new_chainstate, _) = StacksChainState::open_and_exec(
            false,
            0x80000000,
            new_chainstate_path,
            Some(&mut boot_data),
            None,
        )
        .unwrap();

        let all_snapshots = old_sortition_db.get_all_snapshots().unwrap();
        let all_stacks_blocks =
            StacksChainState::get_all_staging_block_headers(&old_chainstate.db()).unwrap();

        // order block hashes by arrival index
        let mut stacks_blocks_arrival_indexes = vec![];
        for snapshot in all_snapshots.iter() {
            if !snapshot.sortition {
                continue;
            }
            if snapshot.arrival_index == 0 {
                continue;
            }
            let index_hash = StacksBlockHeader::make_index_block_hash(
                &snapshot.consensus_hash,
                &snapshot.winning_stacks_block_hash,
            );
            stacks_blocks_arrival_indexes.push((index_hash, snapshot.arrival_index));
        }
        stacks_blocks_arrival_indexes.sort_by(|ref a, ref b| a.1.partial_cmp(&b.1).unwrap());
        let stacks_blocks_arrival_order: Vec<StacksBlockId> = stacks_blocks_arrival_indexes
            .into_iter()
            .map(|(h, _)| h)
            .collect();

        let mut stacks_blocks_available: HashMap<StacksBlockId, StagingBlock> = HashMap::new();
        let num_staging_blocks = all_stacks_blocks.len();
        for staging_block in all_stacks_blocks.into_iter() {
            if !staging_block.orphaned {
                let index_hash = StacksBlockHeader::make_index_block_hash(
                    &staging_block.consensus_hash,
                    &staging_block.anchored_block_hash,
                );
                eprintln!(
                    "Will consider {}/{}",
                    &staging_block.consensus_hash, &staging_block.anchored_block_hash
                );
                stacks_blocks_available.insert(index_hash, staging_block);
            }
        }

        eprintln!(
            "\nWill replay {} stacks epochs out of {}\n",
            &stacks_blocks_available.len(),
            num_staging_blocks
        );

        let mut known_stacks_blocks = HashSet::new();
        let mut next_arrival = 0;

        let epochs = StacksEpoch::all(
            first_burnchain_block_height,
            u64::max_value(),
            u64::max_value(),
        );

        let (p2p_new_sortition_db, _) = burnchain
            .connect_db(
                true,
                first_burnchain_block_hash,
                BITCOIN_REGTEST_FIRST_BLOCK_TIMESTAMP.into(),
                epochs,
            )
            .unwrap();
        let (mut p2p_chainstate, _) =
            StacksChainState::open(false, 0x80000000, new_chainstate_path, None).unwrap();

        let _ = thread::spawn(move || {
            loop {
                // simulate the p2p refreshing itself
                // update p2p's read-only view of the unconfirmed state
                p2p_chainstate
                    .refresh_unconfirmed_state(&p2p_new_sortition_db.index_conn())
                    .expect("Failed to open unconfirmed Clarity state");

                sleep_ms(100);
            }
        });

        for old_snapshot in all_snapshots.into_iter() {
            // replay this burnchain block
            let BurnchainBlockData {
                header: burn_block_header,
                ops: blockstack_txs,
            } = old_burnchaindb
                .get_burnchain_block(&old_snapshot.burn_header_hash)
                .unwrap();
            if old_snapshot.parent_burn_header_hash == BurnchainHeaderHash::sentinel() {
                // skip initial snapshot -- it's a placeholder
                continue;
            }

            let (new_snapshot, ..) = {
                let sortition_tip =
                    SortitionDB::get_canonical_burn_chain_tip(new_sortition_db.conn()).unwrap();
                new_sortition_db
                    .evaluate_sortition(
                        &burn_block_header,
                        blockstack_txs,
                        &burnchain,
                        &sortition_tip.sortition_id,
                        None,
                        |_| {},
                    )
                    .unwrap()
            };

            // importantly, the burnchain linkage must all match
            assert_eq!(old_snapshot.burn_header_hash, new_snapshot.burn_header_hash);
            assert_eq!(
                old_snapshot.parent_burn_header_hash,
                new_snapshot.parent_burn_header_hash
            );
            assert_eq!(old_snapshot.sortition, new_snapshot.sortition);
            assert_eq!(
                old_snapshot.winning_stacks_block_hash,
                new_snapshot.winning_stacks_block_hash
            );
            assert_eq!(old_snapshot.consensus_hash, new_snapshot.consensus_hash);
            assert_eq!(old_snapshot.sortition_hash, new_snapshot.sortition_hash);
            assert_eq!(old_snapshot.block_height, new_snapshot.block_height);
            assert_eq!(old_snapshot.total_burn, new_snapshot.total_burn);
            assert_eq!(old_snapshot.ops_hash, new_snapshot.ops_hash);

            // "discover" the stacks blocks
            if new_snapshot.sortition {
                let mut stacks_block_id = StacksBlockHeader::make_index_block_hash(
                    &new_snapshot.consensus_hash,
                    &new_snapshot.winning_stacks_block_hash,
                );
                known_stacks_blocks.insert(stacks_block_id.clone());

                if next_arrival >= stacks_blocks_arrival_order.len() {
                    // all blocks should have been queued up
                    continue;
                }

                if stacks_block_id == stacks_blocks_arrival_order[next_arrival] {
                    while next_arrival < stacks_blocks_arrival_order.len()
                        && known_stacks_blocks.contains(&stacks_block_id)
                    {
                        if let Some(_) = stacks_blocks_available.get(&stacks_block_id) {
                            // load up the block
                            let stacks_block_opt = StacksChainState::load_block(
                                &old_chainstate.blocks_path,
                                &new_snapshot.consensus_hash,
                                &new_snapshot.winning_stacks_block_hash,
                            )
                            .unwrap();
                            if let Some(stacks_block) = stacks_block_opt {
                                // insert it into the new chainstate
                                let ic = new_sortition_db.index_conn();
                                Relayer::process_new_anchored_block(
                                    &ic,
                                    &mut new_chainstate,
                                    &new_snapshot.consensus_hash,
                                    &stacks_block,
                                    0,
                                )
                                .unwrap();
                            } else {
                                warn!(
                                    "No such stacks block {}/{}",
                                    &new_snapshot.consensus_hash,
                                    &new_snapshot.winning_stacks_block_hash
                                );
                            }
                        } else {
                            warn!(
                                "Missing stacks block {}/{}",
                                &new_snapshot.consensus_hash,
                                &new_snapshot.winning_stacks_block_hash
                            );
                        }

                        next_arrival += 1;
                        if next_arrival >= stacks_blocks_arrival_order.len() {
                            break;
                        }
                        stacks_block_id = stacks_blocks_arrival_order[next_arrival].clone();
                    }
                }

                // TODO: also process microblocks
                // TODO: process blocks in arrival order
            }

            // process all new blocks
            let mut epoch_receipts = vec![];
            loop {
                let sortition_tip =
                    SortitionDB::get_canonical_burn_chain_tip(new_sortition_db.conn())
                        .unwrap()
                        .sortition_id;
                let sortition_tx = new_sortition_db.tx_handle_begin(&sortition_tip).unwrap();
                let null_event_dispatcher: Option<&DummyEventDispatcher> = None;
                let receipts = new_chainstate
                    .process_blocks(sortition_tx, 1, null_event_dispatcher)
                    .unwrap();
                if receipts.len() == 0 {
                    break;
                }
                for (epoch_receipt_opt, _) in receipts.into_iter() {
                    if let Some(epoch_receipt) = epoch_receipt_opt {
                        epoch_receipts.push(epoch_receipt);
                    }
                }
            }
        }

        eprintln!(
            "Final arrival index is {} out of {}",
            next_arrival,
            stacks_blocks_arrival_order.len()
        );
        return;
    }

    if argv.len() < 4 {
        eprintln!("Usage: {} blockchain network working_dir", argv[0]);
        process::exit(1);
    }
}<|MERGE_RESOLUTION|>--- conflicted
+++ resolved
@@ -742,14 +742,9 @@
     if argv[1] == "process-block" {
         let path = &argv[2];
         let sort_path = &argv[3];
-<<<<<<< HEAD
-        let (mut chainstate, _) = StacksChainState::open(false, 0x80000000, path).unwrap();
+        let (mut chainstate, _) = StacksChainState::open(false, 0x80000000, path, None).unwrap();
         let mut sortition_db =
             SortitionDB::open(sort_path, true, PoxConstants::mainnet_default()).unwrap();
-=======
-        let (mut chainstate, _) = StacksChainState::open(false, 0x80000000, path, None).unwrap();
-        let mut sortition_db = SortitionDB::open(sort_path, true).unwrap();
->>>>>>> 9dd09ab7
         let sortition_tip = SortitionDB::get_canonical_burn_chain_tip(sortition_db.conn())
             .unwrap()
             .sortition_id;
@@ -775,14 +770,9 @@
         let burnchain_db_path = &argv[6];
 
         let (old_chainstate, _) =
-<<<<<<< HEAD
-            StacksChainState::open(false, 0x80000000, old_chainstate_path).unwrap();
+            StacksChainState::open(false, 0x80000000, old_chainstate_path, None).unwrap();
         let old_sortition_db =
             SortitionDB::open(old_sort_path, true, PoxConstants::mainnet_default()).unwrap();
-=======
-            StacksChainState::open(false, 0x80000000, old_chainstate_path, None).unwrap();
-        let old_sortition_db = SortitionDB::open(old_sort_path, true).unwrap();
->>>>>>> 9dd09ab7
 
         // initial argon balances -- see testnet/stacks-node/conf/testnet-follower-conf.toml
         let initial_balances = vec![
