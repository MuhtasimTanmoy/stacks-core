--- conflicted
+++ resolved
@@ -295,16 +295,11 @@
                     }
                 };
 
-<<<<<<< HEAD
                 let value = Value::some(Value::deserialize_read(r, expect_contained_type)?)
                     .map_err(|_x| "Value too large")?;
 
                 Ok(value)
-            }
-=======
-                Ok(Value::some(Value::deserialize_read(r, expect_contained_type)?))
-            },
->>>>>>> 371ba0dd
+            },
             TypePrefix::List => {
                 let mut len = [0; 4];
                 r.read_exact(&mut len)?;
