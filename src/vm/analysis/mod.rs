--- conflicted
+++ resolved
@@ -41,33 +41,24 @@
 use self::trait_checker::TraitChecker;
 use self::type_checker::TypeChecker;
 
-<<<<<<< HEAD
+/// Used by CLI tools like the docs generator. Not used in production
 pub fn mem_type_check(
     snippet: &str,
     version: ClarityVersion,
 ) -> CheckResult<(Option<TypeSignature>, ContractAnalysis)> {
-=======
-/// Used by CLI tools like the docs generator. Not used in production
-pub fn mem_type_check(snippet: &str) -> CheckResult<(Option<TypeSignature>, ContractAnalysis)> {
->>>>>>> ac6575c4
     use crate::clarity_vm::database::MemoryBackingStore;
     use vm::ast::parse;
     let contract_identifier = QualifiedContractIdentifier::transient();
     let mut contract = parse(&contract_identifier, snippet, version).unwrap();
     let mut marf = MemoryBackingStore::new();
     let mut analysis_db = marf.as_analysis_db();
-<<<<<<< HEAD
-=======
-    let cost_tracker = LimitedCostTracker::new_free();
->>>>>>> ac6575c4
     match run_analysis(
         &QualifiedContractIdentifier::transient(),
         &mut contract,
         &mut analysis_db,
         false,
-<<<<<<< HEAD
-=======
-        cost_tracker,
+        LimitedCostTracker::new_free(),
+        version,
     ) {
         Ok(x) => {
             // return the first type result of the type checker
@@ -99,22 +90,9 @@
         insert_contract,
         // for the type check tests, the cost tracker's epoch doesn't
         //  matter: the costs in those tests are all free anyways.
->>>>>>> ac6575c4
         LimitedCostTracker::new_free(),
-        version,
-    ) {
-        Ok(x) => {
-            // return the first type result of the type checker
-            let first_type = x
-                .type_map
-                .as_ref()
-                .unwrap()
-                .get_type(&x.expressions.last().unwrap())
-                .cloned();
-            Ok((first_type, x))
-        }
-        Err((e, _)) => Err(e),
-    }
+    )
+    .map_err(|(e, _cost_tracker)| e)
 }
 
 pub fn run_analysis(
