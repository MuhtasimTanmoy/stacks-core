// Copyright (C) 2013-2020 Blockstack PBC, a public benefit corporation
// Copyright (C) 2020 Stacks Open Internet Foundation
//
// This program is free software: you can redistribute it and/or modify
// it under the terms of the GNU General Public License as published by
// the Free Software Foundation, either version 3 of the License, or
// (at your option) any later version.
//
// This program is distributed in the hope that it will be useful,
// but WITHOUT ANY WARRANTY; without even the implied warranty of
// MERCHANTABILITY or FITNESS FOR A PARTICULAR PURPOSE.  See the
// GNU General Public License for more details.
//
// You should have received a copy of the GNU General Public License
// along with this program.  If not, see <http://www.gnu.org/licenses/>.

use vm::analysis::type_checker::natives::SimpleNativeFunction;
use vm::analysis::type_checker::TypedNativeFunction;
use vm::functions::define::DefineFunctions;
use vm::functions::NativeFunctions;
use vm::types::{FixedFunction, FunctionType, Value};
use vm::variables::NativeVariables;

pub mod contracts;

#[derive(Serialize)]
struct ReferenceAPIs {
    functions: Vec<FunctionAPI>,
    keywords: Vec<KeywordAPI>,
}

#[derive(Serialize, Clone)]
struct KeywordAPI {
    name: &'static str,
    output_type: &'static str,
    description: &'static str,
    example: &'static str,
}

#[derive(Serialize)]
struct FunctionAPI {
    name: String,
    input_type: String,
    output_type: String,
    signature: String,
    description: String,
    example: String,
}

struct SimpleFunctionAPI {
    name: Option<&'static str>,
    signature: &'static str,
    description: &'static str,
    example: &'static str,
}

struct SpecialAPI {
    output_type: &'static str,
    input_type: &'static str,
    signature: &'static str,
    description: &'static str,
    example: &'static str,
}

struct DefineAPI {
    output_type: &'static str,
    input_type: &'static str,
    signature: &'static str,
    description: &'static str,
    example: &'static str,
}

const BLOCK_HEIGHT: KeywordAPI = KeywordAPI {
    name: "block-height",
    output_type: "uint",
    description: "Returns the current block height of the Stacks blockchain as an uint",
    example:
        "(> block-height 1000) ;; returns true if the current block-height has passed 1000 blocks.",
};

const BURN_BLOCK_HEIGHT: KeywordAPI = KeywordAPI {
    name: "burn-block-height",
    output_type: "uint",
    description: "Returns the current block height of the underlying burn blockchain as a uint",
    example: "(> burn-block-height 1000) ;; returns true if the current height of the underlying burn blockchain has passed 1000 blocks."
};

const CONTRACT_CALLER_KEYWORD: KeywordAPI = KeywordAPI {
    name: "contract-caller",
    output_type: "principal",
    description: "Returns the caller of the current contract context. If this contract is the first one called by a signed transaction,
the caller will be equal to the signing principal. If `contract-call?` was used to invoke a function from a new contract, `contract-caller`
changes to the _calling_ contract's principal. If `as-contract` is used to change the `tx-sender` context, `contract-caller` _also_ changes
to the same contract principal.",
    example: "(print contract-caller) ;; Will print out a Stacks address of the transaction sender",
};

const TX_SENDER_KEYWORD: KeywordAPI = KeywordAPI {
    name: "tx-sender",
    output_type: "principal",
    description: "Returns the original sender of the current transaction, or if `as-contract` was called to modify the sending context, it returns that
contract principal.",
    example: "(print tx-sender) ;; Will print out a Stacks address of the transaction sender",
};

const TX_SPONSOR_KEYWORD: KeywordAPI = KeywordAPI {
    name: "tx-sponsor?",
    output_type: "optional principal",
    description: "Returns the sponsor of the current transaction if there is a sponsor, otherwise returns None.",
    example: "(print tx-sponsor?) ;; Will print out an optional value containing the Stacks address of the transaction sponsor",
};

const TOTAL_LIQUID_USTX_KEYWORD: KeywordAPI = KeywordAPI {
    name: "stx-liquid-supply",
    output_type: "uint",
    description: "Returns the total number of micro-STX (uSTX) that are liquid in the system as of this block.",
    example: "(print stx-liquid-supply) ;; Will print out the total number of liquid uSTX"
};

const REGTEST_KEYWORD: KeywordAPI = KeywordAPI {
    name: "is-in-regtest",
    output_type: "bool",
    description: "Returns whether or not the code is running in a regression test",
    example:
        "(print is-in-regtest) ;; Will print 'true' if the code is running in a regression test",
};

const NONE_KEYWORD: KeywordAPI = KeywordAPI {
    name: "none",
    output_type: "(optional ?)",
    description: "Represents the _none_ option indicating no value for a given optional (analogous to a null value).",
    example: "
(define-public (only-if-positive (a int))
  (if (> a 0)
      (some a)
      none))
(only-if-positive 4) ;; Returns (some 4)
(only-if-positive (- 3)) ;; Returns none
"
};

const TRUE_KEYWORD: KeywordAPI = KeywordAPI {
    name: "true",
    output_type: "bool",
    description: "Boolean true constant.",
    example: "
(and true false) ;; Evaluates to false
(or false true)  ;; Evaluates to true
",
};

const FALSE_KEYWORD: KeywordAPI = KeywordAPI {
    name: "false",
    output_type: "bool",
    description: "Boolean false constant.",
    example: "
(and true false) ;; Evaluates to false
(or false true)  ;; Evaluates to true
",
};

const TO_UINT_API: SimpleFunctionAPI = SimpleFunctionAPI {
    name: None,
    signature: "(to-uint i)",
    description: "Tries to convert the `int` argument to a `uint`. Will cause a runtime error and abort if the supplied argument is negative.",
    example: "(to-uint 238) ;; Returns u238"
};

const TO_INT_API: SimpleFunctionAPI = SimpleFunctionAPI {
    name: None,
    signature: "(to-int u)",
    description: "Tries to convert the `uint` argument to an `int`. Will cause a runtime error and abort if the supplied argument is >= `pow(2, 127)`",
    example: "(to-int u238) ;; Returns 238"
};

const BUFF_TO_INT_LE_API: SimpleFunctionAPI = SimpleFunctionAPI {
    name: None,
    signature: "(buff-to-int-le (buff 16))",
    description: "Converts a byte buffer to a signed integer use a little-endian encoding.
The byte buffer can be up to 16 bytes in length. If there are fewer than 16 bytes, as
this function uses a little-endian encoding, the input behaves as if it is
zero-padded on the _right_.

Note: This function is only available starting with Stacks 2.1.",
    example: r#"
(buff-to-int-le 0x01) ;; Returns 1
(buff-to-int-le 0x01000000000000000000000000000000) ;; Returns 1
(buff-to-int-le 0xffffffffffffffffffffffffffffffff) ;; Returns -1
(buff-to-int-le 0x) ;; Returns 0
"#,
};

const BUFF_TO_UINT_LE_API: SimpleFunctionAPI = SimpleFunctionAPI {
    name: None,
    signature: "(buff-to-uint-le (buff 16))",
    description: "Converts a byte buffer to an unsigned integer use a little-endian encoding..
The byte buffer can be up to 16 bytes in length. If there are fewer than 16 bytes, as
this function uses a little-endian encoding, the input behaves as if it is
zero-padded on the _right_.

Note: This function is only available starting with Stacks 2.1.",
    example: r#"
(buff-to-uint-le 0x01) ;; Returns u1
(buff-to-uint-le 0x01000000000000000000000000000000) ;; Returns u1
(buff-to-uint-le 0xffffffffffffffffffffffffffffffff) ;; Returns u340282366920938463463374607431768211455
(buff-to-uint-le 0x) ;; Returns u0
"#,
};

const BUFF_TO_INT_BE_API: SimpleFunctionAPI = SimpleFunctionAPI {
    name: None,
    signature: "(buff-to-int-be (buff 16))",
    description: "Converts a byte buffer to a signed integer use a big-endian encoding.
The byte buffer can be up to 16 bytes in length. If there are fewer than 16 bytes, as
this function uses a big-endian encoding, the input behaves as if it is
zero-padded on the _left_.

Note: This function is only available starting with Stacks 2.1.",
    example: r#"
(buff-to-int-be 0x01) ;; Returns 1
(buff-to-int-be 0x00000000000000000000000000000001) ;; Returns 1
(buff-to-int-be 0xffffffffffffffffffffffffffffffff) ;; Returns -1
(buff-to-int-be 0x) ;; Returns 0
"#,
};

const BUFF_TO_UINT_BE_API: SimpleFunctionAPI = SimpleFunctionAPI {
    name: None,
    signature: "(buff-to-uint-be (buff 16))",
    description: "Converts a byte buffer to an unsigned integer use a big-endian encoding.
The byte buffer can be up to 16 bytes in length. If there are fewer than 16 bytes, as
this function uses a big-endian encoding, the input behaves as if it is
zero-padded on the _left_.

Note: This function is only available starting with Stacks 2.1.",
    example: r#"
(buff-to-uint-be 0x01) ;; Returns u1
(buff-to-uint-be 0x00000000000000000000000000000001) ;; Returns u1
(buff-to-uint-be 0xffffffffffffffffffffffffffffffff) ;; Returns u340282366920938463463374607431768211455
(buff-to-uint-be 0x) ;; Returns u0
"#,
};

const IS_STANDARD_API: SimpleFunctionAPI = SimpleFunctionAPI {
    name: None,
<<<<<<< HEAD
    signature: "(is-standard principal1)",
    description:
"Tests whether `principal1` matches the current network type, and therefor
represents a principal that can spend tokens on the current network type. That is, the network is either of
type `mainnet`, or `testnet`. And, `principal1` is either suited for,
or able to spend tokens on, the mainnet or a testnet.  `SPxxxx` and
`SMxxxx` addresses can only spend tokens on mainnet, whereas `STxxxx` and `SNxxxx` addresses can only
spend tokens on a testnet. Other than these four forms of address, no other forms of addresses are valid.
This method will return `true` if and only if the principal matches the
network-type, and false otherwise.
=======
    signature: "(is-standard standard-or-contract-principal)",
    description: "Tests whether `standard-or-contract-principal` _matches_ the current network
type, and therefore represents a principal that can spend tokens on the current
network type. That is, the network is either of type `mainnet`, or `testnet`.
Only `SPxxxx` and `SMxxxx` _c32check form_ addresses can spend tokens on
a mainnet, whereas only `STxxxx` and `SNxxxx` _c32check forms_ addresses can spend
tokens on a testnet. All addresses can _receive_ tokens, but only principal
_c32check form_ addresses that match the network type can _spend_ tokens on the
network.  This method will return `true` if and only if the principal matches
the network type, and false otherwise.
>>>>>>> 910e24d0

Note: This function is only available starting with Stacks 2.1.",
    example: r#"
(is-standard 'STB44HYPYAT2BB2QE513NSP81HTMYWBJP02HPGK6) ;; returns true on testnet and false on mainnet
(is-standard 'STB44HYPYAT2BB2QE513NSP81HTMYWBJP02HPGK6.foo) ;; returns true on testnet and false on mainnet
(is-standard 'SP3X6QWWETNBZWGBK6DRGTR1KX50S74D3433WDGJY) ;; returns true on mainnet and false on testnet
(is-standard 'SP3X6QWWETNBZWGBK6DRGTR1KX50S74D3433WDGJY.foo) ;; returns true on mainnet and false on testnet
(is-standard 'SZ2J6ZY48GV1EZ5V2V5RB9MP66SW86PYKKQ9H6DPR) ;; returns false on both mainnet and testnet
"#,
};

<<<<<<< HEAD
const PARSE_PRINCIPAL_API: SimpleFunctionAPI = SimpleFunctionAPI {
    name: None,
    signature: "(parse-principal property_name principal_address)",
    description: "Note: This function is only available starting with Stacks 2.1.",
    example: "A principal value is a concatenation of two things: a one-byte version byte
(indicating the type of network that this principal can spend tokens on),
and a 20-byte public key hash (indicating the principals' unique identity).
`parse-principal` is used to decompose a principal into its component parts.

By setting `property_name` to `version`, one recovers version byte.

By setting `property_name` to `pub-key-hash`, one recovers the 20-byte buffer representing the 
public key hash of the user.

Note: This function is only available starting with Stacks 2.1.",
};

const ASSEMBLE_PRINCIPAL_API: SimpleFunctionAPI = SimpleFunctionAPI {
    name: None,
    signature: "(assemble-principal version_byte public_key_hash)",
    description: "A principal value is a concatenation of two things: a one-byte version byte
(indicating the type of network that this principal can spend tokens on),
and a 20-byte public key hash (indicating the principals' unique identity).
`assemble-principal` takes a *version byte*
(corresponding either a single-signature or a multi-signature address on either
`mainnet` or `testnet`), and a *public key hash*
of type `(buff 20)`, indicating a unique user, and creates a corresponding object of type `principal`.

The version byte should be `22` for a single-signature account on mainnet, `20` for a multi-signature account on mainnet,
`26` for a single-signature account on a testnet, `21` for a multi-signature account on a testnet. The
public key hash should be a 20-byte buffer containing the hash of a public key.

Note: This function is only available starting with Stacks 2.1.",
    example: r#"
"#,
};

=======
>>>>>>> 910e24d0
const STRING_TO_INT_API: SimpleFunctionAPI = SimpleFunctionAPI {
    name: None,
    signature: "(string-to-int (string-ascii|string-utf8))",
    description: "Converts a string, either `string-ascii` or `string-utf8`, to an optional-wrapped signed integer.
If the input string does not represent a valid integer, then the function returns `none`. Otherwise it returns
an integer wrapped in `some`.

Note: This function is only available starting with Stacks 2.1.",
    example: r#"
(string-to-int "1") ;; Returns (some 1)
(string-to-int u"-1") ;; Returns (some -1)
(string-to-int "a") ;; Returns none
"#,
};

const STRING_TO_UINT_API: SimpleFunctionAPI = SimpleFunctionAPI {
    name: None,
    signature: "(string-to-uint (string-ascii|string-utf8))",
    description:
        "Converts a string, either `string-ascii` or `string-utf8`, to an optional-wrapped unsigned integer.
If the input string does not represent a valid integer, then the function returns `none`. Otherwise it returns
an unsigned integer wrapped in `some`.

Note: This function is only available starting with Stacks 2.1.",
    example: r#"
(string-to-uint "1") ;; Returns (some u1)
(string-to-uint u"1") ;; Returns (some u1)
(string-to-uint "a") ;; Returns none
"#,
};

const INT_TO_ASCII_API: SimpleFunctionAPI = SimpleFunctionAPI {
    name: None,
    signature: "(int-to-ascii (int|uint))",
    description: "Converts an integer, either `int` or `uint`, to a `string-ascii` string-value representation.

Note: This function is only available starting with Stacks 2.1.",
    example: r#"
(int-to-ascii 1) ;; Returns "1"
(int-to-ascii u1) ;; Returns "1"
(int-to-ascii -1) ;; Returns "-1"
"#,
};

const INT_TO_UTF8_API: SimpleFunctionAPI = SimpleFunctionAPI {
    name: None,
    signature: "(int-to-utf8 (int|uint))",
    description: "Converts an integer, either `int` or `uint`, to a `string-utf8` string-value representation.

Note: This function is only available starting with Stacks 2.1.",
    example: r#"
(int-to-utf8 1) ;; Returns u"1"
(int-to-utf8 u1) ;; Returns u"1"
(int-to-utf8 -1) ;; Returns u"-1"
"#,
};

const ADD_API: SimpleFunctionAPI = SimpleFunctionAPI {
    name: Some("+ (add)"),
    signature: "(+ i1 i2...)",
    description: "Adds a variable number of integer inputs and returns the result. In the event of an _overflow_, throws a runtime error.",
    example: "(+ 1 2 3) ;; Returns 6"
};

const SUB_API: SimpleFunctionAPI = SimpleFunctionAPI {
    name: Some("- (subtract)"),
    signature: "(- i1 i2...)",
    description: "Subtracts a variable number of integer inputs and returns the result. In the event of an _underflow_, throws a runtime error.",
    example: "(- 2 1 1) ;; Returns 0
(- 0 3) ;; Returns -3
"
};

const DIV_API: SimpleFunctionAPI = SimpleFunctionAPI {
    name: Some("/ (divide)"),
    signature: "(/ i1 i2...)",
    description: "Integer divides a variable number of integer inputs and returns the result. In the event of division by zero, throws a runtime error.",
    example: "(/ 2 3) ;; Returns 0
(/ 5 2) ;; Returns 2
(/ 4 2 2) ;; Returns 1
"
};

const MUL_API: SimpleFunctionAPI = SimpleFunctionAPI {
    name: Some("* (multiply)"),
    signature: "(* i1 i2...)",
    description: "Multiplies a variable number of integer inputs and returns the result. In the event of an _overflow_, throws a runtime error.",
    example: "(* 2 3) ;; Returns 6
(* 5 2) ;; Returns 10
(* 2 2 2) ;; Returns 8
"
};

const MOD_API: SimpleFunctionAPI = SimpleFunctionAPI {
    name: None,
    signature: "(mod i1 i2)",
    description: "Returns the integer remainder from integer dividing `i1` by `i2`. In the event of a division by zero, throws a runtime error.",
    example: "(mod 2 3) ;; Returns 2
(mod 5 2) ;; Returns 1
(mod 7 1) ;; Returns 0
"
};

const POW_API: SimpleFunctionAPI = SimpleFunctionAPI {
    name: None,
    signature: "(pow i1 i2)",
    description: "Returns the result of raising `i1` to the power of `i2`. In the event of an _overflow_, throws a runtime error.",
    example: "(pow 2 3) ;; Returns 8
(pow 2 2) ;; Returns 4
(pow 7 1) ;; Returns 7
"
};

const SQRTI_API: SimpleFunctionAPI = SimpleFunctionAPI {
    name: None,
    signature: "(sqrti n)",
    description: "Returns the largest integer that is less than or equal to the square root of `n`.  Fails on a negative numbers.",
    example: "(sqrti u11) ;; Returns u3
(sqrti 1000000) ;; Returns 1000
(sqrti u1) ;; Returns u1
(sqrti 0) ;; Returns 0
"
};

const LOG2_API: SimpleFunctionAPI = SimpleFunctionAPI {
    name: None,
    signature: "(log2 n)",
    description: "Returns the power to which the number 2 must be raised to to obtain the value `n`, rounded down to the nearest integer. Fails on a negative numbers.",
    example: "(log2 u8) ;; Returns u3
(log2 8) ;; Returns 3
(log2 u1) ;; Returns u0
(log2 1000) ;; Returns 9
"
};

const XOR_API: SimpleFunctionAPI = SimpleFunctionAPI {
    name: None,
    signature: "(xor i1 i2)",
    description: "Returns the result of bitwise exclusive or'ing `i1` with `i2`.",
    example: "(xor 1 2) ;; Returns 3
(xor 120 280) ;; Returns 352
",
};

const AND_API: SimpleFunctionAPI = SimpleFunctionAPI {
    name: None,
    signature: "(and b1 b2 ...)",
    description: "Returns `true` if all boolean inputs are `true`. Importantly, the supplied arguments are evaluated in-order and lazily. Lazy evaluation means that if one of the arguments returns `false`, the function short-circuits, and no subsequent arguments are evaluated.",
    example: "(and true false) ;; Returns false
(and (is-eq (+ 1 2) 1) (is-eq 4 4)) ;; Returns false
(and (is-eq (+ 1 2) 3) (is-eq 4 4)) ;; Returns true
"
};

const OR_API: SimpleFunctionAPI = SimpleFunctionAPI {
    name: None,
    signature: "(or b1 b2 ...)",
    description: "Returns `true` if any boolean inputs are `true`. Importantly, the supplied arguments are evaluated in-order and lazily. Lazy evaluation means that if one of the arguments returns `false`, the function short-circuits, and no subsequent arguments are evaluated.",
    example: "(or true false) ;; Returns true
(or (is-eq (+ 1 2) 1) (is-eq 4 4)) ;; Returns true
(or (is-eq (+ 1 2) 1) (is-eq 3 4)) ;; Returns false
(or (is-eq (+ 1 2) 3) (is-eq 4 4)) ;; Returns true
"
};

const NOT_API: SimpleFunctionAPI = SimpleFunctionAPI {
    name: None,
    signature: "(not b1)",
    description: "Returns the inverse of the boolean input.",
    example: "(not true) ;; Returns false
(not (is-eq 1 2)) ;; Returns true
",
};

const GEQ_API: SimpleFunctionAPI = SimpleFunctionAPI {
    name: Some(">= (greater than or equal)"),
    signature: "(>= i1 i2)",
    description: "Compares two integers, returning `true` if `i1` is greater than or equal to `i2` and `false` otherwise.",
    example: "(>= 1 1) ;; Returns true
(>= 5 2) ;; Returns true
"
};

const LEQ_API: SimpleFunctionAPI = SimpleFunctionAPI {
    name: Some("<= (less than or equal)"),
    signature: "(<= i1 i2)",
    description: "Compares two integers, returning true if `i1` is less than or equal to `i2` and `false` otherwise.",
    example: "(<= 1 1) ;; Returns true
(<= 5 2) ;; Returns false
"
};

const GREATER_API: SimpleFunctionAPI = SimpleFunctionAPI {
    name: Some("> (greater than)"),
    signature: "(> i1 i2)",
    description:
        "Compares two integers, returning `true` if `i1` is greater than `i2` and false otherwise.",
    example: "(> 1 2) ;; Returns false
(> 5 2) ;; Returns true
",
};

const LESS_API: SimpleFunctionAPI = SimpleFunctionAPI {
    name: Some("< (less than)"),
    signature: "(< i1 i2)",
    description:
        "Compares two integers, returning `true` if `i1` is less than `i2` and `false` otherwise.",
    example: "(< 1 2) ;; Returns true
(< 5 2) ;; Returns false
",
};

pub fn get_input_type_string(function_type: &FunctionType) -> String {
    match function_type {
        FunctionType::Variadic(ref in_type, _) => format!("{}, ...", in_type),
        FunctionType::Fixed(FixedFunction { ref args, .. }) => {
            let in_types: Vec<String> = args.iter().map(|x| format!("{}", x.signature)).collect();
            in_types.join(", ")
        }
        FunctionType::UnionArgs(ref in_types, _) => {
            let in_types: Vec<String> = in_types.iter().map(|x| format!("{}", x)).collect();
            in_types.join(" | ")
        }
        FunctionType::ArithmeticVariadic => "int, ... | uint, ...".to_string(),
        FunctionType::ArithmeticUnary => "int | uint".to_string(),
        FunctionType::ArithmeticBinary | FunctionType::ArithmeticComparison => {
            "int, int | uint, uint".to_string()
        }
    }
}

pub fn get_output_type_string(function_type: &FunctionType) -> String {
    match function_type {
        FunctionType::Variadic(_, ref out_type) => format!("{}", out_type),
        FunctionType::Fixed(FixedFunction { ref returns, .. }) => format!("{}", returns),
        FunctionType::UnionArgs(_, ref out_type) => format!("{}", out_type),
        FunctionType::ArithmeticVariadic
        | FunctionType::ArithmeticUnary
        | FunctionType::ArithmeticBinary => "int | uint".to_string(),
        FunctionType::ArithmeticComparison => "bool".to_string(),
    }
}

pub fn get_signature(function_name: &str, function_type: &FunctionType) -> Option<String> {
    if let FunctionType::Fixed(FixedFunction { ref args, .. }) = function_type {
        let in_names: Vec<String> = args
            .iter()
            .map(|x| format!("{}", x.name.as_str()))
            .collect();
        let arg_examples = in_names.join(" ");
        Some(format!(
            "({}{}{})",
            function_name,
            if arg_examples.len() == 0 { "" } else { " " },
            arg_examples
        ))
    } else {
        None
    }
}

fn make_for_simple_native(
    api: &SimpleFunctionAPI,
    function: &NativeFunctions,
    name: String,
) -> FunctionAPI {
    let (input_type, output_type) = {
        if let TypedNativeFunction::Simple(SimpleNativeFunction(function_type)) =
            TypedNativeFunction::type_native_function(&function)
        {
            let input_type = get_input_type_string(&function_type);
            let output_type = get_output_type_string(&function_type);
            (input_type, output_type)
        } else {
            panic!(
                "Attempted to auto-generate docs for non-simple native function: {:?}",
                api.name
            )
        }
    };

    FunctionAPI {
        name: api.name.map_or(name, |x| x.to_string()),
        input_type: input_type,
        output_type: output_type,
        signature: api.signature.to_string(),
        description: api.description.to_string(),
        example: api.example.to_string(),
    }
}

const EQUALS_API: SpecialAPI = SpecialAPI {
    input_type: "A, A, ...",
    output_type: "bool",
    signature: "(is-eq v1 v2...)",
    description: "Compares the inputted values, returning `true` if they are all equal. Note that 
_unlike_ the `(and ...)` function, `(is-eq ...)` will _not_ short-circuit. All values supplied to
is-eq _must_ be the same type.",
    example: "(is-eq 1 1) ;; Returns true
(is-eq true false) ;; Returns false
(is-eq \"abc\" 234 234) ;; Throws type error
",
};

const IF_API: SpecialAPI = SpecialAPI {
    input_type: "bool, A, A",
    output_type: "A",
    signature: "(if bool1 expr1 expr2)",
    description: "The `if` function admits a boolean argument and two expressions
which must return the same type. In the case that the boolean input is `true`, the
`if` function evaluates and returns `expr1`. If the boolean input is `false`, the
`if` function evaluates and returns `expr2`.",
    example: "(if true 1 2) ;; Returns 1
(if (> 1 2) 1 2) ;; Returns 2",
};

const LET_API: SpecialAPI = SpecialAPI {
    input_type: "((name2 AnyType) (name2 AnyType) ...), AnyType, ... A",
    output_type: "A",
    signature: "(let ((name1 expr1) (name2 expr2) ...) expr-body1 expr-body2 ... expr-body-last)",
    description: "The `let` function accepts a list of `variable name` and `expression` pairs,
evaluating each expression and _binding_ it to the corresponding variable name.
`let` bindings are sequential: when a `let` binding is evaluated, it may refer to prior binding.
The _context_ created by this set of bindings is used for evaluating its body expressions.
 The let expression returns the value of the last such body expression.
Note: intermediary statements returning a response type must be checked",
    example: "(let ((a 2) (b (+ 5 6 7))) (print a) (print b) (+ a b)) ;; Returns 20
(let ((a 5) (c (+ a 1)) (d (+ c 1)) (b (+ a c d))) (print a) (print b) (+ a b)) ;; Returns 23",
};

const FETCH_VAR_API: SpecialAPI = SpecialAPI {
    input_type: "VarName",
    output_type: "A",
    signature: "(var-get var-name)",
    description: "The `var-get` function looks up and returns an entry from a contract's data map.
The value is looked up using `var-name`.",
    example: "(define-data-var cursor int 6)
(var-get cursor) ;; Returns 6",
};

const SET_VAR_API: SpecialAPI = SpecialAPI {
    input_type: "VarName, AnyType",
    output_type: "bool",
    signature: "(var-set var-name expr1)",
    description: "The `var-set` function sets the value associated with the input variable to the
inputted value.",
    example: "
(define-data-var cursor int 6)
(var-get cursor) ;; Returns 6
(var-set cursor (+ (var-get cursor) 1)) ;; Returns true
(var-get cursor) ;; Returns 7",
};

const MAP_API: SpecialAPI = SpecialAPI {
    input_type: "Function(A, B, ..., N) -> X, sequence_A, sequence_B, ..., sequence_N",
    output_type: "(list X)",
    signature: "(map func sequence_A sequence_B ... sequence_N)",
    description: "The `map` function applies the function `func` to each corresponding element of the input sequences,
and outputs a _list_ of the same type containing the outputs from those function applications.
Applicable sequence types are `(list A)`, `buff`, `string-ascii` and `string-utf8`,
for which the corresponding element types are, respectively, `A`, `(buff 1)`, `(string-ascii 1)` and `(string-utf8 1)`.
The `func` argument must be a literal function name.
Also, note that, no matter what kind of sequences the inputs are, the output is always a list.",
    example: r#"
(map not (list true false true false)) ;; Returns (false true false true)
(map + (list 1 2 3) (list 1 2 3) (list 1 2 3)) ;; Returns (3 6 9)
(define-private (a-or-b (char (string-utf8 1))) (if (is-eq char u"a") u"a" u"b"))
(map a-or-b u"aca") ;; Returns (u"a" u"b" u"a")
(define-private (zero-or-one (char (buff 1))) (if (is-eq char 0x00) 0x00 0x01))
(map zero-or-one 0x000102) ;; Returns (0x00 0x01 0x01)
"#,
};

const FILTER_API: SpecialAPI = SpecialAPI {
    input_type: "Function(A) -> bool, sequence_A",
    output_type: "sequence_A",
    signature: "(filter func sequence)",
    description: "The `filter` function applies the input function `func` to each element of the
input sequence, and returns the same sequence with any elements removed for which `func` returned `false`.
Applicable sequence types are `(list A)`, `buff`, `string-ascii` and `string-utf8`,
for which the corresponding element types are, respectively, `A`, `(buff 1)`, `(string-ascii 1)` and `(string-utf8 1)`.
The `func` argument must be a literal function name.
",
    example: r#"
(filter not (list true false true false)) ;; Returns (false false)
(define-private (is-a (char (string-utf8 1))) (is-eq char u"a"))
(filter is-a u"acabd") ;; Returns u"aa"
(define-private (is-zero (char (buff 1))) (is-eq char 0x00))
(filter is-zero 0x00010002) ;; Returns 0x0000
"#,
};

const FOLD_API: SpecialAPI = SpecialAPI {
    input_type: "Function(A, B) -> B, sequence_A, B",
    output_type: "B",
    signature: "(fold func sequence_A initial_B)",
    description: "The `fold` function condenses `sequence_A` into a value of type
`B` by recursively applies the function `func` to each element of the
input sequence _and_ the output of a previous application of `func`.

`fold` uses `initial_B` in the initial application of `func`, along with the
first element of `sequence_A`. The resulting value of type `B` is used for the
next application of `func`, along with the next element of `sequence_A` and so
on. `fold` returns the last value of type `B` returned by these successive
applications `func`.

Applicable sequence types are `(list A)`, `buff`, `string-ascii` and `string-utf8`,
for which the corresponding element types are, respectively, `A`, `(buff 1)`, `(string-ascii 1)` and `(string-utf8 1)`.
The `func` argument must be a literal function name.
",
    example: r#"
(fold * (list 2 2 2) 1) ;; Returns 8
(fold * (list 2 2 2) 0) ;; Returns 0
;; calculates (- 11 (- 7 (- 3 2)))
(fold - (list 3 7 11) 2) ;; Returns 5 
(define-private (concat-string (a (string-ascii 20)) (b (string-ascii 20))) (unwrap-panic (as-max-len? (concat a b) u20)))
(fold concat-string "cdef" "ab")   ;; Returns "fedcab"
(fold concat-string (list "cd" "ef") "ab")   ;; Returns "efcdab"
(define-private (concat-buff (a (buff 20)) (b (buff 20))) (unwrap-panic (as-max-len? (concat a b) u20)))
(fold concat-buff 0x03040506 0x0102)   ;; Returns 0x060504030102
"#,
};

const CONCAT_API: SpecialAPI = SpecialAPI {
    input_type: "sequence_A, sequence_A",
    output_type: "sequence_A",
    signature: "(concat sequence1 sequence2)",
    description: "The `concat` function takes two sequences of the same type,
and returns a concatenated sequence of the same type, with the resulting
sequence_len = sequence1_len + sequence2_len.
Applicable sequence types are `(list A)`, `buff`, `string-ascii` and `string-utf8`.
",
    example: r#"
(concat (list 1 2) (list 3 4)) ;; Returns (1 2 3 4)
(concat "hello " "world") ;; Returns "hello world"
(concat 0x0102 0x0304) ;; Returns 0x01020304
"#,
};

const APPEND_API: SpecialAPI = SpecialAPI {
    input_type: "list A, A",
    output_type: "list",
    signature: "(append (list 1 2 3 4) 5)",
    description: "The `append` function takes a list and another value with the same entry type,
and outputs a list of the same type with max_len += 1.",
    example: "(append (list 1 2 3 4) 5) ;; Returns (1 2 3 4 5)",
};

const ASSERTS_MAX_LEN_API: SpecialAPI = SpecialAPI {
    input_type: "sequence_A, uint",
    output_type: "sequence_A",
    signature: "(as-max-len? sequence max_length)",
    description:
        "The `as-max-len?` function takes a sequence argument and a uint-valued, literal length argument.
The function returns an optional type. If the input sequence length is less than
or equal to the supplied max_length, this returns `(some sequence)`, otherwise it returns `none`.
Applicable sequence types are `(list A)`, `buff`, `string-ascii` and `string-utf8`.
",
    example: r#"
(as-max-len? (list 2 2 2) u3) ;; Returns (some (2 2 2))
(as-max-len? (list 1 2 3) u2) ;; Returns none
(as-max-len? "hello" u10) ;; Returns (some "hello")
(as-max-len? 0x010203 u10) ;; Returns (some 0x010203)
"#,
};

const LEN_API: SpecialAPI = SpecialAPI {
    input_type: "sequence_A",
    output_type: "uint",
    signature: "(len sequence)",
    description: "The `len` function returns the length of a given sequence.
Applicable sequence types are `(list A)`, `buff`, `string-ascii` and `string-utf8`.
    ",
    example: r#"
(len "blockstack") ;; Returns u10
(len (list 1 2 3 4 5)) ;; Returns u5
(len 0x010203) ;; Returns u3
"#,
};

const ELEMENT_AT_API: SpecialAPI = SpecialAPI {
    input_type: "sequence_A, uint",
    output_type: "(optional A)",
    signature: "(element-at sequence index)",
    description: "The `element-at` function returns the element at `index` in the provided sequence.
Applicable sequence types are `(list A)`, `buff`, `string-ascii` and `string-utf8`,
for which the corresponding element types are, respectively, `A`, `(buff 1)`, `(string-ascii 1)` and `(string-utf8 1)`.
",
    example: r#"
(element-at "blockstack" u5) ;; Returns (some "s")
(element-at (list 1 2 3 4 5) u5) ;; Returns none
(element-at (list 1 2 3 4 5) (+ u1 u2)) ;; Returns (some 4)
(element-at "abcd" u1) ;; Returns (some "b")
(element-at 0xfb01 u1) ;; Returns (some 0x01)
"#,
};

const INDEX_OF_API: SpecialAPI = SpecialAPI {
    input_type: "sequence_A, A",
    output_type: "(optional uint)",
    signature: "(index-of sequence item)",
    description: "The `index-of` function returns the first index at which `item` can be
found, using `is-eq` checks, in the provided sequence.
Applicable sequence types are `(list A)`, `buff`, `string-ascii` and `string-utf8`,
for which the corresponding element types are, respectively, `A`, `(buff 1)`, `(string-ascii 1)` and `(string-utf8 1)`.
If the target item is not found in the sequence (or if an empty string or buffer is
supplied), this function returns `none`.
",
    example: r#"
(index-of "blockstack" "b") ;; Returns (some u0)
(index-of "blockstack" "k") ;; Returns (some u4)
(index-of "blockstack" "") ;; Returns none
(index-of (list 1 2 3 4 5) 6) ;; Returns none
(index-of 0xfb01 0x01) ;; Returns (some u1)
"#,
};

const LIST_API: SpecialAPI = SpecialAPI {
    input_type: "A, ...",
    output_type: "(list A)",
    signature: "(list expr1 expr2 expr3 ...)",
    description: "The `list` function constructs a list composed of the inputted values. Each
supplied value must be of the same type.",
    example: "(list (+ 1 2) 4 5) ;; Returns (3 4 5)",
};

const BEGIN_API: SpecialAPI = SpecialAPI {
    input_type: "AnyType, ... A",
    output_type: "A",
    signature: "(begin expr1 expr2 expr3 ... expr-last)",
    description: "The `begin` function evaluates each of its input expressions, returning the
return value of the last such expression.
Note: intermediary statements returning a response type must be checked.",
    example: "(begin (+ 1 2) 4 5) ;; Returns 5",
};

const PRINT_API: SpecialAPI = SpecialAPI {
    input_type: "A",
    output_type: "A",
    signature: "(print expr)",
    description: "The `print` function evaluates and returns its input expression. On Stacks Core
nodes configured for development (as opposed to production mining nodes), this function prints the resulting value to `STDOUT` (standard output).",
    example: "(print (+ 1 2 3)) ;; Returns 6",
};

const FETCH_ENTRY_API: SpecialAPI = SpecialAPI {
    input_type: "MapName, tuple",
    output_type: "(optional (tuple))",
    signature: "(map-get? map-name key-tuple)",
    description: "The `map-get?` function looks up and returns an entry from a contract's data map.
The value is looked up using `key-tuple`.
If there is no value associated with that key in the data map, the function returns a `none` option. Otherwise,
it returns `(some value)`.",
    example: "(define-map names-map { name: (string-ascii 10) } { id: int })
(map-set names-map { name: \"blockstack\" } { id: 1337 })
(map-get? names-map (tuple (name \"blockstack\"))) ;; Returns (some (tuple (id 1337)))
(map-get? names-map { name: \"blockstack\" }) ;; Same command, using a shorthand for constructing the tuple
",
};

const SET_ENTRY_API: SpecialAPI = SpecialAPI {
    input_type: "MapName, tuple_A, tuple_B",
    output_type: "bool",
    signature: "(map-set map-name key-tuple value-tuple)",
    description: "The `map-set` function sets the value associated with the input key to the
inputted value. This function performs a _blind_ update; whether or not a value is already associated
with the key, the function overwrites that existing association.

Note: the `value-tuple` requires 1 additional byte for storage in the materialized blockchain state,
and therefore the maximum size of a value that may be inserted into a map is MAX_CLARITY_VALUE - 1.",
    example: "(define-map names-map { name: (string-ascii 10) } { id: int })
(map-set names-map { name: \"blockstack\" } { id: 1337 }) ;; Returns true
(map-set names-map (tuple (name \"blockstack\")) (tuple (id 1337))) ;; Same command, using a shorthand for constructing the tuple
",
};

const INSERT_ENTRY_API: SpecialAPI = SpecialAPI {
    input_type: "MapName, tuple_A, tuple_B",
    output_type: "bool",
    signature: "(map-insert map-name key-tuple value-tuple)",
    description: "The `map-insert` function sets the value associated with the input key to the
inputted value if and only if there is not already a value associated with the key in the map.
If an insert occurs, the function returns `true`. If a value already existed for
this key in the data map, the function returns `false`.

Note: the `value-tuple` requires 1 additional byte for storage in the materialized blockchain state,
and therefore the maximum size of a value that may be inserted into a map is MAX_CLARITY_VALUE - 1.",
    example: "(define-map names-map { name: (string-ascii 10) } { id: int })
(map-insert names-map { name: \"blockstack\" } { id: 1337 }) ;; Returns true
(map-insert names-map { name: \"blockstack\" } { id: 1337 }) ;; Returns false
(map-insert names-map (tuple (name \"blockstack\")) (tuple (id 1337))) ;; Same command, using a shorthand for constructing the tuple
",
};

const DELETE_ENTRY_API: SpecialAPI = SpecialAPI {
    input_type: "MapName, tuple",
    output_type: "bool",
    signature: "(map-delete map-name key-tuple)",
    description: "The `map-delete` function removes the value associated with the input key for
the given map. If an item exists and is removed, the function returns `true`.
If a value did not exist for this key in the data map, the function returns `false`.",
    example: "(define-map names-map { name: (string-ascii 10) } { id: int })
(map-insert names-map { name: \"blockstack\" } { id: 1337 }) ;; Returns true
(map-delete names-map { name: \"blockstack\" }) ;; Returns true
(map-delete names-map { name: \"blockstack\" }) ;; Returns false
(map-delete names-map (tuple (name \"blockstack\"))) ;; Same command, using a shorthand for constructing the tuple
",
};

const TUPLE_CONS_API: SpecialAPI = SpecialAPI {
    input_type: "(key-name A), (key-name-2 B), ...",
    output_type: "(tuple (key-name A) (key-name-2 B) ...)",
    signature: "(tuple (key0 expr0) (key1 expr1) ...)",
    description: "The `tuple` special form constructs a typed tuple from the supplied key and expression pairs.
A `get` function can use typed tuples as input to select specific values from a given tuple.
Key names may not appear multiple times in the same tuple definition. Supplied expressions are evaluated and
associated with the expressions' paired key name.

There is a shorthand using curly brackets of the form {key0: expr0, key1: expr, ...}",
    example: "(tuple (name \"blockstack\") (id 1337)) ;; using tuple
    {name: \"blockstack\", id: 1337} ;; using curly brackets",
};

const TUPLE_GET_API: SpecialAPI = SpecialAPI {
    input_type: "KeyName, (tuple) | (optional (tuple))",
    output_type: "A",
    signature: "(get key-name tuple)",
    description: "The `get` function fetches the value associated with a given key from the supplied typed tuple.
If an `Optional` value is supplied as the inputted tuple, `get` returns an `Optional` type of the specified key in
the tuple. If the supplied option is a `(none)` option, get returns `(none)`.",
    example: "(define-map names-map { name: (string-ascii 12) } { id: int })
(map-insert names-map { name: \"blockstack\" } { id: 1337 }) ;; Returns true
(get id (tuple (name \"blockstack\") (id 1337))) ;; Returns 1337
(get id (map-get? names-map (tuple (name \"blockstack\")))) ;; Returns (some 1337)
(get id (map-get? names-map (tuple (name \"non-existent\")))) ;; Returns none
"
};

const TUPLE_MERGE_API: SpecialAPI = SpecialAPI {
    input_type: "tuple, tuple",
    output_type: "tuple",
    signature: "(merge tuple { key1: val1 })",
    description: "The `merge` function returns a new tuple with the combined fields, without mutating the supplied tuples.",
    example: "(define-map users { id: int } { name: (string-ascii 12), address: (optional principal) })
(map-insert users { id: 1337 } { name: \"john\", address: none }) ;; Returns true
(let ((user (unwrap-panic (map-get? users { id: 1337 }))))
    (merge user { address: (some 'SPAXYA5XS51713FDTQ8H94EJ4V579CXMTRNBZKSF) })) ;; Returns (tuple (address (some SPAXYA5XS51713FDTQ8H94EJ4V579CXMTRNBZKSF)) (name \"john\"))"
};

const HASH160_API: SpecialAPI = SpecialAPI {
    input_type: "buff|uint|int",
    output_type: "(buff 20)",
    signature: "(hash160 value)",
    description: "The `hash160` function computes `RIPEMD160(SHA256(x))` of the inputted value.
If an integer (128 bit) is supplied the hash is computed over the little-endian representation of the
integer.",
    example: "(hash160 0) ;; Returns 0xe4352f72356db555721651aa612e00379167b30f"
};

const SHA256_API: SpecialAPI = SpecialAPI {
    input_type: "buff|uint|int",
    output_type: "(buff 32)",
    signature: "(sha256 value)",
    description: "The `sha256` function computes `SHA256(x)` of the inputted value.
If an integer (128 bit) is supplied the hash is computed over the little-endian representation of the
integer.",
    example: "(sha256 0) ;; Returns 0x374708fff7719dd5979ec875d56cd2286f6d3cf7ec317a3b25632aab28ec37bb"
};

const SHA512_API: SpecialAPI = SpecialAPI {
    input_type: "buff|uint|int",
    output_type: "(buff 64)",
    signature: "(sha512 value)",
    description: "The `sha512` function computes `SHA512(x)` of the inputted value.
If an integer (128 bit) is supplied the hash is computed over the little-endian representation of the
integer.",
    example: "(sha512 1) ;; Returns 0x6fcee9a7b7a7b821d241c03c82377928bc6882e7a08c78a4221199bfa220cdc55212273018ee613317c8293bb8d1ce08d1e017508e94e06ab85a734c99c7cc34",
};

const SHA512T256_API: SpecialAPI = SpecialAPI {
    input_type: "buff|uint|int",
    output_type: "(buff 32)",
    signature: "(sha512/256 value)",
    description: "The `sha512/256` function computes `SHA512/256(x)` (the SHA512 algorithm with the 512/256 initialization vector, truncated
to 256 bits) of the inputted value.
If an integer (128 bit) is supplied the hash is computed over the little-endian representation of the
integer.",
    example: "(sha512/256 1) ;; Returns 0x515a7e92e7c60522db968d81ff70b80818fc17aeabbec36baf0dda2812e94a86",
};

const KECCAK256_API: SpecialAPI = SpecialAPI {
    input_type: "buff|uint|int",
    output_type: "(buff 32)",
    signature: "(keccak256 value)",
    description: "The `keccak256` function computes `KECCAK256(value)` of the inputted value.
Note that this differs from the `NIST SHA-3` (that is, FIPS 202) standard. If an integer (128 bit)
is supplied the hash is computed over the little-endian representation of the integer.",
    example: "(keccak256 0) ;; Returns 0xf490de2920c8a35fabeb13208852aa28c76f9be9b03a4dd2b3c075f7a26923b4"
};

const SECP256K1RECOVER_API: SpecialAPI = SpecialAPI {
    input_type: "(buff 32), (buff 65)",
    output_type: "(response (buff 33) uint)",
    signature: "(secp256k1-recover? message-hash signature)",
    description: "The `secp256k1-recover?` function recovers the public key used to sign the message  which sha256 is `message-hash`
    with the provided `signature`.
    If the signature does not match, it will return the error code `(err u1).`.
    If the signature is invalid, it will return the error code `(err u2).`.
    The signature includes 64 bytes plus an additional recovery id (00..03) for a total of 65 bytes.",
    example: "(secp256k1-recover? 0xde5b9eb9e7c5592930eb2e30a01369c36586d872082ed8181ee83d2a0ec20f04
 0x8738487ebe69b93d8e51583be8eee50bb4213fc49c767d329632730cc193b873554428fc936ca3569afc15f1c9365f6591d6251a89fee9c9ac661116824d3a1301)
 ;; Returns (ok 0x03adb8de4bfb65db2cfd6120d55c6526ae9c52e675db7e47308636534ba7786110)"
};

const SECP256K1VERIFY_API: SpecialAPI = SpecialAPI {
    input_type: "(buff 32), (buff 64) | (buff 65), (buff 33)",
    output_type: "bool",
    signature: "(secp256k1-verify message-hash signature public-key)",
    description: "The `secp256k1-verify` function verifies that the provided signature of the message-hash
was signed with the private key that generated the public key.
The `message-hash` is the `sha256` of the message.
The signature includes 64 bytes plus an optional additional recovery id (00..03) for a total of 64 or 65 bytes.",
    example: "(secp256k1-verify 0xde5b9eb9e7c5592930eb2e30a01369c36586d872082ed8181ee83d2a0ec20f04
 0x8738487ebe69b93d8e51583be8eee50bb4213fc49c767d329632730cc193b873554428fc936ca3569afc15f1c9365f6591d6251a89fee9c9ac661116824d3a1301
 0x03adb8de4bfb65db2cfd6120d55c6526ae9c52e675db7e47308636534ba7786110) ;; Returns true
(secp256k1-verify 0xde5b9eb9e7c5592930eb2e30a01369c36586d872082ed8181ee83d2a0ec20f04
 0x8738487ebe69b93d8e51583be8eee50bb4213fc49c767d329632730cc193b873554428fc936ca3569afc15f1c9365f6591d6251a89fee9c9ac661116824d3a13
 0x03adb8de4bfb65db2cfd6120d55c6526ae9c52e675db7e47308636534ba7786110) ;; Returns true
(secp256k1-verify 0x0000000000000000000000000000000000000000000000000000000000000000
 0x0000000000000000000000000000000000000000000000000000000000000000000000000000000000000000000000000000000000000000000000000000000000
 0x03adb8de4bfb65db2cfd6120d55c6526ae9c52e675db7e47308636534ba7786110) ;; Returns false"
};

const CONTRACT_CALL_API: SpecialAPI = SpecialAPI {
    input_type: "ContractName, PublicFunctionName, Arg0, ...",
    output_type: "(response A B)",
    signature: "(contract-call? .contract-name function-name arg0 arg1 ...)",
    description: "The `contract-call?` function executes the given public function of the given contract.
You _may not_ use this function to call a public function defined in the current contract. If the public
function returns _err_, any database changes resulting from calling `contract-call?` are aborted.
If the function returns _ok_, database changes occurred.",
    example: "
;; instantiate the sample-contracts/tokens.clar contract first!
(as-contract (contract-call? .tokens mint! u19)) ;; Returns (ok u19)"
};

const CONTRACT_OF_API: SpecialAPI = SpecialAPI {
    input_type: "Trait",
    output_type: "principal",
    signature: "(contract-of .contract-name)",
    description: "The `contract-of` function returns the principal of the contract implementing the trait.",
    example: "
(use-trait token-a-trait 'SPAXYA5XS51713FDTQ8H94EJ4V579CXMTRNBZKSF.token-a.token-trait)
(define-public (forward-get-balance (user principal) (contract <token-a-trait>))
  (begin
    (ok (contract-of contract)))) ;; returns the principal of the contract implementing <token-a-trait>
"
};

const PRINCIPAL_OF_API: SpecialAPI = SpecialAPI {
    input_type: "(buff 33)",
    output_type: "(response principal uint)",
    signature: "(principal-of? public-key)",
    description: "The `principal-of?` function returns the principal derived from the provided public key.
    If the `public-key` is invalid, it will return the error code `(err u1).`.
    ",
    example: "(principal-of? 0x03adb8de4bfb65db2cfd6120d55c6526ae9c52e675db7e47308636534ba7786110) ;; Returns (ok ST1AW6EKPGT61SQ9FNVDS17RKNWT8ZP582VF9HSCP)"
};

const AT_BLOCK: SpecialAPI = SpecialAPI {
    input_type: "(buff 32), A",
    output_type: "A",
    signature: "(at-block id-block-hash expr)",
    description: "The `at-block` function evaluates the expression `expr` _as if_ it were evaluated at the end of the
block indicated by the _block-hash_ argument. The `expr` closure must be read-only.

Note: The block identifying hash must be a hash returned by the `id-header-hash` block information
property. This hash uniquely identifies Stacks blocks and is unique across Stacks forks. While the hash returned by
`header-hash` is unique within the context of a single fork, it is not unique across Stacks forks.

The function returns the result of evaluating `expr`.
",
    example: "
(define-data-var data int 1)
(at-block 0x0000000000000000000000000000000000000000000000000000000000000000 block-height) ;; Returns u0
(at-block (get-block-info? id-header-hash 0) (var-get data)) ;; Throws NoSuchDataVariable because `data` wasn't initialized at block height 0"
};

const AS_CONTRACT_API: SpecialAPI = SpecialAPI {
    input_type: "A",
    output_type: "A",
    signature: "(as-contract expr)",
    description: "The `as-contract` function switches the current context's `tx-sender` value to the _contract's_
principal and executes `expr` with that context. It returns the resulting value of `expr`.",
    example: "(as-contract tx-sender) ;; Returns S1G2081040G2081040G2081040G208105NK8PE5.docs-test"
};

const ASSERTS_API: SpecialAPI = SpecialAPI {
    input_type: "bool, C",
    output_type: "bool",
    signature: "(asserts! bool-expr thrown-value)",
    description: "The `asserts!` function admits a boolean argument and asserts its evaluation:
if bool-expr is `true`, `asserts!` returns `true` and proceeds in the program execution.
If the supplied argument is returning a false value, `asserts!` _returns_ `thrown-value` and exits the current
control-flow.",
    example: "(asserts! (is-eq 1 1) (err 1)) ;; Returns true",
};

const EXPECTS_API: SpecialAPI = SpecialAPI {
    input_type: "(optional A) | (response A B), C",
    output_type: "A",
    signature: "(unwrap! option-input thrown-value)",
    description: "The `unwrap!` function attempts to 'unpack' the first argument: if the argument is
an option type, and the argument is a `(some ...)` option, `unwrap!` returns the inner value of the
option. If the argument is a response type, and the argument is an `(ok ...)` response, `unwrap!` returns
 the inner value of the `ok`. If the supplied argument is either an `(err ...)` or a `(none)` value,
`unwrap!` _returns_ `thrown-value` from the current function and exits the current control-flow.",
    example: "
(define-map names-map { name: (string-ascii 12) } { id: int })
(map-set names-map { name: \"blockstack\" } { id: 1337 })
(define-private (get-name-or-err (name (string-ascii 12)))
  (let ((raw-name (unwrap! (map-get? names-map { name: name }) (err 1))))
       (ok raw-name)))

(get-name-or-err \"blockstack\") ;; Returns (ok (tuple (id 1337)))
(get-name-or-err \"non-existant\") ;; Returns (err 1)",
};

const TRY_API: SpecialAPI = SpecialAPI {
    input_type: "(optional A) | (response A B)",
    output_type: "A",
    signature: "(try! option-input)",
    description: "The `try!` function attempts to 'unpack' the first argument: if the argument is
an option type, and the argument is a `(some ...)` option, `try!` returns the inner value of the
option. If the argument is a response type, and the argument is an `(ok ...)` response, `try!` returns
 the inner value of the `ok`. If the supplied argument is either an `(err ...)` or a `none` value,
`try!` _returns_ either `none` or the `(err ...)` value from the current function and exits the current control-flow.",
    example: "
(define-map names-map { name: (string-ascii 12) } { id: int })
(map-set names-map { name: \"blockstack\" } { id: 1337 })
(try! (map-get? names-map { name: \"blockstack\" })) ;; Returns (tuple (id 1337))
(define-private (checked-even (x int))
  (if (is-eq (mod x 2) 0)
      (ok x)
      (err false)))
(define-private (double-if-even (x int))
  (ok (* 2 (try! (checked-even x)))))
(double-if-even 10) ;; Returns (ok 20)
(double-if-even 3) ;; Returns (err false)
",
};

const UNWRAP_API: SpecialAPI = SpecialAPI {
    input_type: "(optional A) | (response A B)",
    output_type: "A",
    signature: "(unwrap-panic option-input)",
    description: "The `unwrap` function attempts to 'unpack' its argument: if the argument is
an option type, and the argument is a `(some ...)` option, this function returns the inner value of the
option. If the argument is a response type, and the argument is an `(ok ...)` response, it returns
 the inner value of the `ok`. If the supplied argument is either an `(err ...)` or a `(none)` value,
`unwrap` throws a runtime error, aborting any further processing of the current transaction.",
    example: "
(define-map names-map { name: (string-ascii 12) } { id: int })
(map-set names-map { name: \"blockstack\" } { id: 1337 })
(unwrap-panic (map-get? names-map { name: \"blockstack\" })) ;; Returns (tuple (id 1337))
(unwrap-panic (map-get? names-map { name: \"non-existant\" })) ;; Throws a runtime exception
",
};

const UNWRAP_ERR_API: SpecialAPI = SpecialAPI {
    input_type: "(response A B)",
    output_type: "B",
    signature: "(unwrap-err-panic response-input)",
    description:
        "The `unwrap-err` function attempts to 'unpack' the first argument: if the argument
is an `(err ...)` response, `unwrap` returns the inner value of the `err`.
If the supplied argument is an `(ok ...)` value,
`unwrap-err` throws a runtime error, aborting any further processing of the current transaction.",
    example: "(unwrap-err-panic (err 1)) ;; Returns 1
(unwrap-err-panic (ok 1)) ;; Throws a runtime exception",
};

const EXPECTS_ERR_API: SpecialAPI = SpecialAPI {
    input_type: "(response A B), C",
    output_type: "B",
    signature: "(unwrap-err! response-input thrown-value)",
    description: "The `unwrap-err!` function attempts to 'unpack' the first argument: if the argument
is an `(err ...)` response, `unwrap-err!` returns the inner value of the `err`.
If the supplied argument is an `(ok ...)` value,
`unwrap-err!` _returns_ `thrown-value` from the current function and exits the current control-flow.",
    example: "(unwrap-err! (err 1) false) ;; Returns 1",
};

const MATCH_API: SpecialAPI = SpecialAPI {
    input_type:
        "(optional A) name expression expression | (response A B) name expression name expression",
    output_type: "C",
    signature: "(match opt-input some-binding-name some-branch none-branch) |
(match-resp input ok-binding-name ok-branch err-binding-name err-branch)",
    description: "The `match` function is used to test and destructure optional and response types.

If the `input` is an optional, it tests whether the provided
`input` is a `some` or `none` option, and evaluates `some-branch` or
`none-branch` in each respective case.

Within the `some-branch`, the _contained value_ of the `input`
argument is bound to the provided `some-binding-name` name.

Only _one_ of the branches will be evaluated (similar to `if` statements).

If the `input` is a response, it tests whether the provided `input` is
an `ok` or `err` response type, and evaluates `ok-branch` or
`err-branch` in each respective case.

Within the `ok-branch`, the _contained ok value_ of the `input`
argument is bound to the provided `ok-binding-name` name.

Within the `err-branch`, the _contained err value_ of the `input`
argument is bound to the provided `err-binding-name` name.

Only _one_ of the branches will be evaluated (similar to `if` statements).

Note: Type checking requires that the type of both the ok and err parts of the
response object be determinable. For situations in which one of the parts of a response
is untyped, you should use `unwrap-panic` or `unwrap-err-panic` instead of `match`.",
    example: "
(define-private (add-10 (x (optional int)))
  (match x
  value (+ 10 value)
  10))
(add-10 (some 5)) ;; Returns 15
(add-10 none) ;; Returns 10

(define-private (add-or-pass-err (x (response int (string-ascii 10))) (to-add int))
  (match x
   value (ok (+ to-add value))
   err-value (err err-value)))
(add-or-pass-err (ok 5) 20) ;; Returns (ok 25)
(add-or-pass-err (err \"ERROR\") 20) ;; Returns (err \"ERROR\")
",
};

const DEFAULT_TO_API: SpecialAPI = SpecialAPI {
    input_type: "A, (optional A)",
    output_type: "A",
    signature: "(default-to default-value option-value)",
    description: "The `default-to` function attempts to 'unpack' the second argument: if the argument is
a `(some ...)` option, it returns the inner value of the option. If the second argument is a `(none)` value,
`default-to` it returns the value of `default-value`.",
    example: "
(define-map names-map { name: (string-ascii 12) } { id: int })
(map-set names-map { name: \"blockstack\" } { id: 1337 })
(default-to 0 (get id (map-get? names-map (tuple (name \"blockstack\"))))) ;; Returns 1337
(default-to 0 (get id (map-get? names-map (tuple (name \"non-existant\"))))) ;; Returns 0
",
};

const CONS_OK_API: SpecialAPI = SpecialAPI {
    input_type: "A",
    output_type: "(response A B)",
    signature: "(ok value)",
    description: "The `ok` function constructs a response type from the input value. Use `ok` for
creating return values in public functions. An _ok_ value indicates that any database changes during
the processing of the function should materialize.",
    example: "(ok 1) ;; Returns (ok 1)",
};

const CONS_ERR_API: SpecialAPI = SpecialAPI {
    input_type: "A",
    output_type: "(response A B)",
    signature: "(err value)",
    description: "The `err` function constructs a response type from the input value. Use `err` for
creating return values in public functions. An _err_ value indicates that any database changes during
the processing of the function should be rolled back.",
    example: "(err true) ;; Returns (err true)",
};

const CONS_SOME_API: SpecialAPI = SpecialAPI {
    input_type: "A",
    output_type: "(optional A)",
    signature: "(some value)",
    description: "The `some` function constructs a `optional` type from the input value.",
    example: "(some 1) ;; Returns (some 1)
(is-none (some 2)) ;; Returns false",
};

const IS_OK_API: SpecialAPI = SpecialAPI {
    input_type: "(response A B)",
    output_type: "bool",
    signature: "(is-ok value)",
    description:
        "`is-ok` tests a supplied response value, returning `true` if the response was `ok`,
and `false` if it was an `err`.",
    example: "(is-ok (ok 1)) ;; Returns true
(is-ok (err 1)) ;; Returns false",
};

const IS_NONE_API: SpecialAPI = SpecialAPI {
    input_type: "(optional A)",
    output_type: "bool",
    signature: "(is-none value)",
    description:
        "`is-none` tests a supplied option value, returning `true` if the option value is `(none)`,
and `false` if it is a `(some ...)`.",
    example: "
(define-map names-map { name: (string-ascii 12) } { id: int })
(map-set names-map { name: \"blockstack\" } { id: 1337 })
(is-none (get id (map-get? names-map { name: \"blockstack\" }))) ;; Returns false
(is-none (get id (map-get? names-map { name: \"non-existant\" }))) ;; Returns true",
};

const IS_ERR_API: SpecialAPI = SpecialAPI {
    input_type: "(response A B)",
    output_type: "bool",
    signature: "(is-err value)",
    description:
        "`is-err` tests a supplied response value, returning `true` if the response was an `err`,
and `false` if it was an `ok`.",
    example: "(is-err (ok 1)) ;; Returns false
(is-err (err 1)) ;; Returns true",
};

const IS_SOME_API: SpecialAPI = SpecialAPI {
    input_type: "(optional A)",
    output_type: "bool",
    signature: "(is-some value)",
    description: "`is-some` tests a supplied option value, returning `true` if the option value is `(some ...)`,
and `false` if it is a `none`.",
    example: "
(define-map names-map { name: (string-ascii 12) } { id: int })
(map-set names-map { name: \"blockstack\" } { id: 1337 })
(is-some (get id (map-get? names-map { name: \"blockstack\" }))) ;; Returns true
(is-some (get id (map-get? names-map { name: \"non-existant\" }))) ;; Returns false"
};

const GET_BLOCK_INFO_API: SpecialAPI = SpecialAPI {
    input_type: "BlockInfoPropertyName, BlockHeightInt",
    output_type: "(optional buff) | (optional uint)",
    signature: "(get-block-info? prop-name block-height-expr)",
    description: "The `get-block-info?` function fetches data for a block of the given block height. The
value and type returned are determined by the specified `BlockInfoPropertyName`. If the provided `BlockHeightInt` does
not correspond to an existing block prior to the current block, the function returns `none`. The currently available property names
are `time`, `header-hash`, `burnchain-header-hash`, `id-header-hash`, `miner-address`, and `vrf-seed`.

The `time` property returns an integer value of the block header time field. This is a Unix epoch timestamp in seconds
which roughly corresponds to when the block was mined. **Warning**: this does not increase monotonically with each block
and block times are accurate only to within two hours. See [BIP113](https://github.com/bitcoin/bips/blob/master/bip-0113.mediawiki) for more information.

The `header-hash`, `burnchain-header-hash`, `id-header-hash`, and `vrf-seed` properties return a 32-byte buffer.

The `miner-address` property returns a `principal` corresponding to the miner of the given block.

The `id-header-hash` is the block identifier value that must be used as input to the `at-block` function.
",
    example: "(get-block-info? time u0) ;; Returns (some u1557860301)
(get-block-info? header-hash u0) ;; Returns (some 0x374708fff7719dd5979ec875d56cd2286f6d3cf7ec317a3b25632aab28ec37bb)
(get-block-info? vrf-seed u0) ;; Returns (some 0xf490de2920c8a35fabeb13208852aa28c76f9be9b03a4dd2b3c075f7a26923b4)
"
};

const DEFINE_TOKEN_API: DefineAPI = DefineAPI {
    input_type: "TokenName, <uint>",
    output_type: "Not Applicable",
    signature: "(define-fungible-token token-name <total-supply>)",
    description: "`define-fungible-token` is used to define a new fungible token class for use in the current contract.

The second argument, if supplied, defines the total supply of the fungible token. This ensures that all calls to the `ft-mint?`
function will never be able to create more than `total-supply` tokens. If any such call were to increase the total supply
of tokens passed that amount, that invocation of `ft-mint?` will result in a runtime error and abort.

Like other kinds of definition statements, `define-fungible-token` may only be used at the top level of a smart contract
definition (i.e., you cannot put a define statement in the middle of a function body).

Tokens defined using `define-fungible-token` may be used in `ft-transfer?`, `ft-mint?`, and `ft-get-balance` functions",
    example: "
(define-fungible-token stacks)
(define-fungible-token limited-supply-stacks u100)
"
};

const DEFINE_ASSET_API: DefineAPI = DefineAPI {
    input_type: "AssetName, TypeSignature",
    output_type: "Not Applicable",
    signature: "(define-non-fungible-token asset-name asset-identifier-type)",
    description: "`define-non-fungible-token` is used to define a new non-fungible token class for use in the current contract.
Individual assets are identified by their asset identifier, which must be of the type `asset-identifier-type`. Asset
identifiers are _unique_ identifiers.

Like other kinds of definition statements, `define-non-fungible-token` may only be used at the top level of a smart contract
definition (i.e., you cannot put a define statement in the middle of a function body).

Assets defined using `define-non-fungible-token` may be used in `nft-transfer?`, `nft-mint?`, and `nft-get-owner?` functions",
    example: "
(define-non-fungible-token names (buff 50))
"
};

const DEFINE_PUBLIC_API: DefineAPI = DefineAPI {
    input_type: "MethodSignature, MethodBody",
    output_type: "Not Applicable",
    signature: "(define-public (function-name (arg-name-0 arg-type-0) (arg-name-1 arg-type-1) ...) function-body)",
    description: "`define-public` is used to define a _public_ function and transaction for a smart contract. Public
functions are callable from other smart contracts and may be invoked directly by users by submitting a transaction
to the Stacks blockchain.

Like other kinds of definition statements, `define-public` may only be used at the top level of a smart contract
definition (i.e., you cannot put a define statement in the middle of a function body).

Public functions _must_ return a ResponseType (using either `ok` or `err`). Any datamap modifications performed by
a public function is aborted if the function returns an `err` type. Public functions may be invoked by other
contracts via `contract-call?`.",
    example: "
(define-public (hello-world (input int))
  (begin (print (+ 2 input))
         (ok input)))
"
};

const DEFINE_CONSTANT_API: DefineAPI = DefineAPI {
    input_type: "MethodSignature, MethodBody",
    output_type: "Not Applicable",
    signature: "(define-constant name expression)",
    description: "`define-constant` is used to define a private constant value in a smart contract.
The expression passed into the definition is evaluated at contract launch, in the order that it is
supplied in the contract. This can lead to undefined function or undefined variable errors in the
event that a function or variable used in the expression has not been defined before the constant.

Like other kinds of definition statements, `define-constant` may only be used at the top level of a smart contract
definition (i.e., you cannot put a define statement in the middle of a function body).
",
    example: "
(define-constant four (+ 2 2))
(+ 4 four) ;; Returns 8
"
};

const DEFINE_PRIVATE_API: DefineAPI = DefineAPI {
    input_type: "MethodSignature, MethodBody",
    output_type: "Not Applicable",
    signature: "(define-private (function-name (arg-name-0 arg-type-0) (arg-name-1 arg-type-1) ...) function-body)",
    description: "`define-private` is used to define _private_ functions for a smart contract. Private
functions may not be called from other smart contracts, nor may they be invoked directly by users.
Instead, these functions may only be invoked by other functions defined in the same smart contract.

Like other kinds of definition statements, `define-private` may only be used at the top level of a smart contract
definition (i.e., you cannot put a define statement in the middle of a function body).

Private functions may return any type.",
    example: "
(define-private (max-of (i1 int) (i2 int))
  (if (> i1 i2)
      i1
      i2))
(max-of 4 6) ;; Returns 6
"
};

const DEFINE_READ_ONLY_API: DefineAPI = DefineAPI {
    input_type: "MethodSignature, MethodBody",
    output_type: "Not Applicable",
    signature: "(define-read-only (function-name (arg-name-0 arg-type-0) (arg-name-1 arg-type-1) ...) function-body)",
    description: "`define-read-only` is used to define a _public read-only_ function for a smart contract. Such
functions are callable from other smart contracts.

Like other kinds of definition statements, `define-read-only` may only be used at the top level of a smart contract
definition (i.e., you cannot put a define statement in the middle of a function body).

Read-only functions may return any type. However, read-only functions
may not perform any datamap modifications, or call any functions which
perform such modifications. This is enforced both during type checks and during
the execution of the function. Public read-only functions may
be invoked by other contracts via `contract-call?`.",
    example: "
(define-read-only (just-return-one-hundred)
  (* 10 10))"
};

const DEFINE_MAP_API: DefineAPI = DefineAPI {
    input_type: "MapName, TypeDefinition, TypeDefinition",
    output_type: "Not Applicable",
    signature: "(define-map map-name key-type value-type)",
    description: "`define-map` is used to define a new datamap for use in a smart contract. Such
maps are only modifiable by the current smart contract.

Maps are defined with a key type and value type, often these types are tuple types.

Like other kinds of definition statements, `define-map` may only be used at the top level of a smart contract
definition (i.e., you cannot put a define statement in the middle of a function body).",
    example: "
(define-map squares { x: int } { square: int })
(define-private (add-entry (x int))
  (map-insert squares { x: 2 } { square: (* x x) }))
(add-entry 1)
(add-entry 2)
(add-entry 3)
(add-entry 4)
(add-entry 5)
"
};

const DEFINE_DATA_VAR_API: DefineAPI = DefineAPI {
    input_type: "VarName, TypeDefinition, Value",
    output_type: "Not Applicable",
    signature: "(define-data-var var-name type value)",
    description: "`define-data-var` is used to define a new persisted variable for use in a smart contract. Such
variable are only modifiable by the current smart contract.

Persisted variable are defined with a type and a value.

Like other kinds of definition statements, `define-data-var` may only be used at the top level of a smart contract
definition (i.e., you cannot put a define statement in the middle of a function body).",
    example: "
(define-data-var size int 0)
(define-private (set-size (value int))
  (var-set size value))
(set-size 1)
(set-size 2)
"
};

const DEFINE_TRAIT_API: DefineAPI = DefineAPI {
    input_type: "VarName, [MethodSignature]",
    output_type: "Not Applicable",
    signature: "(define-trait trait-name ((func1-name (arg1-type arg2-type ...) (return-type))))",
    description: "`define-trait` is used to define a new trait definition for use in a smart contract. Other contracts
can implement a given trait and then have their contract identifier being passed as function arguments in order to be called
dynamically with `contract-call?`.

Traits are defined with a name, and a list functions defined with a name, a list of argument types, and return type.

Like other kinds of definition statements, `define-trait` may only be used at the top level of a smart contract
definition (i.e., you cannot put a define statement in the middle of a function body).
",
    example: "
(define-trait token-trait
    ((transfer? (principal principal uint) (response uint uint))
     (get-balance (principal) (response uint uint))))
"
};

const USE_TRAIT_API: DefineAPI = DefineAPI {
    input_type: "VarName, TraitIdentifier",
    output_type: "Not Applicable",
    signature: "(use-trait trait-alias trait-identifier)",
    description: "`use-trait` is used to bring a trait, defined in another contract, to the current contract. Subsequent
references to an imported trait are signaled with the syntax `<trait-alias>`.

Traits import are defined with a name, used as an alias, and a trait identifier. Trait identifiers can either be
using the sugared syntax (.token-a.token-trait), or be fully qualified ('SPAXYA5XS51713FDTQ8H94EJ4V579CXMTRNBZKSF.token-a.token-trait).

Like other kinds of definition statements, `use-trait` may only be used at the top level of a smart contract
definition (i.e., you cannot put such a statement in the middle of a function body).
    ",
    example: "
(use-trait token-a-trait 'SPAXYA5XS51713FDTQ8H94EJ4V579CXMTRNBZKSF.token-a.token-trait)
(define-public (forward-get-balance (user principal) (contract <token-a-trait>))
  (begin
    (ok 1)))
"
};

const IMPL_TRAIT_API: DefineAPI = DefineAPI {
    input_type: "TraitIdentifier",
    output_type: "Not Applicable",
    signature: "(impl-trait trait-identifier)",
    description: "`impl-trait` can be use for asserting that a contract is fully implementing a given trait.
Additional checks are being performed when the contract is being published, rejecting the deployment if the
contract is violating the trait specification.

Trait identifiers can either be using the sugared syntax (.token-a.token-trait), or be fully qualified
('SPAXYA5XS51713FDTQ8H94EJ4V579CXMTRNBZKSF.token-a.token-trait).

Like other kinds of definition statements, `impl-trait` may only be used at the top level of a smart contract
definition (i.e., you cannot put such a statement in the middle of a function body).
",
    example: "
(impl-trait 'SPAXYA5XS51713FDTQ8H94EJ4V579CXMTRNBZKSF.token-a.token-trait)
(define-public (get-balance (account principal))
  (ok u0))
(define-public (transfer? (from principal) (to principal) (amount uint))
  (ok u0))
"
};

const MINT_TOKEN: SpecialAPI = SpecialAPI {
    input_type: "TokenName, uint, principal",
    output_type: "(response bool uint)",
    signature: "(ft-mint? token-name amount recipient)",
    description: "`ft-mint?` is used to increase the token balance for the `recipient` principal for a token
type defined using `define-fungible-token`. The increased token balance is _not_ transfered from another principal, but
rather minted.  

If a non-positive amount is provided to mint, this function returns `(err 1)`. Otherwise, on successfuly mint, it
returns `(ok true)`.
",
    example: "
(define-fungible-token stackaroo)
(ft-mint? stackaroo u100 'SPAXYA5XS51713FDTQ8H94EJ4V579CXMTRNBZKSF) ;; Returns (ok true)
"
};

const MINT_ASSET: SpecialAPI = SpecialAPI {
    input_type: "AssetName, A, principal",
    output_type: "(response bool uint)",
    signature: "(nft-mint? asset-class asset-identifier recipient)",
    description: "`nft-mint?` is used to instantiate an asset and set that asset's owner to the `recipient` principal.
The asset must have been defined using `define-non-fungible-token`, and the supplied `asset-identifier` must be of the same type specified in
that definition.

If an asset identified by `asset-identifier` _already exists_, this function will return an error with the following error code:

`(err u1)`

Otherwise, on successfuly mint, it returns `(ok true)`.
",
    example: "
(define-non-fungible-token stackaroo (string-ascii 40))
(nft-mint? stackaroo \"Roo\" 'SPAXYA5XS51713FDTQ8H94EJ4V579CXMTRNBZKSF) ;; Returns (ok true)
"
};

const GET_OWNER: SpecialAPI = SpecialAPI {
    input_type: "AssetName, A",
    output_type: "(optional principal)",
    signature: "(nft-get-owner? asset-class asset-identifier)",
    description: "`nft-get-owner?` returns the owner of an asset, identified by `asset-identifier`, or `none` if the asset does not exist.
The asset type must have been defined using `define-non-fungible-token`, and the supplied `asset-identifier` must be of the same type specified in
that definition.",
    example: "
(define-non-fungible-token stackaroo (string-ascii 40))
(nft-mint? stackaroo \"Roo\" 'SPAXYA5XS51713FDTQ8H94EJ4V579CXMTRNBZKSF)
(nft-get-owner? stackaroo \"Roo\") ;; Returns (some SPAXYA5XS51713FDTQ8H94EJ4V579CXMTRNBZKSF)
(nft-get-owner? stackaroo \"Too\") ;; Returns none
"
};

const GET_BALANCE: SpecialAPI = SpecialAPI {
    input_type: "TokenName, principal",
    output_type: "uint",
    signature: "(ft-get-balance token-name principal)",
    description: "`ft-get-balance` returns `token-name` balance of the principal `principal`.
The token type must have been defined using `define-fungible-token`.",
    example: "
(define-fungible-token stackaroo)
(ft-mint? stackaroo u100 'SZ2J6ZY48GV1EZ5V2V5RB9MP66SW86PYKKQ9H6DPR)
(ft-get-balance stackaroo 'SZ2J6ZY48GV1EZ5V2V5RB9MP66SW86PYKKQ9H6DPR) ;; Returns u100
",
};

const TOKEN_TRANSFER: SpecialAPI = SpecialAPI {
    input_type: "TokenName, uint, principal, principal",
    output_type: "(response bool uint)",
    signature: "(ft-transfer? token-name amount sender recipient)",
    description: "`ft-transfer?` is used to increase the token balance for the `recipient` principal for a token
type defined using `define-fungible-token` by debiting the `sender` principal.

This function returns (ok true) if the transfer is successful. In the event of an unsuccessful transfer it returns
one of the following error codes:

`(err u1)` -- `sender` does not have enough balance to transfer
`(err u2)` -- `sender` and `recipient` are the same principal
`(err u3)` -- amount to send is non-positive
",
    example: "
(define-fungible-token stackaroo)
(ft-mint? stackaroo u100 'SZ2J6ZY48GV1EZ5V2V5RB9MP66SW86PYKKQ9H6DPR)
(ft-transfer? stackaroo u50 'SZ2J6ZY48GV1EZ5V2V5RB9MP66SW86PYKKQ9H6DPR 'SPAXYA5XS51713FDTQ8H94EJ4V579CXMTRNBZKSF) ;; Returns (ok true)
(ft-transfer? stackaroo u60 'SZ2J6ZY48GV1EZ5V2V5RB9MP66SW86PYKKQ9H6DPR 'SPAXYA5XS51713FDTQ8H94EJ4V579CXMTRNBZKSF) ;; Returns (err u1)
"
};

const ASSET_TRANSFER: SpecialAPI = SpecialAPI {
    input_type: "AssetName, A, principal, principal",
    output_type: "(response bool uint)",
    signature: "(nft-transfer? asset-class asset-identifier sender recipient)",
    description: "`nft-transfer?` is used to change the owner of an asset identified by `asset-identifier`
from `sender` to `recipient`. The `asset-class` must have been defined by `define-non-fungible-token` and `asset-identifier`
must be of the type specified in that definition.

This function returns (ok true) if the transfer is successful. In the event of an unsuccessful transfer it returns
one of the following error codes:

`(err u1)` -- `sender` does not own the asset
`(err u2)` -- `sender` and `recipient` are the same principal
`(err u3)` -- asset identified by asset-identifier does not exist
",
    example: "
(define-non-fungible-token stackaroo (string-ascii 40))
(nft-mint? stackaroo \"Roo\" 'SZ2J6ZY48GV1EZ5V2V5RB9MP66SW86PYKKQ9H6DPR)
(nft-transfer? stackaroo \"Roo\" 'SZ2J6ZY48GV1EZ5V2V5RB9MP66SW86PYKKQ9H6DPR 'SPAXYA5XS51713FDTQ8H94EJ4V579CXMTRNBZKSF) ;; Returns (ok true)
(nft-transfer? stackaroo \"Roo\" 'SZ2J6ZY48GV1EZ5V2V5RB9MP66SW86PYKKQ9H6DPR 'SPAXYA5XS51713FDTQ8H94EJ4V579CXMTRNBZKSF) ;; Returns (err u1)
(nft-transfer? stackaroo \"Stacka\" 'SZ2J6ZY48GV1EZ5V2V5RB9MP66SW86PYKKQ9H6DPR 'SPAXYA5XS51713FDTQ8H94EJ4V579CXMTRNBZKSF) ;; Returns (err u3)
"
};

const GET_TOKEN_SUPPLY: SpecialAPI = SpecialAPI {
    input_type: "TokenName",
    output_type: "uint",
    signature: "(ft-get-supply token-name)",
    description: "`ft-get-balance` returns `token-name` circulating supply.
The token type must have been defined using `define-fungible-token`.",
    example: "
(define-fungible-token stackaroo)
(ft-mint? stackaroo u100 'SZ2J6ZY48GV1EZ5V2V5RB9MP66SW86PYKKQ9H6DPR)
(ft-get-supply stackaroo) ;; Returns u100
",
};

const BURN_TOKEN: SpecialAPI = SpecialAPI {
    input_type: "TokenName, uint, principal",
    output_type: "(response bool uint)",
    signature: "(ft-burn? token-name amount sender)",
    description: "`ft-burn?` is used to decrease the token balance for the `sender` principal for a token
type defined using `define-fungible-token`. The decreased token balance is _not_ transfered to another principal, but
rather destroyed, reducing the circulating supply.  

If a non-positive amount is provided to burn, this function returns `(err 1)`. Otherwise, on successfuly burn, it
returns `(ok true)`.
",
    example: "
(define-fungible-token stackaroo)
(ft-mint? stackaroo u100 'SPAXYA5XS51713FDTQ8H94EJ4V579CXMTRNBZKSF) ;; Returns (ok true)
(ft-burn? stackaroo u50 'SPAXYA5XS51713FDTQ8H94EJ4V579CXMTRNBZKSF) ;; Returns (ok true)
"
};

const BURN_ASSET: SpecialAPI = SpecialAPI {
    input_type: "AssetName, A, principal",
    output_type: "(response bool uint)",
    signature: "(nft-burn? asset-class asset-identifier recipient)",
    description: "`nft-burn?` is used to burn an asset and remove that asset's owner from the `recipient` principal.
The asset must have been defined using `define-non-fungible-token`, and the supplied `asset-identifier` must be of the same type specified in
that definition.

If an asset identified by `asset-identifier` _doesn't exist_, this function will return an error with the following error code:

`(err u1)`

Otherwise, on successfuly burn, it returns `(ok true)`.
",
    example: "
(define-non-fungible-token stackaroo (string-ascii 40))
(nft-mint? stackaroo \"Roo\" 'SPAXYA5XS51713FDTQ8H94EJ4V579CXMTRNBZKSF) ;; Returns (ok true)
(nft-burn? stackaroo \"Roo\" 'SPAXYA5XS51713FDTQ8H94EJ4V579CXMTRNBZKSF) ;; Returns (ok true)
"
};

const STX_GET_BALANCE: SimpleFunctionAPI = SimpleFunctionAPI {
    name: None,
    signature: "(stx-get-balance owner)",
    description: "`stx-get-balance` is used to query the STX balance of the `owner` principal.

This function returns the STX balance of the `owner` principal. In the event that the `owner`
principal isn't materialized, it returns 0.
",
    example: "
(stx-get-balance 'SZ2J6ZY48GV1EZ5V2V5RB9MP66SW86PYKKQ9H6DPR) ;; Returns u0
(stx-get-balance (as-contract tx-sender)) ;; Returns u1000
",
};

const STX_TRANSFER: SpecialAPI = SpecialAPI {
    input_type: "uint, principal, principal, buff",
    output_type: "(response bool uint)",
    signature: "(stx-transfer? amount sender recipient memo)",
    description: "`stx-transfer?` is used to increase the STX balance for the `recipient` principal
by debiting the `sender` principal. The `sender` principal _must_ be equal to the current context's `tx-sender`.
The `memo` field is optional, and can be omitted. 

This function returns (ok true) if the transfer is successful. In the event of an unsuccessful transfer it returns
one of the following error codes:

`(err u1)` -- `sender` does not have enough balance to transfer
`(err u2)` -- `sender` and `recipient` are the same principal
`(err u3)` -- amount to send is non-positive
`(err u4)` -- the `sender` principal is not the current `tx-sender`
",
    example: r#"
(as-contract
  (stx-transfer? u60 tx-sender 'SZ2J6ZY48GV1EZ5V2V5RB9MP66SW86PYKKQ9H6DPR)) ;; Returns (ok true)
(as-contract
  (stx-transfer? u60 tx-sender 'SZ2J6ZY48GV1EZ5V2V5RB9MP66SW86PYKKQ9H6DPR 0x00)) ;; Returns (ok true)
(as-contract
  (stx-transfer? u50 'SZ2J6ZY48GV1EZ5V2V5RB9MP66SW86PYKKQ9H6DPR tx-sender 0x00)) ;; Returns (err u4)
"#
};

const STX_BURN: SimpleFunctionAPI = SimpleFunctionAPI {
    name: None,
    signature: "(stx-burn? amount sender)",
    description: "`stx-burn?` debits the `sender` principal's STX holdings by `amount`, destroying
the STX. The `sender` principal _must_ be equal to the current context's `tx-sender`.

This function returns (ok true) if the transfer is successful. In the event of an unsuccessful transfer it returns
one of the following error codes:

`(err u1)` -- `sender` does not have enough balance to transfer
`(err u3)` -- amount to send is non-positive
`(err u4)` -- the `sender` principal is not the current `tx-sender`
",
    example: "
(as-contract
  (stx-burn? u60 tx-sender)) ;; Returns (ok true)
(as-contract
  (stx-burn? u50 'SZ2J6ZY48GV1EZ5V2V5RB9MP66SW86PYKKQ9H6DPR)) ;; Returns (err u4)
"
};

fn make_api_reference(function: &NativeFunctions) -> FunctionAPI {
    use vm::functions::NativeFunctions::*;
    let name = function.get_name();
    match function {
        Add => make_for_simple_native(&ADD_API, &Add, name),
        ToUInt => make_for_simple_native(&TO_UINT_API, &ToUInt, name),
        ToInt => make_for_simple_native(&TO_INT_API, &ToInt, name),
        Subtract => make_for_simple_native(&SUB_API, &Subtract, name),
        Multiply => make_for_simple_native(&MUL_API, &Multiply, name),
        Divide => make_for_simple_native(&DIV_API, &Divide, name),
        BuffToIntLe => make_for_simple_native(&BUFF_TO_INT_LE_API, &BuffToIntLe, name),
        BuffToUIntLe => make_for_simple_native(&BUFF_TO_UINT_LE_API, &BuffToUIntLe, name),
        BuffToIntBe => make_for_simple_native(&BUFF_TO_INT_BE_API, &BuffToIntBe, name),
        BuffToUIntBe => make_for_simple_native(&BUFF_TO_UINT_BE_API, &BuffToUIntBe, name),
        IsStandard => make_for_simple_native(&IS_STANDARD_API, &IsStandard, name),
<<<<<<< HEAD
        ParsePrincipal => make_for_simple_native(&PARSE_PRINCIPAL_API, &IsStandard, name),
        AssemblePrincipal => make_for_simple_native(&ASSEMBLE_PRINCIPAL_API, &IsStandard, name),
=======
>>>>>>> 910e24d0
        StringToInt => make_for_simple_native(&STRING_TO_INT_API, &StringToInt, name),
        StringToUInt => make_for_simple_native(&STRING_TO_UINT_API, &StringToUInt, name),
        IntToAscii => make_for_simple_native(&INT_TO_ASCII_API, &IntToAscii, name),
        IntToUtf8 => make_for_simple_native(&INT_TO_UTF8_API, &IntToUtf8, name),
        CmpGeq => make_for_simple_native(&GEQ_API, &CmpGeq, name),
        CmpLeq => make_for_simple_native(&LEQ_API, &CmpLeq, name),
        CmpLess => make_for_simple_native(&LESS_API, &CmpLess, name),
        CmpGreater => make_for_simple_native(&GREATER_API, &CmpGreater, name),
        Modulo => make_for_simple_native(&MOD_API, &Modulo, name),
        Power => make_for_simple_native(&POW_API, &Power, name),
        Sqrti => make_for_simple_native(&SQRTI_API, &Sqrti, name),
        Log2 => make_for_simple_native(&LOG2_API, &Log2, name),
        BitwiseXOR => make_for_simple_native(&XOR_API, &BitwiseXOR, name),
        And => make_for_simple_native(&AND_API, &And, name),
        Or => make_for_simple_native(&OR_API, &Or, name),
        Not => make_for_simple_native(&NOT_API, &Not, name),
        Equals => make_for_special(&EQUALS_API, name),
        If => make_for_special(&IF_API, name),
        Let => make_for_special(&LET_API, name),
        FetchVar => make_for_special(&FETCH_VAR_API, name),
        SetVar => make_for_special(&SET_VAR_API, name),
        Map => make_for_special(&MAP_API, name),
        Filter => make_for_special(&FILTER_API, name),
        Fold => make_for_special(&FOLD_API, name),
        Append => make_for_special(&APPEND_API, name),
        Concat => make_for_special(&CONCAT_API, name),
        AsMaxLen => make_for_special(&ASSERTS_MAX_LEN_API, name),
        Len => make_for_special(&LEN_API, name),
        ElementAt => make_for_special(&ELEMENT_AT_API, name),
        IndexOf => make_for_special(&INDEX_OF_API, name),
        ListCons => make_for_special(&LIST_API, name),
        FetchEntry => make_for_special(&FETCH_ENTRY_API, name),
        SetEntry => make_for_special(&SET_ENTRY_API, name),
        InsertEntry => make_for_special(&INSERT_ENTRY_API, name),
        DeleteEntry => make_for_special(&DELETE_ENTRY_API, name),
        TupleCons => make_for_special(&TUPLE_CONS_API, name),
        TupleGet => make_for_special(&TUPLE_GET_API, name),
        TupleMerge => make_for_special(&TUPLE_MERGE_API, name),
        Begin => make_for_special(&BEGIN_API, name),
        Hash160 => make_for_special(&HASH160_API, name),
        Sha256 => make_for_special(&SHA256_API, name),
        Sha512 => make_for_special(&SHA512_API, name),
        Sha512Trunc256 => make_for_special(&SHA512T256_API, name),
        Keccak256 => make_for_special(&KECCAK256_API, name),
        Secp256k1Recover => make_for_special(&SECP256K1RECOVER_API, name),
        Secp256k1Verify => make_for_special(&SECP256K1VERIFY_API, name),
        Print => make_for_special(&PRINT_API, name),
        ContractCall => make_for_special(&CONTRACT_CALL_API, name),
        ContractOf => make_for_special(&CONTRACT_OF_API, name),
        PrincipalOf => make_for_special(&PRINCIPAL_OF_API, name),
        AsContract => make_for_special(&AS_CONTRACT_API, name),
        GetBlockInfo => make_for_special(&GET_BLOCK_INFO_API, name),
        ConsOkay => make_for_special(&CONS_OK_API, name),
        ConsError => make_for_special(&CONS_ERR_API, name),
        ConsSome => make_for_special(&CONS_SOME_API, name),
        DefaultTo => make_for_special(&DEFAULT_TO_API, name),
        Asserts => make_for_special(&ASSERTS_API, name),
        UnwrapRet => make_for_special(&EXPECTS_API, name),
        UnwrapErrRet => make_for_special(&EXPECTS_ERR_API, name),
        Unwrap => make_for_special(&UNWRAP_API, name),
        UnwrapErr => make_for_special(&UNWRAP_ERR_API, name),
        Match => make_for_special(&MATCH_API, name),
        TryRet => make_for_special(&TRY_API, name),
        IsOkay => make_for_special(&IS_OK_API, name),
        IsNone => make_for_special(&IS_NONE_API, name),
        IsErr => make_for_special(&IS_ERR_API, name),
        IsSome => make_for_special(&IS_SOME_API, name),
        MintAsset => make_for_special(&MINT_ASSET, name),
        MintToken => make_for_special(&MINT_TOKEN, name),
        GetTokenBalance => make_for_special(&GET_BALANCE, name),
        GetAssetOwner => make_for_special(&GET_OWNER, name),
        TransferToken => make_for_special(&TOKEN_TRANSFER, name),
        TransferAsset => make_for_special(&ASSET_TRANSFER, name),
        BurnToken => make_for_special(&BURN_TOKEN, name),
        BurnAsset => make_for_special(&BURN_ASSET, name),
        GetTokenSupply => make_for_special(&GET_TOKEN_SUPPLY, name),
        AtBlock => make_for_special(&AT_BLOCK, name),
        GetStxBalance => make_for_simple_native(&STX_GET_BALANCE, &GetStxBalance, name),
        StxGetAccount => make_for_simple_native(&STX_GET_BALANCE, &StxGetAccount, name),
        StxTransfer => make_for_special(&STX_TRANSFER, name),
        StxBurn => make_for_simple_native(&STX_BURN, &StxBurn, name),
    }
}

fn make_keyword_reference(variable: &NativeVariables) -> Option<KeywordAPI> {
    match variable {
        NativeVariables::TxSender => Some(TX_SENDER_KEYWORD.clone()),
        NativeVariables::ContractCaller => Some(CONTRACT_CALLER_KEYWORD.clone()),
        NativeVariables::NativeNone => Some(NONE_KEYWORD.clone()),
        NativeVariables::NativeTrue => Some(TRUE_KEYWORD.clone()),
        NativeVariables::NativeFalse => Some(FALSE_KEYWORD.clone()),
        NativeVariables::BlockHeight => Some(BLOCK_HEIGHT.clone()),
        NativeVariables::BurnBlockHeight => Some(BURN_BLOCK_HEIGHT.clone()),
        NativeVariables::TotalLiquidMicroSTX => Some(TOTAL_LIQUID_USTX_KEYWORD.clone()),
        NativeVariables::Regtest => Some(REGTEST_KEYWORD.clone()),
        NativeVariables::TxSponsor => Some(TX_SPONSOR_KEYWORD.clone()),
    }
}

fn make_for_special(api: &SpecialAPI, name: String) -> FunctionAPI {
    FunctionAPI {
        name,
        input_type: api.input_type.to_string(),
        output_type: api.output_type.to_string(),
        signature: api.signature.to_string(),
        description: api.description.to_string(),
        example: api.example.to_string(),
    }
}

fn make_for_define(api: &DefineAPI, name: String) -> FunctionAPI {
    FunctionAPI {
        name,
        input_type: api.input_type.to_string(),
        output_type: api.output_type.to_string(),
        signature: api.signature.to_string(),
        description: api.description.to_string(),
        example: api.example.to_string(),
    }
}

fn make_define_reference(define_type: &DefineFunctions) -> FunctionAPI {
    use vm::functions::define::DefineFunctions::*;
    let name = define_type.get_name();
    match define_type {
        Constant => make_for_define(&DEFINE_CONSTANT_API, name),
        PrivateFunction => make_for_define(&DEFINE_PRIVATE_API, name),
        PublicFunction => make_for_define(&DEFINE_PUBLIC_API, name),
        Map => make_for_define(&DEFINE_MAP_API, name),
        NonFungibleToken => make_for_define(&DEFINE_ASSET_API, name),
        FungibleToken => make_for_define(&DEFINE_TOKEN_API, name),
        ReadOnlyFunction => make_for_define(&DEFINE_READ_ONLY_API, name),
        PersistedVariable => make_for_define(&DEFINE_DATA_VAR_API, name),
        Trait => make_for_define(&DEFINE_TRAIT_API, name),
        UseTrait => make_for_define(&USE_TRAIT_API, name),
        ImplTrait => make_for_define(&IMPL_TRAIT_API, name),
    }
}

fn make_all_api_reference() -> ReferenceAPIs {
    let mut functions: Vec<_> = NativeFunctions::ALL
        .iter()
        .map(|x| make_api_reference(x))
        .collect();

    for data_type in DefineFunctions::ALL.iter() {
        functions.push(make_define_reference(data_type))
    }

    let mut keywords = Vec::new();
    for variable in NativeVariables::ALL.iter() {
        let output = make_keyword_reference(variable);
        if let Some(api_ref) = output {
            keywords.push(api_ref)
        }
    }

    ReferenceAPIs {
        functions,
        keywords,
    }
}

pub fn make_json_api_reference() -> String {
    let api_out = make_all_api_reference();
    format!(
        "{}",
        serde_json::to_string(&api_out).expect("Failed to serialize documentation")
    )
}

#[cfg(test)]
mod test {
    use vm::{
        ast,
        contexts::OwnedEnvironment,
        database::{BurnStateDB, HeadersDB, STXBalance},
        eval_all, execute,
        types::PrincipalData,
        ContractContext, Error, GlobalContext, LimitedCostTracker, QualifiedContractIdentifier,
        Value,
    };

    use crate::types::chainstate::VRFSeed;
    use crate::types::chainstate::{BlockHeaderHash, BurnchainHeaderHash};
    use crate::types::chainstate::{SortitionId, StacksAddress, StacksBlockId};
    use crate::types::proof::ClarityMarfTrieId;
    use crate::{
        clarity_vm::database::marf::MarfedKV,
        vm::analysis::type_checker::tests::contracts::type_check,
    };

    use super::make_all_api_reference;
    use super::make_json_api_reference;

    use core::{StacksEpoch, StacksEpochId, STACKS_EPOCH_MAX};

    struct DocHeadersDB {}
    const DOC_HEADER_DB: DocHeadersDB = DocHeadersDB {};

    impl HeadersDB for DocHeadersDB {
        fn get_burn_header_hash_for_block(
            &self,
            _bhh: &StacksBlockId,
        ) -> Option<BurnchainHeaderHash> {
            None
        }
        fn get_vrf_seed_for_block(&self, _bhh: &StacksBlockId) -> Option<VRFSeed> {
            Some(
                VRFSeed::from_hex(
                    "f490de2920c8a35fabeb13208852aa28c76f9be9b03a4dd2b3c075f7a26923b4",
                )
                .unwrap(),
            )
        }
        fn get_stacks_block_header_hash_for_block(
            &self,
            _id_bhh: &StacksBlockId,
        ) -> Option<BlockHeaderHash> {
            Some(
                BlockHeaderHash::from_hex(
                    "374708fff7719dd5979ec875d56cd2286f6d3cf7ec317a3b25632aab28ec37bb",
                )
                .unwrap(),
            )
        }
        fn get_burn_block_time_for_block(&self, _id_bhh: &StacksBlockId) -> Option<u64> {
            Some(1557860301)
        }
        fn get_burn_block_height_for_block(&self, _id_bhh: &StacksBlockId) -> Option<u32> {
            Some(567890)
        }
        fn get_miner_address(&self, _id_bhh: &StacksBlockId) -> Option<StacksAddress> {
            None
        }
    }

    struct DocBurnStateDB {}
    const DOC_POX_STATE_DB: DocBurnStateDB = DocBurnStateDB {};

    impl BurnStateDB for DocBurnStateDB {
        fn get_burn_block_height(&self, _sortition_id: &SortitionId) -> Option<u32> {
            Some(5678)
        }
        fn get_burn_header_hash(
            &self,
            height: u32,
            _sortition_id: &SortitionId,
        ) -> Option<BurnchainHeaderHash> {
            Some(
                BurnchainHeaderHash::from_hex(
                    "e67141016c88a7f1203eca0b4312f2ed141531f59303a1c267d7d83ab6b977d8",
                )
                .unwrap(),
            )
        }
        fn get_stacks_epoch(&self, height: u32) -> Option<StacksEpoch> {
            Some(StacksEpoch {
                epoch_id: StacksEpochId::Epoch20,
                start_height: 0,
                end_height: STACKS_EPOCH_MAX,
            })
        }

        fn get_burn_start_height(&self) -> u32 {
            0
        }
    }

    fn docs_execute(marf: &mut MarfedKV, program: &str) {
        // start the next block,
        //  we never commit it so that we can reuse the initialization
        let mut store = marf.begin(&StacksBlockId([0; 32]), &StacksBlockId([1; 32]));

        // execute the program, iterating at each ";; Returns" comment
        // there are maybe more rust-y ways of doing this, but this is the simplest.
        let mut segments = vec![];
        let mut current_segment: String = "".into();
        for line in program.lines() {
            current_segment.push_str(line);
            current_segment.push_str("\n");
            if line.contains(";;") && line.contains("Returns ") {
                segments.push(current_segment);
                current_segment = "".into();
            }
        }
        if current_segment.len() > 0 {
            segments.push(current_segment);
        }

        let contract_id = QualifiedContractIdentifier::local("docs-test").unwrap();

        {
            let mut analysis_db = store.as_analysis_db();
            let whole_contract = segments.join("\n");
            eprintln!("{}", whole_contract);
            let mut parsed = ast::build_ast(&contract_id, &whole_contract, &mut ())
                .unwrap()
                .expressions;

            type_check(&contract_id, &mut parsed, &mut analysis_db, false)
                .expect("Failed to type check");
        }

        let conn = store.as_clarity_db(&DOC_HEADER_DB, &DOC_POX_STATE_DB);
        let mut contract_context =
            ContractContext::new(contract_id.clone(), crate::vm::ClarityVersion::Clarity2);
        let mut global_context = GlobalContext::new(false, conn, LimitedCostTracker::new_free());

        global_context
            .execute(|g| {
                for segment in segments.iter() {
                    let expected = if segment.contains("Returns ") {
                        let expects_start = segment.rfind("Returns ").unwrap() + "Returns ".len();
                        Some(segment[expects_start..].trim().to_string())
                    } else {
                        None
                    };

                    eprintln!("{}", segment);

                    let result = {
                        let parsed = ast::build_ast(&contract_id, segment, &mut ())
                            .unwrap()
                            .expressions;
                        eval_all(&parsed, &mut contract_context, g, None).unwrap()
                    };

                    if let Some(expected) = expected {
                        assert_eq!(expected, result.unwrap().to_string());
                    }
                }
                Ok(())
            })
            .unwrap();

        store.rollback_block();
    }

    #[test]
    fn ensure_docgen_runs() {
        // add a test to make sure that we don't inadvertently break
        //  docgen in a panic-y way.
        make_json_api_reference();
    }

    #[test]
    fn test_examples() {
        let apis = make_all_api_reference();
        let mut marf = MarfedKV::temporary();
        // first, load the samples for contract-call
        // and give the doc environment's contract some STX
        {
            let mut store = marf.begin(&StacksBlockId::sentinel(), &StacksBlockId([0; 32]));
            let contract_id = QualifiedContractIdentifier::local("tokens").unwrap();
            let trait_def_id = QualifiedContractIdentifier::parse(
                "SPAXYA5XS51713FDTQ8H94EJ4V579CXMTRNBZKSF.token-a",
            )
            .unwrap();

            {
                let mut analysis_db = store.as_analysis_db();
                let whole_contract =
                    std::fs::read_to_string("sample-contracts/tokens.clar").unwrap();
                let mut parsed = ast::build_ast(&contract_id, &whole_contract, &mut ())
                    .unwrap()
                    .expressions;

                type_check(&contract_id, &mut parsed, &mut analysis_db, true)
                    .expect("Failed to type check sample-contracts/tokens");
            }

            {
                let mut analysis_db = store.as_analysis_db();
                let mut parsed =
                    ast::build_ast(&trait_def_id, super::DEFINE_TRAIT_API.example, &mut ())
                        .unwrap()
                        .expressions;

                type_check(&trait_def_id, &mut parsed, &mut analysis_db, true)
                    .expect("Failed to type check sample-contracts/tokens");
            }

            let conn = store.as_clarity_db(&DOC_HEADER_DB, &DOC_POX_STATE_DB);
            let docs_test_id = QualifiedContractIdentifier::local("docs-test").unwrap();
            let docs_principal_id = PrincipalData::Contract(docs_test_id);
            let mut env = OwnedEnvironment::new(conn);
            let balance = STXBalance::initial(1000);
            env.execute_in_env::<_, _, ()>(
                QualifiedContractIdentifier::local("tokens").unwrap().into(),
                None,
                |e| {
                    let mut snapshot = e
                        .global_context
                        .database
                        .get_stx_balance_snapshot_genesis(&docs_principal_id);
                    snapshot.set_balance(balance);
                    snapshot.save();
                    e.global_context
                        .database
                        .increment_ustx_liquid_supply(100000)
                        .unwrap();
                    Ok(())
                },
            )
            .unwrap();

            env.initialize_contract(
                contract_id,
                &std::fs::read_to_string("sample-contracts/tokens.clar").unwrap(),
                None,
            )
            .unwrap();

            env.initialize_contract(trait_def_id, super::DEFINE_TRAIT_API.example, None)
                .unwrap();
            store.test_commit();
        }

        for func_api in apis.functions.iter() {
            let example = &func_api.example;
            let without_throws: String = example
                .lines()
                .filter(|x| !x.contains(";; Throws"))
                .collect::<Vec<_>>()
                .join("\n");
            let the_throws = example.lines().filter(|x| x.contains(";; Throws"));
            docs_execute(&mut marf, &without_throws);
            for expect_err in the_throws {
                eprintln!("{}", expect_err);
                execute(expect_err).unwrap_err();
            }
        }
    }
}<|MERGE_RESOLUTION|>--- conflicted
+++ resolved
@@ -243,18 +243,6 @@
 
 const IS_STANDARD_API: SimpleFunctionAPI = SimpleFunctionAPI {
     name: None,
-<<<<<<< HEAD
-    signature: "(is-standard principal1)",
-    description:
-"Tests whether `principal1` matches the current network type, and therefor
-represents a principal that can spend tokens on the current network type. That is, the network is either of
-type `mainnet`, or `testnet`. And, `principal1` is either suited for,
-or able to spend tokens on, the mainnet or a testnet.  `SPxxxx` and
-`SMxxxx` addresses can only spend tokens on mainnet, whereas `STxxxx` and `SNxxxx` addresses can only
-spend tokens on a testnet. Other than these four forms of address, no other forms of addresses are valid.
-This method will return `true` if and only if the principal matches the
-network-type, and false otherwise.
-=======
     signature: "(is-standard standard-or-contract-principal)",
     description: "Tests whether `standard-or-contract-principal` _matches_ the current network
 type, and therefore represents a principal that can spend tokens on the current
@@ -265,7 +253,6 @@
 _c32check form_ addresses that match the network type can _spend_ tokens on the
 network.  This method will return `true` if and only if the principal matches
 the network type, and false otherwise.
->>>>>>> 910e24d0
 
 Note: This function is only available starting with Stacks 2.1.",
     example: r#"
@@ -277,7 +264,6 @@
 "#,
 };
 
-<<<<<<< HEAD
 const PARSE_PRINCIPAL_API: SimpleFunctionAPI = SimpleFunctionAPI {
     name: None,
     signature: "(parse-principal property_name principal_address)",
@@ -315,8 +301,6 @@
 "#,
 };
 
-=======
->>>>>>> 910e24d0
 const STRING_TO_INT_API: SimpleFunctionAPI = SimpleFunctionAPI {
     name: None,
     signature: "(string-to-int (string-ascii|string-utf8))",
@@ -1840,11 +1824,8 @@
         BuffToIntBe => make_for_simple_native(&BUFF_TO_INT_BE_API, &BuffToIntBe, name),
         BuffToUIntBe => make_for_simple_native(&BUFF_TO_UINT_BE_API, &BuffToUIntBe, name),
         IsStandard => make_for_simple_native(&IS_STANDARD_API, &IsStandard, name),
-<<<<<<< HEAD
         ParsePrincipal => make_for_simple_native(&PARSE_PRINCIPAL_API, &IsStandard, name),
         AssemblePrincipal => make_for_simple_native(&ASSEMBLE_PRINCIPAL_API, &IsStandard, name),
-=======
->>>>>>> 910e24d0
         StringToInt => make_for_simple_native(&STRING_TO_INT_API, &StringToInt, name),
         StringToUInt => make_for_simple_native(&STRING_TO_UINT_API, &StringToUInt, name),
         IntToAscii => make_for_simple_native(&INT_TO_ASCII_API, &IntToAscii, name),
