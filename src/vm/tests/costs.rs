--- conflicted
+++ resolved
@@ -254,19 +254,7 @@
         )
         .commit_block();
 
-<<<<<<< HEAD
     let marf_kv = clarity_instance.destroy();
-=======
-    let mut marf_kv = clarity_instance.destroy();
-
-    marf_kv.begin(
-        &StacksBlockHeader::make_index_block_hash(
-            &FIRST_BURNCHAIN_CONSENSUS_HASH,
-            &FIRST_STACKS_BLOCK_HASH,
-        ),
-        &StacksBlockId([1 as u8; 32]),
-    );
->>>>>>> be91dae3
 
     let p1 = execute("'SZ2J6ZY48GV1EZ5V2V5RB9MP66SW86PYKKQ9H6DPR");
     let p2 = execute("'SM2J6ZY48GV1EZ5V2V5RB9MP66SW86PYKKQVX8X0G");
@@ -281,7 +269,6 @@
     let intercepted = QualifiedContractIdentifier::new(p1_principal.clone(), "intercepted".into());
     let caller = QualifiedContractIdentifier::new(p1_principal.clone(), "caller".into());
 
-<<<<<<< HEAD
     let mut marf_kv = {
         let mut clarity_inst = ClarityInstance::new(marf_kv, ExecutionCost::max_value());
         let mut block_conn = clarity_inst.begin_block(
@@ -292,11 +279,6 @@
             &StacksBlockId([1 as u8; 32]),
             &NULL_HEADER_DB,
             &NULL_BURN_STATE_DB,
-=======
-    {
-        let mut owned_env = OwnedEnvironment::new_max_limit(
-            marf_kv.as_clarity_db(&NULL_HEADER_DB, &NULL_BURN_STATE_DB),
->>>>>>> be91dae3
         );
 
         let cost_definer_src = "
@@ -319,7 +301,6 @@
        (ok (contract-call? .intercepted intercepted-function a)))
     ";
 
-<<<<<<< HEAD
         for (contract_name, contract_src) in [
             (&cost_definer, cost_definer_src),
             (&intercepted, intercepted_src),
@@ -341,22 +322,6 @@
         clarity_inst.destroy()
     };
 
-=======
-        owned_env
-            .initialize_contract(cost_definer.clone(), cost_definer_src)
-            .unwrap();
-        owned_env
-            .initialize_contract(intercepted.clone(), intercepted_src)
-            .unwrap();
-        owned_env
-            .initialize_contract(caller.clone(), caller_src)
-            .unwrap();
-
-        let (_db, _tracker) = owned_env.destruct().unwrap();
-    }
-
-    marf_kv.test_commit();
->>>>>>> be91dae3
     marf_kv.begin(&StacksBlockId([1 as u8; 32]), &StacksBlockId([2 as u8; 32]));
 
     let without_interposing_5 = {
@@ -397,7 +362,6 @@
         tracker.get_total()
     };
 
-<<<<<<< HEAD
     {
         let mut db = marf_kv.as_clarity_db(&NULL_HEADER_DB, &NULL_BURN_STATE_DB);
         db.begin();
@@ -426,32 +390,12 @@
         db.commit();
     }
 
-=======
->>>>>>> be91dae3
     marf_kv.test_commit();
     marf_kv.begin(&StacksBlockId([2 as u8; 32]), &StacksBlockId([3 as u8; 32]));
 
     let with_interposing_5 = {
-<<<<<<< HEAD
         let mut owned_env = OwnedEnvironment::new_max_limit(
             marf_kv.as_clarity_db(&NULL_HEADER_DB, &NULL_BURN_STATE_DB),
-=======
-        let cost_tracker = LimitedCostTracker::new_max_limit_with_circuits(
-            &mut marf_kv.as_clarity_db(&NULL_HEADER_DB, &NULL_BURN_STATE_DB),
-            vec![(
-                (intercepted.clone(), "intercepted-function".into()),
-                ClarityCostFunctionReference {
-                    contract_id: cost_definer.clone(),
-                    function_name: "cost-definition".into(),
-                },
-            )],
-        )
-        .unwrap();
-
-        let mut owned_env = OwnedEnvironment::new_cost_limited(
-            marf_kv.as_clarity_db(&NULL_HEADER_DB, &NULL_BURN_STATE_DB),
-            cost_tracker,
->>>>>>> be91dae3
         );
 
         execute_transaction(
@@ -469,26 +413,8 @@
     };
 
     let with_interposing_10 = {
-<<<<<<< HEAD
         let mut owned_env = OwnedEnvironment::new_max_limit(
             marf_kv.as_clarity_db(&NULL_HEADER_DB, &NULL_BURN_STATE_DB),
-=======
-        let cost_tracker = LimitedCostTracker::new_max_limit_with_circuits(
-            &mut marf_kv.as_clarity_db(&NULL_HEADER_DB, &NULL_BURN_STATE_DB),
-            vec![(
-                (intercepted.clone(), "intercepted-function".into()),
-                ClarityCostFunctionReference {
-                    contract_id: cost_definer.clone(),
-                    function_name: "cost-definition".into(),
-                },
-            )],
-        )
-        .unwrap();
-
-        let mut owned_env = OwnedEnvironment::new_cost_limited(
-            marf_kv.as_clarity_db(&NULL_HEADER_DB, &NULL_BURN_STATE_DB),
-            cost_tracker,
->>>>>>> be91dae3
         );
 
         execute_transaction(
@@ -510,7 +436,6 @@
 
     assert_eq!(with_interposing_5, with_interposing_10);
     assert!(without_interposing_5 != without_interposing_10);
-<<<<<<< HEAD
 }
 
 #[test]
@@ -856,6 +781,4 @@
     };
 
     marf_kv.test_commit();
-=======
->>>>>>> be91dae3
 }