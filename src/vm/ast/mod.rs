// Copyright (C) 2013-2020 Blockstack PBC, a public benefit corporation
// Copyright (C) 2020 Stacks Open Internet Foundation
//
// This program is free software: you can redistribute it and/or modify
// it under the terms of the GNU General Public License as published by
// the Free Software Foundation, either version 3 of the License, or
// (at your option) any later version.
//
// This program is distributed in the hope that it will be useful,
// but WITHOUT ANY WARRANTY; without even the implied warranty of
// MERCHANTABILITY or FITNESS FOR A PARTICULAR PURPOSE.  See the
// GNU General Public License for more details.
//
// You should have received a copy of the GNU General Public License
// along with this program.  If not, see <http://www.gnu.org/licenses/>.

pub mod definition_sorter;
pub mod expression_identifier;
pub mod parser;
pub mod traits_resolver;

pub mod errors;
pub mod stack_depth_checker;
pub mod sugar_expander;
pub mod types;
use vm::costs::{cost_functions, runtime_cost, CostTracker, LimitedCostTracker};
use vm::errors::{Error, RuntimeErrorType};

use vm::representations::SymbolicExpression;
use vm::types::QualifiedContractIdentifier;

use self::definition_sorter::DefinitionSorter;
use self::errors::ParseResult;
use self::expression_identifier::ExpressionIdentifier;
use self::stack_depth_checker::StackDepthChecker;
use self::sugar_expander::SugarExpander;
use self::traits_resolver::TraitsResolver;
use self::types::BuildASTPass;
pub use self::types::ContractAST;
use vm::costs::cost_functions::ClarityCostFunction;
use vm::ClarityVersion;

/// Legacy function
pub fn parse(
    contract_identifier: &QualifiedContractIdentifier,
    source_code: &str,
    version: ClarityVersion,
) -> Result<Vec<SymbolicExpression>, Error> {
    let ast = build_ast(contract_identifier, source_code, &mut (), version)?;
    Ok(ast.expressions)
}

pub fn build_ast<T: CostTracker>(
    contract_identifier: &QualifiedContractIdentifier,
    source_code: &str,
    cost_track: &mut T,
    clarity_version: ClarityVersion,
) -> ParseResult<ContractAST> {
    runtime_cost(
        ClarityCostFunction::AstParse,
        cost_track,
        source_code.len() as u64,
    )?;
    let pre_expressions = parser::parse(source_code)?;
    let mut contract_ast = ContractAST::new(contract_identifier.clone(), pre_expressions);
    StackDepthChecker::run_pass(&mut contract_ast, clarity_version)?;
    ExpressionIdentifier::run_pre_expression_pass(&mut contract_ast, clarity_version)?;
    DefinitionSorter::run_pass(&mut contract_ast, cost_track, clarity_version)?;
    TraitsResolver::run_pass(&mut contract_ast, clarity_version)?;
    SugarExpander::run_pass(&mut contract_ast, clarity_version)?;
    ExpressionIdentifier::run_expression_pass(&mut contract_ast, clarity_version)?;
    Ok(contract_ast)
}

#[cfg(test)]
mod tests {
    use super::*;
    use crate::types::chainstate::StacksBlockId;
    use crate::types::proof::ClarityMarfTrieId;
    use clarity_vm::clarity::ClarityInstance;
    use clarity_vm::database::marf::MarfedKV;
    use rstest::rstest;
    use rstest_reuse::{self, *};
    use std::collections::HashMap;
    use vm::costs::*;
    use vm::database::*;
    use vm::representations::depth_traverse;
<<<<<<< HEAD
    use vm::version::ClarityVersion::Clarity1;
=======
    use vm::tests::{TEST_BURN_STATE_DB, TEST_HEADER_DB};
>>>>>>> ac6575c4

    #[template]
    #[rstest]
    #[case(ClarityVersion::Clarity1)]
    #[case(ClarityVersion::Clarity2)]
    fn test_clarity_versions_ast(#[case] version: ClarityVersion) {}

    fn dependency_edge_counting_runtime(iters: usize, version: ClarityVersion) -> u64 {
        let mut progn = "(define-private (a0) 1)".to_string();
        for i in 1..iters {
            progn.push_str(&format!("\n(define-private (a{}) (begin", i));
            for x in 0..i {
                progn.push_str(&format!(" (a{}) ", x));
            }
            progn.push_str("))");
        }

        let marf = MarfedKV::temporary();
        let mut clarity_instance = ClarityInstance::new(false, marf);

        clarity_instance
            .begin_test_genesis_block(
                &StacksBlockId::sentinel(),
                &StacksBlockId([0 as u8; 32]),
                &TEST_HEADER_DB,
                &TEST_BURN_STATE_DB,
            )
            .commit_block();

        let mut cost_track = clarity_instance
            .begin_block(
                &StacksBlockId([0 as u8; 32]),
                &StacksBlockId([1 as u8; 32]),
                &TEST_HEADER_DB,
                &TEST_BURN_STATE_DB,
            )
            .commit_block();

        build_ast(
            &QualifiedContractIdentifier::transient(),
            &progn,
            &mut cost_track,
            version,
        )
        .unwrap();

        cost_track.get_total().runtime
    }

    #[apply(test_clarity_versions_ast)]
    fn test_edge_counting_runtime(#[case] version: ClarityVersion) {
        let ratio_4_8 = dependency_edge_counting_runtime(8, version)
            / dependency_edge_counting_runtime(4, version);
        let ratio_8_16 = dependency_edge_counting_runtime(16, version)
            / dependency_edge_counting_runtime(8, version);

        // this really is just testing for the non-linearity
        //   in the runtime cost assessment (because the edge count in the dependency graph is going up O(n^2)).
        assert!(ratio_8_16 > ratio_4_8);
    }

    #[apply(test_clarity_versions_ast)]
    fn test_expression_identification_tuples(#[case] version: ClarityVersion) {
        let progn = "{ a: (+ 1 2 3),
                       b: 1,
                       c: 3 }";

        let mut cost_track = LimitedCostTracker::new_free();
        let ast = build_ast(
            &QualifiedContractIdentifier::transient(),
            &progn,
            &mut cost_track,
            version,
        )
        .unwrap()
        .expressions;

        let mut visited = HashMap::new();

        for expr in ast.iter() {
            depth_traverse::<_, _, ()>(expr, |x| {
                assert!(!visited.contains_key(&x.id));
                visited.insert(x.id, true);
                Ok(())
            })
            .unwrap();
        }
    }
}<|MERGE_RESOLUTION|>--- conflicted
+++ resolved
@@ -85,11 +85,8 @@
     use vm::costs::*;
     use vm::database::*;
     use vm::representations::depth_traverse;
-<<<<<<< HEAD
+    use vm::tests::{TEST_BURN_STATE_DB, TEST_HEADER_DB};
     use vm::version::ClarityVersion::Clarity1;
-=======
-    use vm::tests::{TEST_BURN_STATE_DB, TEST_HEADER_DB};
->>>>>>> ac6575c4
 
     #[template]
     #[rstest]
