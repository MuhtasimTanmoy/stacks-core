// Copyright (C) 2013-2020 Blockstack PBC, a public benefit corporation
// Copyright (C) 2020 Stacks Open Internet Foundation
//
// This program is free software: you can redistribute it and/or modify
// it under the terms of the GNU General Public License as published by
// the Free Software Foundation, either version 3 of the License, or
// (at your option) any later version.
//
// This program is distributed in the hope that it will be useful,
// but WITHOUT ANY WARRANTY; without even the implied warranty of
// MERCHANTABILITY or FITNESS FOR A PARTICULAR PURPOSE.  See the
// GNU General Public License for more details.
//
// You should have received a copy of the GNU General Public License
// along with this program.  If not, see <http://www.gnu.org/licenses/>.

use std::collections::HashMap;
use std::{fs, io};

use rusqlite::{
    types::ToSql, Connection, OpenFlags, OptionalExtension, Row, Transaction, NO_PARAMS,
};
use serde_json;

use burnchains::Txid;
use burnchains::{Burnchain, BurnchainBlock, BurnchainBlockHeader, Error as BurnchainError};
use chainstate::burn::operations::BlockstackOperationType;
use chainstate::stacks::index::MarfTrieId;
use util_lib::db::{
    query_row, query_rows, sql_pragma, sqlite_open, tx_begin_immediate, tx_busy_handler,
    u64_to_sql, Error as DBError, FromColumn, FromRow,
};

<<<<<<< HEAD
use crate::types::chainstate::{BurnchainHeaderHash, StacksBlockId};
use crate::types::proof::ClarityMarfTrieId;
=======
use chainstate::stacks::index::ClarityMarfTrieId;
use stacks_common::types::chainstate::BurnchainHeaderHash;
>>>>>>> 2a13d6a6

pub struct BurnchainDB {
    conn: Connection,
}

struct BurnchainDBTransaction<'a> {
    sql_tx: Transaction<'a>,
}

pub struct BurnchainBlockData {
    pub header: BurnchainBlockHeader,
    pub ops: Vec<BlockstackOperationType>,
}

/// Apply safety checks on extracted blockstack transactions
/// - put them in order by vtxindex
/// - make sure there are no vtxindex duplicates
fn apply_blockstack_txs_safety_checks(
    _block_height: u64,
    blockstack_txs: &mut Vec<BlockstackOperationType>,
) -> () {
    // safety -- make sure these are in order
    blockstack_txs.sort_by(|ref a, ref b| a.vtxindex().partial_cmp(&b.vtxindex()).unwrap());
}

impl FromRow<BurnchainBlockHeader> for BurnchainBlockHeader {
    fn from_row(row: &Row) -> Result<BurnchainBlockHeader, DBError> {
        let block_height = u64::from_column(row, "block_height")?;
        let block_hash = BurnchainHeaderHash::from_column(row, "block_hash")?;
        let timestamp = u64::from_column(row, "timestamp")?;
        let num_txs = u64::from_column(row, "num_txs")?;
        let parent_block_hash = BurnchainHeaderHash::from_column(row, "parent_block_hash")?;

        Ok(BurnchainBlockHeader {
            block_height,
            block_hash,
            timestamp,
            num_txs,
            parent_block_hash,
        })
    }
}

impl FromRow<BlockstackOperationType> for BlockstackOperationType {
    fn from_row(row: &Row) -> Result<BlockstackOperationType, DBError> {
        let serialized = row.get_unwrap::<_, String>("op");
        let deserialized = serde_json::from_str(&serialized)
            .expect("CORRUPTION: db store un-deserializable block op");

        Ok(deserialized)
    }
}

pub const BURNCHAIN_DB_VERSION: &'static str = "1";

const BURNCHAIN_DB_INITIAL_SCHEMA: &'static str = "
CREATE TABLE burnchain_db_block_headers (
    block_height INTEGER NOT NULL,
    block_hash TEXT UNIQUE NOT NULL,
    parent_block_hash TEXT NOT NULL,
    num_txs INTEGER NOT NULL,
    timestamp INTEGER NOT NULL,

    PRIMARY KEY(block_hash)
);

CREATE TABLE burnchain_db_block_ops (
    block_hash TEXT NOT NULL,
    op TEXT NOT NULL,
    txid TEXT NOT NULL,
    FOREIGN KEY(block_hash) REFERENCES burnchain_db_block_headers(block_hash)
);

CREATE TABLE db_config(version TEXT NOT NULL);";

const BURNCHAIN_DB_INDEXES: &'static [&'static str] = &[
    "CREATE INDEX IF NOT EXISTS index_burnchain_db_block_headers_height_hash ON burnchain_db_block_headers(block_height DESC, block_hash ASC);",
    "CREATE INDEX IF NOT EXISTS index_burnchain_db_block_hash ON burnchain_db_block_ops(block_hash);",
    "CREATE INDEX IF NOT EXISTS index_burnchain_db_txid ON burnchain_db_block_ops(txid);",
];

impl<'a> BurnchainDBTransaction<'a> {
    fn store_burnchain_db_entry(
        &self,
        header: &BurnchainBlockHeader,
    ) -> Result<i64, BurnchainError> {
        let sql = "INSERT INTO burnchain_db_block_headers
                   (block_height, block_hash, parent_block_hash, num_txs, timestamp)
                   VALUES (?, ?, ?, ?, ?)";
        let args: &[&dyn ToSql] = &[
            &u64_to_sql(header.block_height)?,
            &header.block_hash,
            &header.parent_block_hash,
            &u64_to_sql(header.num_txs)?,
            &u64_to_sql(header.timestamp)?,
        ];

        match self.sql_tx.execute(sql, args) {
            Ok(_) => Ok(self.sql_tx.last_insert_rowid()),
            Err(e) => Err(BurnchainError::from(e)),
        }
    }

    fn store_blockstack_ops(
        &self,
        block_hash: &BurnchainHeaderHash,
        block_ops: &[BlockstackOperationType],
    ) -> Result<(), BurnchainError> {
        let sql = "INSERT INTO burnchain_db_block_ops
                   (block_hash, txid, op) VALUES (?, ?, ?)";
        let mut stmt = self.sql_tx.prepare(sql)?;
        for op in block_ops.iter() {
            let serialized_op =
                serde_json::to_string(op).expect("Failed to serialize parsed BlockstackOp");
            let args: &[&dyn ToSql] = &[block_hash, op.txid_ref(), &serialized_op];
            stmt.execute(args)?;
        }
        Ok(())
    }

    fn commit(self) -> Result<(), BurnchainError> {
        self.sql_tx.commit().map_err(BurnchainError::from)
    }
}

impl BurnchainDB {
    fn add_indexes(&mut self) -> Result<(), BurnchainError> {
        let db_tx = self.tx_begin()?;
        for index in BURNCHAIN_DB_INDEXES.iter() {
            db_tx.sql_tx.execute_batch(index)?;
        }
        db_tx.commit()?;
        Ok(())
    }

    pub fn connect(
        path: &str,
        first_block_height: u64,
        first_burn_header_hash: &BurnchainHeaderHash,
        first_burn_header_timestamp: u64,
        readwrite: bool,
    ) -> Result<BurnchainDB, BurnchainError> {
        let mut create_flag = false;
        let open_flags = match fs::metadata(path) {
            Err(e) => {
                if e.kind() == io::ErrorKind::NotFound {
                    // need to create
                    if readwrite {
                        create_flag = true;
                        OpenFlags::SQLITE_OPEN_READ_WRITE | OpenFlags::SQLITE_OPEN_CREATE
                    } else {
                        return Err(BurnchainError::from(DBError::NoDBError));
                    }
                } else {
                    return Err(BurnchainError::from(DBError::IOError(e)));
                }
            }
            Ok(_md) => {
                // can just open
                if readwrite {
                    OpenFlags::SQLITE_OPEN_READ_WRITE
                } else {
                    OpenFlags::SQLITE_OPEN_READ_ONLY
                }
            }
        };

        let conn = sqlite_open(path, open_flags, true)?;
        let mut db = BurnchainDB { conn };

        if create_flag {
            let db_tx = db.tx_begin()?;
            db_tx.sql_tx.execute_batch(BURNCHAIN_DB_INITIAL_SCHEMA)?;

            db_tx.sql_tx.execute(
                "INSERT INTO db_config (version) VALUES (?1)",
                &[&BURNCHAIN_DB_VERSION],
            )?;

            let first_block_header = BurnchainBlockHeader {
                block_height: first_block_height,
                block_hash: first_burn_header_hash.clone(),
                timestamp: first_burn_header_timestamp,
                num_txs: 0,
                parent_block_hash: BurnchainHeaderHash::sentinel(),
            };

            db_tx.store_burnchain_db_entry(&first_block_header)?;
            db_tx.commit()?;
        }

        if readwrite {
            db.add_indexes()?;
        }
        Ok(db)
    }

    pub fn open(path: &str, readwrite: bool) -> Result<BurnchainDB, BurnchainError> {
        let open_flags = if readwrite {
            OpenFlags::SQLITE_OPEN_READ_WRITE
        } else {
            OpenFlags::SQLITE_OPEN_READ_ONLY
        };
        let conn = sqlite_open(path, open_flags, true)?;
        let mut db = BurnchainDB { conn };

        if readwrite {
            db.add_indexes()?;
        }
        Ok(db)
    }

    fn tx_begin<'a>(&'a mut self) -> Result<BurnchainDBTransaction<'a>, BurnchainError> {
        let sql_tx = tx_begin_immediate(&mut self.conn)?;
        Ok(BurnchainDBTransaction { sql_tx: sql_tx })
    }

    pub fn get_canonical_chain_tip(&self) -> Result<BurnchainBlockHeader, BurnchainError> {
        let qry = "SELECT * FROM burnchain_db_block_headers ORDER BY block_height DESC, block_hash ASC LIMIT 1";
        let opt = query_row(&self.conn, qry, NO_PARAMS)?;
        opt.ok_or(BurnchainError::MissingParentBlock)
    }

    pub fn get_burnchain_block(
        &self,
        block: &BurnchainHeaderHash,
    ) -> Result<BurnchainBlockData, BurnchainError> {
        let block_header_qry =
            "SELECT * FROM burnchain_db_block_headers WHERE block_hash = ? LIMIT 1";
        let block_ops_qry = "SELECT * FROM burnchain_db_block_ops WHERE block_hash = ?";

        let block_header = query_row(&self.conn, block_header_qry, &[block])?
            .ok_or_else(|| BurnchainError::UnknownBlock(block.clone()))?;
        let block_ops = query_rows(&self.conn, block_ops_qry, &[block])?;

        Ok(BurnchainBlockData {
            header: block_header,
            ops: block_ops,
        })
    }

    pub fn get_burnchain_op(&self, txid: &Txid) -> Option<BlockstackOperationType> {
        let qry = "SELECT op FROM burnchain_db_block_ops WHERE txid = ?";

        match query_row(&self.conn, qry, &[txid]) {
            Ok(res) => res,
            Err(e) => {
                warn!(
                    "BurnchainDB Error finding burnchain op: {:?}. txid = {}",
                    e, txid
                );
                None
            }
        }
    }

    /// Filter out the burnchain block's transactions that could be blockstack transactions.
    /// Return the ordered list of blockstack operations by vtxindex
    fn get_blockstack_transactions(
        &self,
        burnchain: &Burnchain,
        block: &BurnchainBlock,
        block_header: &BurnchainBlockHeader,
    ) -> Vec<BlockstackOperationType> {
        debug!(
            "Extract Blockstack transactions from block {} {}",
            block.block_height(),
            &block.block_hash()
        );

        let mut ops = Vec::new();

        for tx in block.txs().iter() {
            let result = Burnchain::classify_transaction(burnchain, self, block_header, &tx);
            if let Some(classified_tx) = result {
                ops.push(classified_tx);
            }
        }

        ops.sort_by_key(|op| op.vtxindex());

        ops
    }

    pub fn store_new_burnchain_block(
        &mut self,
        burnchain: &Burnchain,
        block: &BurnchainBlock,
    ) -> Result<Vec<BlockstackOperationType>, BurnchainError> {
        let header = block.header();
        debug!("Storing new burnchain block";
              "burn_header_hash" => %header.block_hash.to_string());
        let mut blockstack_ops = self.get_blockstack_transactions(burnchain, block, &header);
        apply_blockstack_txs_safety_checks(header.block_height, &mut blockstack_ops);

        let db_tx = self.tx_begin()?;

        db_tx.store_burnchain_db_entry(&header)?;
        db_tx.store_blockstack_ops(&header.block_hash, &blockstack_ops)?;

        db_tx.commit()?;

        Ok(blockstack_ops)
    }

    #[cfg(test)]
    pub fn raw_store_burnchain_block(
        &mut self,
        header: BurnchainBlockHeader,
        mut blockstack_ops: Vec<BlockstackOperationType>,
    ) -> Result<(), BurnchainError> {
        apply_blockstack_txs_safety_checks(header.block_height, &mut blockstack_ops);

        let db_tx = self.tx_begin()?;

        db_tx.store_burnchain_db_entry(&header)?;
        db_tx.store_blockstack_ops(&header.block_hash, &blockstack_ops)?;

        db_tx.commit()?;

        Ok(())
    }
<<<<<<< HEAD
=======
}

#[cfg(test)]
mod tests {
    use chainstate::stacks::address::StacksAddressExtensions;
    use std::convert::TryInto;

    use burnchains::bitcoin::address::*;
    use burnchains::bitcoin::blocks::*;
    use burnchains::bitcoin::*;
    use burnchains::PoxConstants;
    use burnchains::BLOCKSTACK_MAGIC_MAINNET;
    use chainstate::burn::*;
    use chainstate::stacks::*;
    use stacks_common::deps_common::bitcoin::blockdata::transaction::Transaction as BtcTx;
    use stacks_common::deps_common::bitcoin::network::serialize::deserialize;
    use util::hash::*;

    use crate::types::chainstate::StacksAddress;

    use super::*;

    fn make_tx(hex_str: &str) -> BtcTx {
        let tx_bin = hex_bytes(hex_str).unwrap();
        deserialize(&tx_bin.to_vec()).unwrap()
    }

    #[test]
    fn test_store_and_fetch() {
        let first_bhh = BurnchainHeaderHash([0; 32]);
        let first_timestamp = 321;
        let first_height = 1;

        let mut burnchain_db =
            BurnchainDB::connect(":memory:", first_height, &first_bhh, first_timestamp, true)
                .unwrap();

        let mut burnchain = Burnchain::regtest(":memory:");
        burnchain.pox_constants = PoxConstants::test_default();
        burnchain.pox_constants.sunset_start = 999;
        burnchain.pox_constants.sunset_end = 1000;

        let first_block_header = burnchain_db.get_canonical_chain_tip().unwrap();
        assert_eq!(&first_block_header.block_hash, &first_bhh);
        assert_eq!(&first_block_header.block_height, &first_height);
        assert_eq!(&first_block_header.timestamp, &first_timestamp);
        assert_eq!(
            &first_block_header.parent_block_hash,
            &BurnchainHeaderHash::sentinel()
        );

        let canon_hash = BurnchainHeaderHash([1; 32]);

        let canonical_block = BurnchainBlock::Bitcoin(BitcoinBlock::new(
            500,
            &canon_hash,
            &first_bhh,
            &vec![],
            485,
        ));
        let ops = burnchain_db
            .store_new_burnchain_block(&burnchain, &canonical_block)
            .unwrap();
        assert_eq!(ops.len(), 0);

        let vtxindex = 1;
        let noncanon_block_height = 400;
        let non_canon_hash = BurnchainHeaderHash([2; 32]);

        let fixtures = operations::leader_key_register::tests::get_test_fixtures(
            vtxindex,
            noncanon_block_height,
            non_canon_hash,
        );

        let parser = BitcoinBlockParser::new(BitcoinNetworkType::Testnet, BLOCKSTACK_MAGIC_MAINNET);
        let mut broadcast_ops = vec![];
        let mut expected_ops = vec![];

        for (ix, tx_fixture) in fixtures.iter().enumerate() {
            let tx = make_tx(&tx_fixture.txstr);
            let burnchain_tx = parser.parse_tx(&tx, ix + 1).unwrap();
            if let Some(res) = &tx_fixture.result {
                let mut res = res.clone();
                res.vtxindex = (ix + 1).try_into().unwrap();
                expected_ops.push(res.clone());
            }
            broadcast_ops.push(burnchain_tx);
        }

        let non_canonical_block = BurnchainBlock::Bitcoin(BitcoinBlock::new(
            400,
            &non_canon_hash,
            &first_bhh,
            &broadcast_ops,
            350,
        ));

        let ops = burnchain_db
            .store_new_burnchain_block(&burnchain, &non_canonical_block)
            .unwrap();
        assert_eq!(ops.len(), expected_ops.len());
        for op in ops.iter() {
            let expected_op = expected_ops
                .iter()
                .find(|candidate| candidate.txid == op.txid())
                .expect("FAILED to find parsed op in expected ops");
            if let BlockstackOperationType::LeaderKeyRegister(op) = op {
                assert_eq!(op, expected_op);
            } else {
                panic!("EXPECTED to parse a LeaderKeyRegister");
            }
        }

        let BurnchainBlockData { header, ops } =
            burnchain_db.get_burnchain_block(&non_canon_hash).unwrap();
        assert_eq!(ops.len(), expected_ops.len());
        for op in ops.iter() {
            let expected_op = expected_ops
                .iter()
                .find(|candidate| candidate.txid == op.txid())
                .expect("FAILED to find parsed op in expected ops");
            if let BlockstackOperationType::LeaderKeyRegister(op) = op {
                assert_eq!(op, expected_op);
            } else {
                panic!("EXPECTED to parse a LeaderKeyRegister");
            }
        }
        assert_eq!(&header, &non_canonical_block.header());

        let looked_up_canon = burnchain_db.get_canonical_chain_tip().unwrap();
        assert_eq!(&looked_up_canon, &canonical_block.header());

        let BurnchainBlockData { header, ops } =
            burnchain_db.get_burnchain_block(&canon_hash).unwrap();
        assert_eq!(ops.len(), 0);
        assert_eq!(&header, &looked_up_canon);
    }

    #[test]
    fn test_classify_stack_stx() {
        let first_bhh = BurnchainHeaderHash([0; 32]);
        let first_timestamp = 321;
        let first_height = 1;

        let mut burnchain_db =
            BurnchainDB::connect(":memory:", first_height, &first_bhh, first_timestamp, true)
                .unwrap();

        let mut burnchain = Burnchain::regtest(":memory:");
        burnchain.pox_constants = PoxConstants::test_default();
        burnchain.pox_constants.sunset_start = 999;
        burnchain.pox_constants.sunset_end = 1000;

        let first_block_header = burnchain_db.get_canonical_chain_tip().unwrap();
        assert_eq!(&first_block_header.block_hash, &first_bhh);
        assert_eq!(&first_block_header.block_height, &first_height);
        assert_eq!(&first_block_header.timestamp, &first_timestamp);
        assert_eq!(
            &first_block_header.parent_block_hash,
            &BurnchainHeaderHash::sentinel()
        );

        let canon_hash = BurnchainHeaderHash([1; 32]);

        let canonical_block = BurnchainBlock::Bitcoin(BitcoinBlock::new(
            500,
            &canon_hash,
            &first_bhh,
            &vec![],
            485,
        ));
        let ops = burnchain_db
            .store_new_burnchain_block(&burnchain, &canonical_block)
            .unwrap();
        assert_eq!(ops.len(), 0);

        // let's mine a block with a pre-stack-stx tx, and a stack-stx tx,
        //    the stack-stx tx should _fail_ to verify, because there's no
        //    corresponding pre-stack-stx.

        let parser = BitcoinBlockParser::new(BitcoinNetworkType::Testnet, BLOCKSTACK_MAGIC_MAINNET);

        let pre_stack_stx_0_txid = Txid([5; 32]);
        let pre_stack_stx_0 = BitcoinTransaction {
            txid: pre_stack_stx_0_txid.clone(),
            vtxindex: 0,
            opcode: Opcodes::PreStx as u8,
            data: vec![0; 80],
            data_amt: 0,
            inputs: vec![BitcoinTxInput {
                keys: vec![],
                num_required: 0,
                in_type: BitcoinInputType::Standard,
                tx_ref: (Txid([0; 32]), 1),
            }],
            outputs: vec![BitcoinTxOutput {
                units: 10,
                address: BitcoinAddress {
                    addrtype: BitcoinAddressType::PublicKeyHash,
                    network_id: BitcoinNetworkType::Mainnet,
                    bytes: Hash160([1; 20]),
                },
            }],
        };

        // this one will not have a corresponding pre_stack_stx tx.
        let stack_stx_0 = BitcoinTransaction {
            txid: Txid([4; 32]),
            vtxindex: 1,
            opcode: Opcodes::StackStx as u8,
            data: vec![1; 80],
            data_amt: 0,
            inputs: vec![BitcoinTxInput {
                keys: vec![],
                num_required: 0,
                in_type: BitcoinInputType::Standard,
                tx_ref: (Txid([0; 32]), 1),
            }],
            outputs: vec![BitcoinTxOutput {
                units: 10,
                address: BitcoinAddress {
                    addrtype: BitcoinAddressType::PublicKeyHash,
                    network_id: BitcoinNetworkType::Mainnet,
                    bytes: Hash160([1; 20]),
                },
            }],
        };

        // this one will have a corresponding pre_stack_stx tx.
        let stack_stx_0_second_attempt = BitcoinTransaction {
            txid: Txid([4; 32]),
            vtxindex: 2,
            opcode: Opcodes::StackStx as u8,
            data: vec![1; 80],
            data_amt: 0,
            inputs: vec![BitcoinTxInput {
                keys: vec![],
                num_required: 0,
                in_type: BitcoinInputType::Standard,
                tx_ref: (pre_stack_stx_0_txid.clone(), 1),
            }],
            outputs: vec![BitcoinTxOutput {
                units: 10,
                address: BitcoinAddress {
                    addrtype: BitcoinAddressType::PublicKeyHash,
                    network_id: BitcoinNetworkType::Mainnet,
                    bytes: Hash160([2; 20]),
                },
            }],
        };

        // this one won't have a corresponding pre_stack_stx tx.
        let stack_stx_1 = BitcoinTransaction {
            txid: Txid([3; 32]),
            vtxindex: 3,
            opcode: Opcodes::StackStx as u8,
            data: vec![1; 80],
            data_amt: 0,
            inputs: vec![BitcoinTxInput {
                keys: vec![],
                num_required: 0,
                in_type: BitcoinInputType::Standard,
                tx_ref: (Txid([0; 32]), 1),
            }],
            outputs: vec![BitcoinTxOutput {
                units: 10,
                address: BitcoinAddress {
                    addrtype: BitcoinAddressType::PublicKeyHash,
                    network_id: BitcoinNetworkType::Mainnet,
                    bytes: Hash160([1; 20]),
                },
            }],
        };

        // this one won't use the correct output
        let stack_stx_2 = BitcoinTransaction {
            txid: Txid([8; 32]),
            vtxindex: 4,
            opcode: Opcodes::StackStx as u8,
            data: vec![1; 80],
            data_amt: 0,
            inputs: vec![BitcoinTxInput {
                keys: vec![],
                num_required: 0,
                in_type: BitcoinInputType::Standard,
                tx_ref: (pre_stack_stx_0_txid.clone(), 2),
            }],
            outputs: vec![BitcoinTxOutput {
                units: 10,
                address: BitcoinAddress {
                    addrtype: BitcoinAddressType::PublicKeyHash,
                    network_id: BitcoinNetworkType::Mainnet,
                    bytes: Hash160([1; 20]),
                },
            }],
        };

        let ops_0 = vec![pre_stack_stx_0, stack_stx_0];

        let ops_1 = vec![stack_stx_1, stack_stx_0_second_attempt, stack_stx_2];

        let block_height_0 = 501;
        let block_hash_0 = BurnchainHeaderHash([2; 32]);
        let block_height_1 = 502;
        let block_hash_1 = BurnchainHeaderHash([3; 32]);

        let block_0 = BurnchainBlock::Bitcoin(BitcoinBlock::new(
            block_height_0,
            &block_hash_0,
            &first_bhh,
            &ops_0,
            350,
        ));

        let block_1 = BurnchainBlock::Bitcoin(BitcoinBlock::new(
            block_height_1,
            &block_hash_1,
            &block_hash_0,
            &ops_1,
            360,
        ));

        let processed_ops_0 = burnchain_db
            .store_new_burnchain_block(&burnchain, &block_0)
            .unwrap();

        assert_eq!(
            processed_ops_0.len(),
            1,
            "Only pre_stack_stx op should have been accepted"
        );

        let processed_ops_1 = burnchain_db
            .store_new_burnchain_block(&burnchain, &block_1)
            .unwrap();

        assert_eq!(
            processed_ops_1.len(),
            1,
            "Only one stack_stx op should have been accepted"
        );

        let expected_pre_stack_addr = StacksAddress::from_bitcoin_address(&BitcoinAddress {
            addrtype: BitcoinAddressType::PublicKeyHash,
            network_id: BitcoinNetworkType::Mainnet,
            bytes: Hash160([1; 20]),
        });

        let expected_reward_addr = StacksAddress::from_bitcoin_address(&BitcoinAddress {
            addrtype: BitcoinAddressType::PublicKeyHash,
            network_id: BitcoinNetworkType::Mainnet,
            bytes: Hash160([2; 20]),
        });

        if let BlockstackOperationType::PreStx(op) = &processed_ops_0[0] {
            assert_eq!(&op.output, &expected_pre_stack_addr);
        } else {
            panic!("EXPECTED to parse a pre stack stx op");
        }

        if let BlockstackOperationType::StackStx(op) = &processed_ops_1[0] {
            assert_eq!(&op.sender, &expected_pre_stack_addr);
            assert_eq!(&op.reward_addr, &expected_reward_addr);
            assert_eq!(op.stacked_ustx, u128::from_be_bytes([1; 16]));
            assert_eq!(op.num_cycles, 1);
        } else {
            panic!("EXPECTED to parse a stack stx op");
        }
    }
>>>>>>> 2a13d6a6
}<|MERGE_RESOLUTION|>--- conflicted
+++ resolved
@@ -31,13 +31,8 @@
     u64_to_sql, Error as DBError, FromColumn, FromRow,
 };
 
-<<<<<<< HEAD
-use crate::types::chainstate::{BurnchainHeaderHash, StacksBlockId};
-use crate::types::proof::ClarityMarfTrieId;
-=======
 use chainstate::stacks::index::ClarityMarfTrieId;
 use stacks_common::types::chainstate::BurnchainHeaderHash;
->>>>>>> 2a13d6a6
 
 pub struct BurnchainDB {
     conn: Connection,
@@ -360,377 +355,4 @@
 
         Ok(())
     }
-<<<<<<< HEAD
-=======
-}
-
-#[cfg(test)]
-mod tests {
-    use chainstate::stacks::address::StacksAddressExtensions;
-    use std::convert::TryInto;
-
-    use burnchains::bitcoin::address::*;
-    use burnchains::bitcoin::blocks::*;
-    use burnchains::bitcoin::*;
-    use burnchains::PoxConstants;
-    use burnchains::BLOCKSTACK_MAGIC_MAINNET;
-    use chainstate::burn::*;
-    use chainstate::stacks::*;
-    use stacks_common::deps_common::bitcoin::blockdata::transaction::Transaction as BtcTx;
-    use stacks_common::deps_common::bitcoin::network::serialize::deserialize;
-    use util::hash::*;
-
-    use crate::types::chainstate::StacksAddress;
-
-    use super::*;
-
-    fn make_tx(hex_str: &str) -> BtcTx {
-        let tx_bin = hex_bytes(hex_str).unwrap();
-        deserialize(&tx_bin.to_vec()).unwrap()
-    }
-
-    #[test]
-    fn test_store_and_fetch() {
-        let first_bhh = BurnchainHeaderHash([0; 32]);
-        let first_timestamp = 321;
-        let first_height = 1;
-
-        let mut burnchain_db =
-            BurnchainDB::connect(":memory:", first_height, &first_bhh, first_timestamp, true)
-                .unwrap();
-
-        let mut burnchain = Burnchain::regtest(":memory:");
-        burnchain.pox_constants = PoxConstants::test_default();
-        burnchain.pox_constants.sunset_start = 999;
-        burnchain.pox_constants.sunset_end = 1000;
-
-        let first_block_header = burnchain_db.get_canonical_chain_tip().unwrap();
-        assert_eq!(&first_block_header.block_hash, &first_bhh);
-        assert_eq!(&first_block_header.block_height, &first_height);
-        assert_eq!(&first_block_header.timestamp, &first_timestamp);
-        assert_eq!(
-            &first_block_header.parent_block_hash,
-            &BurnchainHeaderHash::sentinel()
-        );
-
-        let canon_hash = BurnchainHeaderHash([1; 32]);
-
-        let canonical_block = BurnchainBlock::Bitcoin(BitcoinBlock::new(
-            500,
-            &canon_hash,
-            &first_bhh,
-            &vec![],
-            485,
-        ));
-        let ops = burnchain_db
-            .store_new_burnchain_block(&burnchain, &canonical_block)
-            .unwrap();
-        assert_eq!(ops.len(), 0);
-
-        let vtxindex = 1;
-        let noncanon_block_height = 400;
-        let non_canon_hash = BurnchainHeaderHash([2; 32]);
-
-        let fixtures = operations::leader_key_register::tests::get_test_fixtures(
-            vtxindex,
-            noncanon_block_height,
-            non_canon_hash,
-        );
-
-        let parser = BitcoinBlockParser::new(BitcoinNetworkType::Testnet, BLOCKSTACK_MAGIC_MAINNET);
-        let mut broadcast_ops = vec![];
-        let mut expected_ops = vec![];
-
-        for (ix, tx_fixture) in fixtures.iter().enumerate() {
-            let tx = make_tx(&tx_fixture.txstr);
-            let burnchain_tx = parser.parse_tx(&tx, ix + 1).unwrap();
-            if let Some(res) = &tx_fixture.result {
-                let mut res = res.clone();
-                res.vtxindex = (ix + 1).try_into().unwrap();
-                expected_ops.push(res.clone());
-            }
-            broadcast_ops.push(burnchain_tx);
-        }
-
-        let non_canonical_block = BurnchainBlock::Bitcoin(BitcoinBlock::new(
-            400,
-            &non_canon_hash,
-            &first_bhh,
-            &broadcast_ops,
-            350,
-        ));
-
-        let ops = burnchain_db
-            .store_new_burnchain_block(&burnchain, &non_canonical_block)
-            .unwrap();
-        assert_eq!(ops.len(), expected_ops.len());
-        for op in ops.iter() {
-            let expected_op = expected_ops
-                .iter()
-                .find(|candidate| candidate.txid == op.txid())
-                .expect("FAILED to find parsed op in expected ops");
-            if let BlockstackOperationType::LeaderKeyRegister(op) = op {
-                assert_eq!(op, expected_op);
-            } else {
-                panic!("EXPECTED to parse a LeaderKeyRegister");
-            }
-        }
-
-        let BurnchainBlockData { header, ops } =
-            burnchain_db.get_burnchain_block(&non_canon_hash).unwrap();
-        assert_eq!(ops.len(), expected_ops.len());
-        for op in ops.iter() {
-            let expected_op = expected_ops
-                .iter()
-                .find(|candidate| candidate.txid == op.txid())
-                .expect("FAILED to find parsed op in expected ops");
-            if let BlockstackOperationType::LeaderKeyRegister(op) = op {
-                assert_eq!(op, expected_op);
-            } else {
-                panic!("EXPECTED to parse a LeaderKeyRegister");
-            }
-        }
-        assert_eq!(&header, &non_canonical_block.header());
-
-        let looked_up_canon = burnchain_db.get_canonical_chain_tip().unwrap();
-        assert_eq!(&looked_up_canon, &canonical_block.header());
-
-        let BurnchainBlockData { header, ops } =
-            burnchain_db.get_burnchain_block(&canon_hash).unwrap();
-        assert_eq!(ops.len(), 0);
-        assert_eq!(&header, &looked_up_canon);
-    }
-
-    #[test]
-    fn test_classify_stack_stx() {
-        let first_bhh = BurnchainHeaderHash([0; 32]);
-        let first_timestamp = 321;
-        let first_height = 1;
-
-        let mut burnchain_db =
-            BurnchainDB::connect(":memory:", first_height, &first_bhh, first_timestamp, true)
-                .unwrap();
-
-        let mut burnchain = Burnchain::regtest(":memory:");
-        burnchain.pox_constants = PoxConstants::test_default();
-        burnchain.pox_constants.sunset_start = 999;
-        burnchain.pox_constants.sunset_end = 1000;
-
-        let first_block_header = burnchain_db.get_canonical_chain_tip().unwrap();
-        assert_eq!(&first_block_header.block_hash, &first_bhh);
-        assert_eq!(&first_block_header.block_height, &first_height);
-        assert_eq!(&first_block_header.timestamp, &first_timestamp);
-        assert_eq!(
-            &first_block_header.parent_block_hash,
-            &BurnchainHeaderHash::sentinel()
-        );
-
-        let canon_hash = BurnchainHeaderHash([1; 32]);
-
-        let canonical_block = BurnchainBlock::Bitcoin(BitcoinBlock::new(
-            500,
-            &canon_hash,
-            &first_bhh,
-            &vec![],
-            485,
-        ));
-        let ops = burnchain_db
-            .store_new_burnchain_block(&burnchain, &canonical_block)
-            .unwrap();
-        assert_eq!(ops.len(), 0);
-
-        // let's mine a block with a pre-stack-stx tx, and a stack-stx tx,
-        //    the stack-stx tx should _fail_ to verify, because there's no
-        //    corresponding pre-stack-stx.
-
-        let parser = BitcoinBlockParser::new(BitcoinNetworkType::Testnet, BLOCKSTACK_MAGIC_MAINNET);
-
-        let pre_stack_stx_0_txid = Txid([5; 32]);
-        let pre_stack_stx_0 = BitcoinTransaction {
-            txid: pre_stack_stx_0_txid.clone(),
-            vtxindex: 0,
-            opcode: Opcodes::PreStx as u8,
-            data: vec![0; 80],
-            data_amt: 0,
-            inputs: vec![BitcoinTxInput {
-                keys: vec![],
-                num_required: 0,
-                in_type: BitcoinInputType::Standard,
-                tx_ref: (Txid([0; 32]), 1),
-            }],
-            outputs: vec![BitcoinTxOutput {
-                units: 10,
-                address: BitcoinAddress {
-                    addrtype: BitcoinAddressType::PublicKeyHash,
-                    network_id: BitcoinNetworkType::Mainnet,
-                    bytes: Hash160([1; 20]),
-                },
-            }],
-        };
-
-        // this one will not have a corresponding pre_stack_stx tx.
-        let stack_stx_0 = BitcoinTransaction {
-            txid: Txid([4; 32]),
-            vtxindex: 1,
-            opcode: Opcodes::StackStx as u8,
-            data: vec![1; 80],
-            data_amt: 0,
-            inputs: vec![BitcoinTxInput {
-                keys: vec![],
-                num_required: 0,
-                in_type: BitcoinInputType::Standard,
-                tx_ref: (Txid([0; 32]), 1),
-            }],
-            outputs: vec![BitcoinTxOutput {
-                units: 10,
-                address: BitcoinAddress {
-                    addrtype: BitcoinAddressType::PublicKeyHash,
-                    network_id: BitcoinNetworkType::Mainnet,
-                    bytes: Hash160([1; 20]),
-                },
-            }],
-        };
-
-        // this one will have a corresponding pre_stack_stx tx.
-        let stack_stx_0_second_attempt = BitcoinTransaction {
-            txid: Txid([4; 32]),
-            vtxindex: 2,
-            opcode: Opcodes::StackStx as u8,
-            data: vec![1; 80],
-            data_amt: 0,
-            inputs: vec![BitcoinTxInput {
-                keys: vec![],
-                num_required: 0,
-                in_type: BitcoinInputType::Standard,
-                tx_ref: (pre_stack_stx_0_txid.clone(), 1),
-            }],
-            outputs: vec![BitcoinTxOutput {
-                units: 10,
-                address: BitcoinAddress {
-                    addrtype: BitcoinAddressType::PublicKeyHash,
-                    network_id: BitcoinNetworkType::Mainnet,
-                    bytes: Hash160([2; 20]),
-                },
-            }],
-        };
-
-        // this one won't have a corresponding pre_stack_stx tx.
-        let stack_stx_1 = BitcoinTransaction {
-            txid: Txid([3; 32]),
-            vtxindex: 3,
-            opcode: Opcodes::StackStx as u8,
-            data: vec![1; 80],
-            data_amt: 0,
-            inputs: vec![BitcoinTxInput {
-                keys: vec![],
-                num_required: 0,
-                in_type: BitcoinInputType::Standard,
-                tx_ref: (Txid([0; 32]), 1),
-            }],
-            outputs: vec![BitcoinTxOutput {
-                units: 10,
-                address: BitcoinAddress {
-                    addrtype: BitcoinAddressType::PublicKeyHash,
-                    network_id: BitcoinNetworkType::Mainnet,
-                    bytes: Hash160([1; 20]),
-                },
-            }],
-        };
-
-        // this one won't use the correct output
-        let stack_stx_2 = BitcoinTransaction {
-            txid: Txid([8; 32]),
-            vtxindex: 4,
-            opcode: Opcodes::StackStx as u8,
-            data: vec![1; 80],
-            data_amt: 0,
-            inputs: vec![BitcoinTxInput {
-                keys: vec![],
-                num_required: 0,
-                in_type: BitcoinInputType::Standard,
-                tx_ref: (pre_stack_stx_0_txid.clone(), 2),
-            }],
-            outputs: vec![BitcoinTxOutput {
-                units: 10,
-                address: BitcoinAddress {
-                    addrtype: BitcoinAddressType::PublicKeyHash,
-                    network_id: BitcoinNetworkType::Mainnet,
-                    bytes: Hash160([1; 20]),
-                },
-            }],
-        };
-
-        let ops_0 = vec![pre_stack_stx_0, stack_stx_0];
-
-        let ops_1 = vec![stack_stx_1, stack_stx_0_second_attempt, stack_stx_2];
-
-        let block_height_0 = 501;
-        let block_hash_0 = BurnchainHeaderHash([2; 32]);
-        let block_height_1 = 502;
-        let block_hash_1 = BurnchainHeaderHash([3; 32]);
-
-        let block_0 = BurnchainBlock::Bitcoin(BitcoinBlock::new(
-            block_height_0,
-            &block_hash_0,
-            &first_bhh,
-            &ops_0,
-            350,
-        ));
-
-        let block_1 = BurnchainBlock::Bitcoin(BitcoinBlock::new(
-            block_height_1,
-            &block_hash_1,
-            &block_hash_0,
-            &ops_1,
-            360,
-        ));
-
-        let processed_ops_0 = burnchain_db
-            .store_new_burnchain_block(&burnchain, &block_0)
-            .unwrap();
-
-        assert_eq!(
-            processed_ops_0.len(),
-            1,
-            "Only pre_stack_stx op should have been accepted"
-        );
-
-        let processed_ops_1 = burnchain_db
-            .store_new_burnchain_block(&burnchain, &block_1)
-            .unwrap();
-
-        assert_eq!(
-            processed_ops_1.len(),
-            1,
-            "Only one stack_stx op should have been accepted"
-        );
-
-        let expected_pre_stack_addr = StacksAddress::from_bitcoin_address(&BitcoinAddress {
-            addrtype: BitcoinAddressType::PublicKeyHash,
-            network_id: BitcoinNetworkType::Mainnet,
-            bytes: Hash160([1; 20]),
-        });
-
-        let expected_reward_addr = StacksAddress::from_bitcoin_address(&BitcoinAddress {
-            addrtype: BitcoinAddressType::PublicKeyHash,
-            network_id: BitcoinNetworkType::Mainnet,
-            bytes: Hash160([2; 20]),
-        });
-
-        if let BlockstackOperationType::PreStx(op) = &processed_ops_0[0] {
-            assert_eq!(&op.output, &expected_pre_stack_addr);
-        } else {
-            panic!("EXPECTED to parse a pre stack stx op");
-        }
-
-        if let BlockstackOperationType::StackStx(op) = &processed_ops_1[0] {
-            assert_eq!(&op.sender, &expected_pre_stack_addr);
-            assert_eq!(&op.reward_addr, &expected_reward_addr);
-            assert_eq!(op.stacked_ustx, u128::from_be_bytes([1; 16]));
-            assert_eq!(op.num_cycles, 1);
-        } else {
-            panic!("EXPECTED to parse a stack stx op");
-        }
-    }
->>>>>>> 2a13d6a6
 }