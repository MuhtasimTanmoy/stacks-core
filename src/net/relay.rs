/*
 copyright: (c) 2013-2020 by Blockstack PBC, a public benefit corporation.

 This file is part of Blockstack.

 Blockstack is free software. You may redistribute or modify
 it under the terms of the GNU General Public License as published by
 the Free Software Foundation, either version 3 of the License or
 (at your option) any later version.

 Blockstack is distributed in the hope that it will be useful,
 but WITHOUT ANY WARRANTY, including without the implied warranty of
 MERCHANTABILITY or FITNESS FOR A PARTICULAR PURPOSE. See the
 GNU General Public License for more details.

 You should have received a copy of the GNU General Public License
 along with Blockstack. If not, see <http://www.gnu.org/licenses/>.
*/

use std::collections::HashMap;
use std::collections::HashSet;
use std::collections::VecDeque;
use std::collections::BTreeMap;

use core::mempool::MemPoolDB;

use net::Error as net_error;
use net::*;
use net::connection::*;
use net::db::*;
use net::chat::*;
use net::poll::*;
use net::rpc::*;
use net::http::*;
use net::p2p::*;

<<<<<<< HEAD
use chainstate::stacks::db::{StacksChainState, StacksHeaderInfo};
=======
use chainstate::burn::db::burndb::BurnDB;
use chainstate::stacks::db::{StacksChainState, StacksHeaderInfo, StacksEpochReceipt};
>>>>>>> 16d7fd42
use chainstate::stacks::StacksBlockHeader;
use chainstate::stacks::StacksBlockId;
use chainstate::stacks::events::StacksTransactionReceipt;

use core::mempool::*;

use chainstate::burn::db::sortdb::{
    SortitionHandleConn, SortitionDB, SortitionId, SortitionDBConn,
};

use burnchains::Burnchain;
use burnchains::BurnchainView;

use util::hash::Sha512Trunc256Sum;
use util::get_epoch_time_secs;

use rand::prelude::*;
use rand::Rng;
use rand::thread_rng;

use vm::costs::ExecutionCost;

pub type BlocksAvailableMap = HashMap<BurnchainHeaderHash, (u64, ConsensusHash)>;

pub const MAX_RELAYER_STATS : usize = 4096;
pub const MAX_RECENT_MESSAGES : usize = 256;
pub const MAX_RECENT_MESSAGE_AGE : usize = 600;     // seconds; equal to the expected epoch length
pub const RELAY_DUPLICATE_INFERENCE_WARMUP : usize = 128;

pub struct Relayer {
    /// Connection to the p2p thread
    p2p: NetworkHandle,
}

#[derive(Debug)]
pub struct RelayerStats {
    /// Relayer statistics for the p2p network's ongoing conversations.
    /// Note that we key on (addr, port), not the full NeighborAddress.
    /// (TODO: Nothing is done with this yet, but one day we'll use it to probe for network
    /// choke-points).
    relay_stats: HashMap<NeighborAddress, RelayStats>,
    relay_updates: BTreeMap<u64, NeighborAddress>,

    /// Messages sent from each neighbor recently (includes duplicates)
    recent_messages: HashMap<NeighborKey, VecDeque<(u64, Sha512Trunc256Sum)>>,
    recent_updates: BTreeMap<u64, NeighborKey>,

    next_priority: u64
}

pub struct ProcessedNetReceipts {
    pub blocks_processed: Vec<StacksEpochReceipt>,
    pub mempool_txs_added: Vec<StacksTransaction>
}

/// Private trait for keeping track of messages that can be relayed, so we can identify the peers
/// who frequently send us duplicates.
pub trait RelayPayload {
    /// Get a representative digest of this message.
    /// m1.get_digest() == m2.get_digest() --> m1 == m2
    fn get_digest(&self) -> Sha512Trunc256Sum;
    fn get_id(&self) -> String;
}

impl RelayPayload for BlocksAvailableData {
    fn get_digest(&self) -> Sha512Trunc256Sum {
        let mut bytes = vec![];
        self.consensus_serialize(&mut bytes).expect("BUG: failed to serialize");
        let h = Sha512Trunc256Sum::from_data(&bytes);
        h
    }
    fn get_id(&self) -> String {
        format!("{:?}", &self)
    }
}

impl RelayPayload for StacksBlock {
    fn get_digest(&self) -> Sha512Trunc256Sum {
        let h = self.block_hash();
        Sha512Trunc256Sum(h.0)
    }
    fn get_id(&self) -> String {
        format!("StacksBlock({})", self.block_hash())
    }
}

impl RelayPayload for StacksMicroblock {
    fn get_digest(&self) -> Sha512Trunc256Sum {
        let h = self.block_hash();
        Sha512Trunc256Sum(h.0)
    }
    fn get_id(&self) -> String {
        format!("StacksMicroblock({})", self.block_hash())
    }
}

impl RelayPayload for StacksTransaction {
    fn get_digest(&self) -> Sha512Trunc256Sum {
        let h = self.txid();
        Sha512Trunc256Sum(h.0)
    }
    fn get_id(&self) -> String {
        format!("Transaction({})", self.txid())
    }
}

impl RelayerStats {
    pub fn new() -> RelayerStats {
        RelayerStats {
           relay_stats: HashMap::new(),
           relay_updates: BTreeMap::new(),
           recent_messages: HashMap::new(),
           recent_updates: BTreeMap::new(),
           next_priority: 0
        }
    }

    /// Add in new stats gleaned from the PeerNetwork's network result
    pub fn merge_relay_stats(&mut self, mut stats: HashMap<NeighborAddress, RelayStats>) -> () {
        for (mut addr, new_stats) in stats.drain() {
            addr.clear_public_key();
            let inserted = 
                if let Some(stats) = self.relay_stats.get_mut(&addr) {
                    stats.merge(new_stats);
                    false
                }
                else {
                    // remove oldest relay memories if we have too many
                    if self.relay_stats.len() > MAX_RELAYER_STATS - 1 {
                        let mut to_remove = vec![];
                        for (ts, old_addr) in self.relay_updates.iter() {
                            self.relay_stats.remove(old_addr);
                            if self.relay_stats.len() <= MAX_RELAYER_STATS - 1 {
                                break;
                            }
                            to_remove.push(*ts);
                        }
                        for ts in to_remove.drain(..) {
                            self.relay_updates.remove(&ts);
                        }
                    }
                    self.relay_stats.insert(addr.clone(), new_stats);
                    true
                };

            if inserted {
                self.relay_updates.insert(self.next_priority, addr);
                self.next_priority += 1;
            }
        }
    }

    /// Record that we've seen a relayed message from one of our neighbors.
    pub fn add_relayed_message<R: RelayPayload>(&mut self, nk: NeighborKey, msg: &R) -> () {
        let h = msg.get_digest();
        let now = get_epoch_time_secs();
        let inserted = 
            if let Some(relayed) = self.recent_messages.get_mut(&nk) {
                relayed.push_back((now, h));

                // prune if too many
                while relayed.len() > MAX_RECENT_MESSAGES {
                    relayed.pop_front();
                }
                
                // prune stale
                while relayed.len() > 0 {
                    let head_ts = match relayed.front() {
                        Some((ts, _)) => *ts,
                        None => {
                            break;
                        }
                    };
                    if head_ts + (MAX_RECENT_MESSAGE_AGE as u64) < now {
                        relayed.pop_front();
                    }
                    else {
                        break;
                    }
                }
                false
            }
            else {
                let mut relayed = VecDeque::new();
                relayed.push_back((now, h));

                // remove oldest neighbor memories if we have too many
                if self.recent_messages.len() > MAX_RELAYER_STATS {
                    let mut to_remove = vec![];
                    for (ts, old_nk) in self.recent_updates.iter() {
                        self.recent_messages.remove(old_nk);
                        if self.recent_messages.len() <= (MAX_RELAYER_STATS as usize) - 1 {
                            break;
                        }
                        to_remove.push(*ts);
                    }
                    for ts in to_remove {
                        self.recent_updates.remove(&ts);
                    }
                }

                self.recent_messages.insert(nk.clone(), relayed);
                true
            };

        if inserted {
            self.recent_updates.insert(self.next_priority, nk);
            self.next_priority += 1;
        }
    }

    /// Process a neighbor ban -- remove any state for this neighbor
    pub fn process_neighbor_ban(&mut self, nk: &NeighborKey) -> () {
        let addr = NeighborAddress::from_neighbor_key((*nk).clone(), Hash160([0u8; 20]));
        self.recent_messages.remove(nk);
        self.relay_stats.remove(&addr);

        // old state in self.recent_updates and self.relay_updates will eventually be removed by
        // add_relayed_message() and merge_relay_stats()
    }

    /// See if anyone has sent this message to us already, and if so, return the set of neighbors
    /// that did so already (and how many times)
    pub fn count_relay_dups<R: RelayPayload>(&self, msg: &R) -> HashMap<NeighborKey, usize> {
        let h = msg.get_digest();
        let now = get_epoch_time_secs();
        let mut ret = HashMap::new();

        for (nk, relayed) in self.recent_messages.iter() {
            for (ts, msg_hash) in relayed.iter() {
                if ts + (MAX_RECENT_MESSAGE_AGE as u64) < now {
                    // skip old
                    continue;
                }
                if *msg_hash == h {
                    if let Some(count) = ret.get_mut(nk) {
                        *count += 1;
                    }
                    else {
                        ret.insert((*nk).clone(), 1);
                    }
                }
            }
        }

        ret
    }

    /// Map neighbors to the frequency of their AS numbers in the given neighbors list
    fn count_ASNs(conn: &DBConn, neighbors: &Vec<NeighborKey>) -> Result<HashMap<NeighborKey, usize>, net_error> {
        // look up ASNs
        let mut asns = HashMap::new();
        for nk in neighbors.iter() {
            if asns.get(nk).is_none() {
                match PeerDB::asn_lookup(conn, &nk.addrbytes)? {
                    Some(asn) => asns.insert((*nk).clone(), asn),
                    None => asns.insert((*nk).clone(), 0)
                };
            }
        }

        let mut asn_dist = HashMap::new();

        // calculate ASN distribution
        for nk in neighbors.iter() {
            let asn = asns.get(nk).unwrap_or(&0);
            if let Some(asn_count) = asn_dist.get_mut(asn) {
                *asn_count += 1;
            }
            else {
                asn_dist.insert(*asn, 1);
            }
        }

        let mut ret = HashMap::new();

        // map neighbors to ASN counts
        for nk in neighbors.iter() {
            let asn = asns.get(nk).unwrap_or(&0);
            let count = *(asn_dist.get(asn).unwrap_or(&0));
            ret.insert((*nk).clone(), count);
        }

        Ok(ret)
    }

    /// Get the (non-normalized) probability distribution to use to sample inbound neighbors to
    /// relay messages to.  The probability of being selected is proportional to how rarely the
    /// neighbor sends us messages we've already seen before.  The intuition is that if an inbound
    /// neighbor (e.g. a client) sends us data that we've already seen, then it must be connected
    /// to some other peer that's already forwarding it data.  Thus, we don't need to do so.
    pub fn get_inbound_relay_rankings<R: RelayPayload>(&self, neighbors: &Vec<NeighborKey>, msg: &R, warmup_threshold: usize) -> HashMap<NeighborKey, usize> {
        let mut dup_counts = self.count_relay_dups(msg);
        let mut dup_total = dup_counts.values().fold(0, |t, s| { t + s });

        if dup_total < warmup_threshold {
            // don't make inferences on small samples for total duplicates.
            // just assume uniform distribution.
            dup_total = warmup_threshold;
            dup_counts.clear();
        }

        let mut ret = HashMap::new();

        for nk in neighbors.iter() {
            let dup_count = *(dup_counts.get(nk).unwrap_or(&0));

            assert!(dup_total >= dup_count);

            // every peer should have a non-zero chance, hence the + 1
            ret.insert((*nk).clone(), dup_total - dup_count + 1);
        }

        ret
    }
    
    /// Get the (non-normalized) probability distribution to use to sample outbound neighbors to
    /// relay messages to.  The probability of being selected is proportional to how rare the
    /// neighbor's AS number is in our neighbor set.  The intution is that we should try to
    /// disseminate our data to as many different _networks_ as quickly as possible, so nodes in
    /// those networks can take care of forwarding them to their inbound peers.
    pub fn get_outbound_relay_rankings(&self, peerdb: &PeerDB, neighbors: &Vec<NeighborKey>) -> Result<HashMap<NeighborKey, usize>, net_error> {
        let asn_counts = RelayerStats::count_ASNs(peerdb.conn(), neighbors)?;
        let asn_total = asn_counts.values().fold(0, |t, s| { t + s });

        let mut ret = HashMap::new();

        for nk in neighbors.iter() {
            let asn_count = *(asn_counts.get(nk).unwrap_or(&0));

            assert!(asn_total >= asn_count);

            // every peer should have a non-zero chance, hence the + 1
            ret.insert((*nk).clone(), asn_total - asn_count + 1);
        }

        Ok(ret)
    }
    
    /// Sample a set of neighbors according to our relay data.
    /// Sampling is done *without* replacement, so the resulting neighbors list will have length
    /// min(count, rankings.len())
    pub fn sample_neighbors(rankings: HashMap<NeighborKey, usize>, count: usize) -> Vec<NeighborKey> {
        let mut ret = vec![];
        let mut rng = thread_rng();

        let mut norm = rankings.values().fold(0, |t, s| { t + s });
        let mut rankings_vec : Vec<(NeighborKey, usize)> = rankings.into_iter().collect();

        if norm <= 1 {
            // there is one or zero options
            if rankings_vec.len() > 0 {
                ret.push(rankings_vec[0].0.clone());
                return ret;
            }
            else {
                return vec![];
            }
        }

        for l in 0..count {
            if norm <= 1 {
                // just one option
                break;
            }

            let target : usize = rng.gen::<usize>() % norm;      // slightly biased, but it doesn't really matter
            let mut w = 0;

            for i in 0..rankings_vec.len() {
                if rankings_vec[i].1 == 0 {
                    continue;
                }

                w += rankings_vec[i].1;
                if w >= target {
                    ret.push(rankings_vec[i].0.clone());

                    // sample without replacement
                    rankings_vec[i].1 -= 1;
                    norm -= 1;
                    break;
                }
            }

            assert_eq!(l + 1, ret.len());
        }

        ret
    }
}

impl Relayer {
    pub fn new(handle: NetworkHandle) -> Relayer {
        Relayer {
           p2p: handle,
        }
    }

    pub fn from_p2p(network: &mut PeerNetwork) -> Relayer {
        let handle = network.new_handle(1024, 1024);
        Relayer::new(handle)
    }

    /// Given blocks pushed to us, verify that they correspond to expected block data.
    pub fn validate_blocks_push(conn: &SortitionDBConn, blocks_data: &BlocksData) -> Result<(), net_error> {
        for (burn_header_hash, block) in blocks_data.blocks.iter() { 
            let block_hash = block.block_hash();

            // is this the right Stacks block for this sortition?
            // PoX TODO: this function will need to be able to figure out the
            //   current PoX fork -- either by getting a reference to the chain controller
            //   or by querying the PoX database
            let sortition_id = SortitionId::stubbed(burn_header_hash);
            let sn = match SortitionDB::get_block_snapshot(conn, &sortition_id)? {
                Some(sn) => sn,
                None => {
                    // we don't know about this burn block (yet)
                    continue;
                }
            };

            if !sn.sortition || sn.winning_stacks_block_hash != block_hash {
                info!("No such sortition in block {}", burn_header_hash);

                // TODO: once PoX is implemented, this can be permitted if we're missing the reward
                // window's anchor block for the reward window in which this block lives.  Until
                // then, it's never okay -- this peer shall be considered broken.
                return Err(net_error::InvalidMessage);
            }
        }
        Ok(())
    }

    /// Insert a staging block
    fn process_new_anchored_block(sort_ic: &SortitionDBConn, chainstate: &mut StacksChainState, burn_header_hash: &BurnchainHeaderHash, block: &StacksBlock) -> Result<bool, chainstate_error> {
        let db_handle = SortitionHandleConn::open_reader_stubbed(sort_ic, burn_header_hash)?;

        let sn = match db_handle.get_block_snapshot(burn_header_hash)? {
            Some(sn) => sn,
            None => {
                debug!("Received unknown block {}/{}", burn_header_hash, block.block_hash());
                return Ok(false);
            }
        };

        // find the snapshot of the parent of this block
        let parent_block_snapshot = match db_handle.get_block_snapshot_of_parent_stacks_block(burn_header_hash, &block.block_hash())? {
            Some((_, sn)) => sn,
            None => {
                debug!("Received block with unknown parent snapshot: {}/{}", burn_header_hash, &block.block_hash());
                return Ok(false);
            }
        };
        
        chainstate.preprocess_anchored_block(sort_ic, burn_header_hash, sn.burn_header_timestamp, block, &parent_block_snapshot.burn_header_hash)
    }

    /// Coalesce a set of microblocks into relayer hints and MicroblocksData messages, as calculated by
    /// process_new_blocks().  Make sure the messages don't get too big.
    fn make_microblocksdata_messages(new_microblocks: HashMap<StacksBlockId, (Vec<RelayData>, HashMap<BlockHeaderHash, StacksMicroblock>)>) -> Vec<(Vec<RelayData>, MicroblocksData)> {
        let mut mblocks_data : HashMap<StacksBlockId, Vec<(Vec<RelayData>, MicroblocksData)>> = HashMap::new();
        let mut mblocks_sizes : HashMap<StacksBlockId, usize> = HashMap::new();

        for (anchored_block_hash, (relayers, mblocks_map)) in new_microblocks.into_iter() {
            for (_, mblock) in mblocks_map.into_iter() {
                if mblocks_data.get(&anchored_block_hash).is_none() {
                    mblocks_data.insert(anchored_block_hash.clone(), vec![]);
                }

                if let Some(mblocks_msgs) = mblocks_data.get_mut(&anchored_block_hash) {
                    // should always succeed, due to the above insert
                    let mblock_len = {
                        let mut mblocks_buf = vec![];
                        mblock.consensus_serialize(&mut mblocks_buf).expect("BUG: failed to serialize microblock we received");
                        mblocks_buf.len()
                    };

                    assert!(mblock_len <= MAX_PAYLOAD_LEN as usize);     // this should always be true, since otherwise we wouldn't have been able to parse it.

                    let sz = *(mblocks_sizes.get(&anchored_block_hash).unwrap_or(&0));
                    if sz + mblock_len < (MAX_PAYLOAD_LEN as usize) {
                        // enough space to include this block in this messaege
                        if let Some((_, mblock_msg)) = mblocks_msgs.last_mut() {
                            // append to last mblocks message
                            mblock_msg.microblocks.push(mblock);
                        }
                        else {
                            // allocate the first microblocks message, and add this mblock to it
                            let mblocks_msg = MicroblocksData {
                                index_anchor_block: anchored_block_hash.clone(),
                                microblocks: vec![mblock]
                            };
                            mblocks_msgs.push((relayers.clone(), mblocks_msg));
                        }

                        // update size counter with this mblock's length
                        if let Some(sz) = mblocks_sizes.get_mut(&anchored_block_hash) {
                            *sz += mblock_len
                        }
                        else {
                            mblocks_sizes.insert(anchored_block_hash.clone(), mblock_len);
                        }
                    }
                    else {
                        // start a new microblocks message
                        let mblocks_msg = MicroblocksData {
                            index_anchor_block: anchored_block_hash.clone(),
                            microblocks: vec![mblock]
                        };
                        mblocks_msgs.push((relayers.clone(), mblocks_msg));

                        // reset size counter
                        mblocks_sizes.insert(anchored_block_hash.clone(), mblock_len);
                    }
                }
                else {
                    // shouldn't happen because we inserted into mblocks_data earlier
                    unreachable!();
                }
            }
        }

        let mut ret = vec![];
        for (_, mut v) in mblocks_data.drain() {
            ret.append(&mut v);
        }
        ret
    }

    /// Preprocess all our downloaded blocks.
    /// Return burn block hashes for the blocks that we got.
    /// Does not fail on invalid blocks; just logs a warning.
    fn preprocess_downloaded_blocks(sort_ic: &SortitionDBConn, network_result: &mut NetworkResult, chainstate: &mut StacksChainState) -> HashSet<BurnchainHeaderHash> {
        let mut new_blocks = HashSet::new();

        for (burn_header_hash, block) in network_result.blocks.iter() {
            match Relayer::process_new_anchored_block(sort_ic, chainstate, burn_header_hash, block) {
                Ok(accepted) => {
                    if accepted {
                        new_blocks.insert((*burn_header_hash).clone());
                    }
                },
                Err(chainstate_error::InvalidStacksBlock(msg)) => {
                    warn!("Downloaded invalid Stacks block: {}", msg);
                    // NOTE: we can't punish the neighbor for this, since we could have been
                    // MITM'ed in our download.
                    continue;
                }
                Err(e) => {
                    warn!("Could not process downloaded Stacks block {}/{}: {:?}", burn_header_hash, block.block_hash(), &e);
                }
            };
        }

        new_blocks
    }

    /// Preprocess all pushed blocks
    /// Return burn block hashes for blocks we got, as well as the list of peers that served us
    /// invalid data.
    /// Does not fail; just logs warnings.
    fn preprocess_pushed_blocks(sort_ic: &SortitionDBConn, network_result: &mut NetworkResult, chainstate: &mut StacksChainState) -> (HashSet<BurnchainHeaderHash>, Vec<NeighborKey>) {
        let mut new_blocks = HashSet::new();
        let mut bad_neighbors = vec![];

        // process blocks pushed to us.
        // If a neighbor sends us an invalid block, ban them.
        for (neighbor_key, blocks_datas) in network_result.pushed_blocks.iter() {
            for blocks_data in blocks_datas.iter() {
                match Relayer::validate_blocks_push(sort_ic, blocks_data) {
                    Ok(_) => {},
                    Err(_) => {
                        // punish this peer 
                        bad_neighbors.push((*neighbor_key).clone());
                        break;
                    }
                }

                for (burn_header_hash, block) in blocks_data.blocks.iter() {
                    debug!("Received pushed block {}/{} from {}", burn_header_hash, block.block_hash(), neighbor_key);
                    match Relayer::process_new_anchored_block(sort_ic, chainstate, burn_header_hash, block) {
                        Ok(accepted) => {
                            if accepted {
                                new_blocks.insert((*burn_header_hash).clone());
                            }
                        },
                        Err(chainstate_error::InvalidStacksBlock(msg)) => {
                            warn!("Invalid pushed Stacks block {}/{}: {}", burn_header_hash, block.block_hash(), msg);
                            bad_neighbors.push((*neighbor_key).clone());
                        },
                        Err(e) => {
                            warn!("Could not process pushed Stacks block {}/{}: {:?}", burn_header_hash, block.block_hash(), &e);
                        }
                    }
                }
            }
        }

        (new_blocks, bad_neighbors)
    }

    /// Prerocess all downloaded, confirmed microblock streams.
    /// Does not fail on invalid blocks; just logs a warning.
    /// Returns the burnchain header hashes for the stacks anchored blocks that produced these streams.
    fn preprocess_downloaded_microblocks(network_result: &mut NetworkResult, chainstate: &mut StacksChainState) -> HashSet<BurnchainHeaderHash> {
        let mut ret = HashSet::new();
        for (burn_header_hash, microblock_stream) in network_result.confirmed_microblocks.iter() {
            if microblock_stream.len() == 0 {
                continue;
            }
            let anchored_block_hash = microblock_stream[0].header.prev_block.clone();

            for mblock in microblock_stream.iter() {
                match chainstate.preprocess_streamed_microblock(burn_header_hash, &anchored_block_hash, mblock) {
                    Ok(_) => {},
                    Err(e) => {
                        warn!("Invalid downloaded microblock {}/{}-{}: {:?}", burn_header_hash, &anchored_block_hash, mblock.block_hash(), &e);
                    }
                }
            }

            ret.insert((*burn_header_hash).clone());
        }
        ret
    }

    /// Preprocess all unconfirmed microblocks pushed to us.
    /// Return the list of MicroblockData messages we need to broadcast to our neighbors, as well
    /// as the list of neighbors we need to ban because they sent us invalid microblocks.
    fn preprocess_pushed_microblocks(network_result: &mut NetworkResult, chainstate: &mut StacksChainState) -> Result<(Vec<(Vec<RelayData>, MicroblocksData)>, Vec<NeighborKey>), net_error> {
        let mut new_microblocks : HashMap<StacksBlockId, (Vec<RelayData>, HashMap<BlockHeaderHash, StacksMicroblock>)> = HashMap::new();
        let mut bad_neighbors = vec![];

        // process unconfirmed microblocks pushed to us.
        // If a neighbor sends us bad microblocks, ban them.
        // Remember which ones we _don't_ have, and remember the prior relay hints.
        for (neighbor_key, mblock_datas) in network_result.pushed_microblocks.iter() {
            for (mblock_relayers, mblock_data) in mblock_datas.iter() {
                let (burn_header_hash, anchored_block_hash) = match chainstate.get_block_header_hashes(&mblock_data.index_anchor_block)? {
                    Some((bhh, bh)) => (bhh, bh),
                    None => {
                        warn!("Missing anchored block whose index hash is {}", &mblock_data.index_anchor_block);
                        continue;
                    }
                };
                for mblock in mblock_data.microblocks.iter() {
                    let need_relay = !StacksChainState::has_staging_microblock(&chainstate.blocks_db, &burn_header_hash, &anchored_block_hash, &mblock.block_hash())? &&
                                     !StacksChainState::has_confirmed_microblock(&chainstate.blocks_db, &burn_header_hash, &anchored_block_hash, &mblock.block_hash())?;

                    match chainstate.preprocess_streamed_microblock(&burn_header_hash, &anchored_block_hash, mblock) {
                        Ok(_) => {
                            if need_relay {
                                // we didn't have this block before, so relay it.
                                // Group by index block hash, so we can convert them into
                                // MicroblocksData messages later.  Group microblocks by block
                                // hash, so we don't send dups.
                                let index_hash = StacksBlockHeader::make_index_block_hash(&burn_header_hash, &anchored_block_hash);
                                if let Some((_, mblocks_map)) = new_microblocks.get_mut(&index_hash) {
                                    mblocks_map.insert(mblock.block_hash(), (*mblock).clone());
                                }
                                else {
                                    let mut mblocks_map = HashMap::new();
                                    mblocks_map.insert(mblock.block_hash(), (*mblock).clone());
                                    new_microblocks.insert(index_hash, ((*mblock_relayers).clone(), mblocks_map));
                                }
                            }
                        }
                        Err(chainstate_error::InvalidStacksMicroblock(msg, hash)) => {
                            warn!("Invalid pushed microblock {}/{}-{}: {:?}", &burn_header_hash, &anchored_block_hash, hash, msg);
                            bad_neighbors.push((*neighbor_key).clone());
                            continue;
                        }
                        Err(e) => {
                            warn!("Could not process pushed microblock {}/{}-{}: {:?}", &burn_header_hash, &anchored_block_hash, &mblock.block_hash(), &e);
                            continue;
                        }
                    }
                }
            }
        }

        // process uploaded microblocks.  We will have already stored them, so just reconstruct the
        // data we need to forward them to neighbors.
        for uploaded_mblock in network_result.uploaded_microblocks.iter() {
            for mblock in uploaded_mblock.microblocks.iter() {
                if let Some((_, mblocks_map)) = new_microblocks.get_mut(&uploaded_mblock.index_anchor_block) {
                    mblocks_map.insert(mblock.block_hash(), (*mblock).clone());
                }
                else {
                    let mut mblocks_map = HashMap::new();
                    mblocks_map.insert(mblock.block_hash(), (*mblock).clone());
                    new_microblocks.insert(uploaded_mblock.index_anchor_block.clone(), (vec![], mblocks_map));
                }
            }
        }
        
        let mblock_datas = Relayer::make_microblocksdata_messages(new_microblocks);
        Ok((mblock_datas, bad_neighbors))
    }

    /// Set up the unconfirmed chain state off of the canonical chain tip
    pub fn setup_unconfirmed_state(chainstate: &mut StacksChainState, burndb: &BurnDB, block_receipts: &Vec<StacksEpochReceipt>) -> Result<(), Error> {
        let (canonical_burn_hash, canonical_block_hash) = BurnDB::get_canonical_stacks_chain_tip_hash(burndb.conn())?;
        let canonical_tip = StacksBlockHeader::make_index_block_hash(&canonical_burn_hash, &canonical_block_hash);
        for receipt in block_receipts.iter() {
            if receipt.header.anchored_header.block_hash() == canonical_block_hash && receipt.header.burn_header_hash == canonical_burn_hash {
                // setup unconfirmed state off of this tip
                debug!("Reload unconfirmed state");
                chainstate.reload_unconfirmed_state(canonical_tip, receipt.anchored_block_cost.clone())?;
                return Ok(());
            }
        }

        // canonical chain was not updated, so just refresh
        debug!("Refresh unconfirmed state");
        chainstate.refresh_unconfirmed_state()?;
        Ok(())
    }

    /// Process blocks and microblocks that we recieved, both downloaded (confirmed) and streamed
    /// (unconfirmed). Returns:
    /// * list of burn header hashes for newly-discovered blocks, so we can turn them into BlocksAvailable messages
    /// * list of confirmed microblock burn header hashes for newly-discovered microblock streams, so we can turn them into MicroblocksAvailable messages
    /// * list of unconfirmed microblocks that got pushed to us, as well as their relayers (so we can forward them)
    /// * list of neighbors that served us invalid data (so we can ban them)
    /// * list of transaction receipts for the processed blocks (a tuple of block header info and associated receipts)
    pub fn process_new_blocks(network_result: &mut NetworkResult, sortdb: &mut SortitionDB, chainstate: &mut StacksChainState)
                              -> Result<(Vec<BurnchainHeaderHash>,
                                         Vec<BurnchainHeaderHash>, 
                                         Vec<(Vec<RelayData>, MicroblocksData)>,
                                         Vec<NeighborKey>,
                                         Vec<StacksEpochReceipt>), net_error> {
        let mut new_blocks = HashSet::new();
        let mut new_confirmed_microblocks = HashSet::new();
        let mut bad_neighbors = vec![];
        {
            let sort_ic = sortdb.index_conn();

            // process blocks we downloaded
            let mut new_dled_blocks = Relayer::preprocess_downloaded_blocks(&sort_ic, network_result, chainstate);
            for new_dled_block in new_dled_blocks.drain() {
                new_blocks.insert(new_dled_block);
            }

            // process blocks pushed to us
            let (mut new_pushed_blocks, mut new_bad_neighbors) = Relayer::preprocess_pushed_blocks(&sort_ic, network_result, chainstate);
            for new_pushed_block in new_pushed_blocks.drain() {
                new_blocks.insert(new_pushed_block);
            }
            bad_neighbors.append(&mut new_bad_neighbors);
        }

        let mut new_dled_mblocks = Relayer::preprocess_downloaded_microblocks(network_result, chainstate);
        for new_dled_mblock in new_dled_mblocks.drain() {
            new_confirmed_microblocks.insert(new_dled_mblock);
        }
        
        let (new_microblocks, mut new_bad_neighbors) = Relayer::preprocess_pushed_microblocks(network_result, chainstate)?;
        bad_neighbors.append(&mut new_bad_neighbors);

        if new_blocks.len() > 0 {
            info!("Processing newly received blocks: {}", new_blocks.len());
        }
        
        // process as many epochs as we can.
        let max_epochs = if new_blocks.len() < 1024 { 1024 } else { new_blocks.len() };
        let receipts: Vec<_> = chainstate.process_blocks(sortdb, max_epochs)?.into_iter()
            .filter_map(|block_result| block_result.0).collect();

        if receipts.len() > 0 || network_result.uploaded_microblocks.len() > 0 {
            Relayer::setup_unconfirmed_state(chainstate, burndb, &receipts)?;
        }

        Ok((new_blocks.into_iter().collect(), new_confirmed_microblocks.into_iter().collect(), new_microblocks, bad_neighbors, receipts))
    }
    
    /// Produce blocks-available messages from blocks we just got.
    pub fn load_blocks_available_data(sortdb: &SortitionDB, burn_header_hashes: Vec<BurnchainHeaderHash>) -> Result<BlocksAvailableMap, net_error> {
        let mut ret = BlocksAvailableMap::new();
        for bhh in burn_header_hashes.into_iter() {
            let sortid = SortitionId::stubbed(&bhh);
            let sn = match SortitionDB::get_block_snapshot(&sortdb.conn, &sortid)? {
                Some(sn) => sn,
                None => {
                    continue;
                }
            };

            ret.insert(bhh, (sn.block_height, sn.consensus_hash));
        }
        Ok(ret)
    }

    /// Store a single transaction
    /// Return true if stored; false if it was a dup
    fn store_transaction(mempool: &mut MemPoolDB, burn_header_hash: &BurnchainHeaderHash, block_hash: &BlockHeaderHash, tx: StacksTransaction) -> bool {
        let txid = tx.txid();
        if mempool.has_tx(&txid) {
            return true;
        }
        
        if let Err(e) = mempool.submit(burn_header_hash, block_hash, tx) {
            info!("Reject transaction {}: {:?}", txid, &e);
            return false;
        }

        debug!("Stored tx {}", txid);
        return true;
    }

    /// Store all new transactions we received, and return the list of transactions that we need to
    /// forward (as well as their relay hints).  Also, garbage-collect the mempool.
    fn process_transactions(network_result: &mut NetworkResult, sortdb: &SortitionDB, chainstate: &StacksChainState, mempool: &mut MemPoolDB) -> Result<Vec<(Vec<RelayData>, StacksTransaction)>, net_error> {
        let (burn_header_hash, block_hash, chain_height) = match chainstate.get_stacks_chain_tip(sortdb)? {
            Some(tip) => (tip.burn_header_hash, tip.anchored_block_hash, tip.height),
            None => {
                debug!("No Stacks chain tip; dropping {} transaction(s)", network_result.pushed_transactions.len());
                return Ok(vec![]);
            }
        };

        let mut ret = vec![];

        // messages pushed via the p2p network
        for (_nk, tx_data) in network_result.pushed_transactions.iter() {
            for (relayers, tx) in tx_data.iter() {
                if Relayer::store_transaction(mempool, &burn_header_hash, &block_hash, tx.clone()) {
                    ret.push((relayers.clone(), tx.clone()));
                }
            }
        }

        // uploaded via HTTP, but already stored to the mempool.  If we get them here, it means we
        // have to forward them.
        for tx in network_result.uploaded_transactions.iter() {
            ret.push((vec![], tx.clone()));
        }

        // garbage-collect 
        if chain_height > MEMPOOL_MAX_TRANSACTION_AGE {
            let min_height = chain_height - MEMPOOL_MAX_TRANSACTION_AGE;
            let mut mempool_tx = mempool.tx_begin()?;

            debug!("Remove all transactions beneath block height {}", min_height);
            MemPoolDB::garbage_collect(&mut mempool_tx, min_height)?;
            mempool_tx.commit()?;
        }

        Ok(ret)
    }

    pub fn advertize_blocks(&mut self, available: BlocksAvailableMap) -> Result<(), net_error> {
        self.p2p.advertize_blocks(available)
    }

    pub fn broadcast_block(&mut self, burn_header_hash: BurnchainHeaderHash, block: StacksBlock) -> Result<(), net_error> {
        let blocks_data = BlocksData {
            blocks: vec![(burn_header_hash, block)]
        };
        self.p2p.broadcast_message(vec![], StacksMessageType::Blocks(blocks_data))
    }

    pub fn broadcast_microblock(&mut self,
                                block_header_hash: &BlockHeaderHash,
                                block_burn_header_hash: &BurnchainHeaderHash,
                                microblock: StacksMicroblock) -> Result<(), net_error> {
        self.p2p.broadcast_message(vec![], StacksMessageType::Microblocks(
            MicroblocksData { index_anchor_block:
                              StacksBlockHeader::make_index_block_hash(block_burn_header_hash, block_header_hash),
                              microblocks: vec![ microblock ] }))
    }

    /// Given a network result, consume and store all data.
    /// * Add all blocks and microblocks to staging.
    /// * Forward BlocksAvailable messages to neighbors for newly-discovered anchored blocks
    /// * Forward MicroblocksAvailable messages to neighbors for newly-discovered confirmed microblock streams
    /// * Forward along unconfirmed microblocks that we didn't already have
    /// * Add all transactions to the mempool.
    /// * Forward transactions we didn't already have.
    /// Mask errors from invalid data -- all errors due to invalid blocks and invalid data should be captured, and
    /// turned into peer bans.
    pub fn process_network_result(&mut self, _local_peer: &LocalPeer, network_result: &mut NetworkResult,
                                  sortdb: &mut SortitionDB, chainstate: &mut StacksChainState, mempool: &mut MemPoolDB) -> Result<ProcessedNetReceipts, net_error> {
        let blocks_processed = match Relayer::process_new_blocks(network_result, sortdb, chainstate) {
            Ok((new_blocks, new_confirmed_microblocks, new_microblocks, bad_block_neighbors, receipts)) => {
                // attempt to relay messages (note that this is all best-effort).
                // punish bad peers
                test_debug!("{:?}: Ban {} peers", &_local_peer, bad_block_neighbors.len());
                if let Err(e) = self.p2p.ban_peers(bad_block_neighbors) {
                    warn!("Failed to ban bad-block peers: {:?}", &e);
                }

                // have the p2p thread tell our neighbors about newly-discovered blocks
                let available = Relayer::load_blocks_available_data(sortdb, new_blocks)?;
                test_debug!("{:?}: Blocks available: {}", &_local_peer, available.len());
                if let Err(e) = self.p2p.advertize_blocks(available) {
                    warn!("Failed to advertize new blocks: {:?}", &e);
                }
                
                // have the p2p thread tell our neighbors about newly-discovered confirmed microblock streams
                let mblocks_available = Relayer::load_blocks_available_data(sortdb, new_confirmed_microblocks)?;
                test_debug!("{:?}: Confirmed microblock streams available: {}", &_local_peer, mblocks_available.len());
                if let Err(e) = self.p2p.advertize_microblocks(mblocks_available) {
                    warn!("Failed to advertize new confirmed microblocks: {:?}", &e);
                }

                // have the p2p thread forward all new unconfirmed microblocks
                test_debug!("{:?}: Unconfirmed microblocks: {}", &_local_peer, new_microblocks.len());
                for (relayers, mblocks_msg) in new_microblocks.into_iter() {
                    test_debug!("{:?}: Send {} microblocks for {}", &_local_peer, mblocks_msg.microblocks.len(), &mblocks_msg.index_anchor_block);
                    let msg = StacksMessageType::Microblocks(mblocks_msg);
                    if let Err(e) = self.p2p.broadcast_message(relayers, msg) {
                        warn!("Failed to broadcast microblock: {:?}", &e);
                    }
                }

                // drain and log errors from the p2p thread's attempt to handle our request
                while let Some(relay_result) = self.p2p.next_result() {
                    if let Err(relay_error) = relay_result {
                        warn!("Message relay error: {:?}", &relay_error);
                    }
                }

                receipts
            },
            Err(e) => {
                warn!("Failed to process new blocks: {:?}", &e);

                Vec::new()
            }
        };

        // store all transactions, and forward the novel ones to neighbors
        test_debug!("{:?}: Process {} transaction(s)", &_local_peer, network_result.pushed_transactions.len());
        let new_txs = Relayer::process_transactions(network_result, sortdb, chainstate, mempool)?;

        if new_txs.len() > 0 {
            debug!("{:?}: Send {} transactions to neighbors", &_local_peer, new_txs.len());
        }

        let mut mempool_txs_added = vec![];
        for (relayers, tx) in new_txs.into_iter() {
            debug!("{:?}: Broadcast tx {}", &_local_peer, &tx.txid());
            mempool_txs_added.push(tx.clone());
            let msg = StacksMessageType::Transaction(tx);
            if let Err(e) = self.p2p.broadcast_message(relayers, msg) {
                warn!("Failed to broadcast transaction: {:?}", &e);
            }
        }

        let receipts = ProcessedNetReceipts {
            blocks_processed,
            mempool_txs_added
        };

        Ok(receipts)
    }
}

impl PeerNetwork {
    /// Find out which neighbors need at least one (micro)block from the availability set.
    /// For outbound neighbors (i.e. ones we have inv data for), only send (Micro)BlocksAvailable messages
    /// for (micro)blocks we have that they don't have.  For inbound neighbors (i.e. ones we don't have
    /// inv data for), pick a random set and send them the full (Micro)BlocksAvailable message.
    fn find_block_recipients(&mut self, available: &BlocksAvailableMap) -> Result<(Vec<NeighborKey>, Vec<NeighborKey>), net_error> {
        let outbound_recipients_set = PeerNetwork::with_inv_state(self, |ref mut _network, ref mut inv_state| {
            let mut recipients = HashSet::new();
            for (neighbor, stats) in inv_state.block_stats.iter() {
                for (_, (block_height, _)) in available.iter() {
                    if !stats.inv.has_ith_block(*block_height) {
                        recipients.insert((*neighbor).clone());
                    }
                }
            }
            Ok(recipients)
        })?;

        // make a normalized random sample of inbound recipients, but don't send to an inbound peer
        // if it's already represented in the outbound set, or its reciprocal conversation is
        // represented in the outbound set.
        let mut inbound_recipients_set = HashSet::new();
        for (event_id, convo) in self.peers.iter() {
            if !convo.is_authenticated() {
                continue;
            }
            if convo.is_outbound() {
                continue;
            }
            let nk = convo.to_neighbor_key();
            if outbound_recipients_set.contains(&nk) {
                continue;
            }

            if let Some(out_nk) = self.find_outbound_neighbor(*event_id) {
                if outbound_recipients_set.contains(&out_nk) {
                    continue;
                }
            }

            inbound_recipients_set.insert(nk);
        }

        let outbound_recipients : Vec<NeighborKey> = outbound_recipients_set.into_iter().collect();
        let mut inbound_recipients_unshuffled : Vec<NeighborKey> = inbound_recipients_set.into_iter().collect();

        let inbound_recipients =
            if inbound_recipients_unshuffled.len() > MAX_BROADCAST_INBOUND_RECEIVERS {
                &mut inbound_recipients_unshuffled[..].shuffle(&mut thread_rng());
                inbound_recipients_unshuffled[0..MAX_BROADCAST_INBOUND_RECEIVERS].to_vec()
            }
            else {
                inbound_recipients_unshuffled
            };

        Ok((outbound_recipients, inbound_recipients))
    }

    /// Announce the availability of a set of blocks or microblocks to a peer.
    /// Break the availability into (Micro)BlocksAvailable messages and queue them for transmission.
    fn advertize_to_peer<S>(&mut self, recipient: &NeighborKey, wanted: &Vec<(ConsensusHash, BurnchainHeaderHash)>, mut msg_builder: S) -> () 
    where 
        S: FnMut(BlocksAvailableData) -> StacksMessageType
    {
        for i in (0..wanted.len()).step_by(BLOCKS_AVAILABLE_MAX_LEN as usize) {
            let to_send = 
                if i + (BLOCKS_AVAILABLE_MAX_LEN as usize) < wanted.len() {
                    wanted[i..(i + (BLOCKS_AVAILABLE_MAX_LEN as usize))].to_vec()
                }
                else {
                    wanted[i..].to_vec()
                };

            let num_blocks = to_send.len();
            let payload = BlocksAvailableData { available: to_send };
            let message = match self.sign_for_peer(recipient, msg_builder(payload)) {
                Ok(m) => m,
                Err(e) => {
                    warn!("{:?}: Failed to sign for {:?}: {:?}", &self.local_peer, recipient, &e);
                    continue;
                }
            };

            // absorb errors
            let _ = self.relay_signed_message(recipient, message)
                .map_err(|e| {
                    warn!("{:?}: Failed to announce {} entries to {:?}: {:?}", &self.local_peer, num_blocks, recipient, &e);
                    e
                });
        }
    }

    /// Announce blocks that we have to an outbound peer that doesn't have them.
    /// Only advertize blocks and microblocks we have that the outbound peer doesn't.
    fn advertize_to_outbound_peer(&mut self, recipient: &NeighborKey, available: &BlocksAvailableMap, microblocks: bool) -> Result<(), net_error> {
        let wanted = PeerNetwork::with_inv_state(self, |ref mut _network, ref mut inv_state| {
            let mut wanted : Vec<(ConsensusHash, BurnchainHeaderHash)> = vec![];
            if let Some(stats) = inv_state.block_stats.get(recipient) {
                for (bhh, (block_height, ch)) in available.iter() {
                    let has_data = 
                        if microblocks {
                            stats.inv.has_ith_microblock_stream(*block_height)
                        }
                        else {
                            stats.inv.has_ith_block(*block_height)
                        };

                    if !has_data {
                        test_debug!("{:?}: Outbound neighbor {:?} wants {} data for {}", 
                                    &_network.local_peer, recipient, if microblocks { "microblock" } else { "block" }, bhh);

                        wanted.push(((*ch).clone(), (*bhh).clone()));
                    }
                }
            }
            Ok(wanted)
        })?;

        if microblocks {
            self.advertize_to_peer(recipient, &wanted, |payload| StacksMessageType::MicroblocksAvailable(payload));
        }
        else {
            self.advertize_to_peer(recipient, &wanted, |payload| StacksMessageType::BlocksAvailable(payload));
        }
        
        Ok(())
    }

    /// Announce blocks that we have to an inbound peer that might not have them.
    /// Send all available blocks and microblocks, since we don't know what the inbound peer has
    /// already.
    fn advertize_to_inbound_peer<S>(&mut self, recipient: &NeighborKey, available: &BlocksAvailableMap, msg_builder: S) -> Result<(), net_error>
    where
        S: FnMut(BlocksAvailableData) -> StacksMessageType
    {
        let mut wanted : Vec<(ConsensusHash, BurnchainHeaderHash)> = vec![];
        for (burn_header_hash, (_, consensus_hash)) in available.iter() {
            wanted.push(((*consensus_hash).clone(), (*burn_header_hash).clone()));
        }
        
        self.advertize_to_peer(recipient, &wanted, msg_builder);
        Ok(())
    }

    /// Announce blocks that we have to a subset of inbound and outbound peers.
    /// * Outbound peers recieve announcements for blocks that we know they don't have, based on
    /// the inv state we synchronized from them.
    /// * Inbound peers are chosen uniformly at random to receive a full announcement, since we
    /// don't track their inventory state.
    pub fn advertize_blocks(&mut self, availability_data: BlocksAvailableMap) -> Result<(), net_error> {
        let (mut outbound_recipients, mut inbound_recipients) = self.find_block_recipients(&availability_data)?;
        for recipient in outbound_recipients.drain(..) {
            test_debug!("{:?}: Advertize {} blocks to outbound peer {}", &self.local_peer, availability_data.len(), &recipient);
            self.advertize_to_outbound_peer(&recipient, &availability_data, false)?;
        }
        for recipient in inbound_recipients.drain(..) {
            test_debug!("{:?}: Advertize {} blocks to inbound peer {}", &self.local_peer, availability_data.len(), &recipient);
            self.advertize_to_inbound_peer(&recipient, &availability_data, |payload| StacksMessageType::BlocksAvailable(payload))?;
        }
        Ok(())
    }
    
    /// Announce confirmed microblocks that we have to a subset of inbound and outbound peers.
    /// * Outbound peers recieve announcements for confirmed microblocks that we know they don't have, based on
    /// the inv state we synchronized from them.
    /// * Inbound peers are chosen uniformly at random to receive a full announcement, since we
    /// don't track their inventory state.
    pub fn advertize_microblocks(&mut self, availability_data: BlocksAvailableMap) -> Result<(), net_error> {
        let (mut outbound_recipients, mut inbound_recipients) = self.find_block_recipients(&availability_data)?;
        for recipient in outbound_recipients.drain(..) {
            test_debug!("{:?}: Advertize {} confirmed microblock streams to outbound peer {}", &self.local_peer, availability_data.len(), &recipient);
            self.advertize_to_outbound_peer(&recipient, &availability_data, true)?;
        }
        for recipient in inbound_recipients.drain(..) {
            test_debug!("{:?}: Advertize {} confirmed microblock streams to inbound peer {}", &self.local_peer, availability_data.len(), &recipient);
            self.advertize_to_inbound_peer(&recipient, &availability_data, |payload| StacksMessageType::MicroblocksAvailable(payload))?;
        }
        Ok(())
    }

    /// Update accounting information for relayed messages from a network result.
    /// This influences selecting next-hop neighbors to get data from us.
    pub fn update_relayer_stats(&mut self, network_result: &NetworkResult) -> () {
        // synchronize
        for (_, convo) in self.peers.iter_mut() {
            let stats = convo.get_stats_mut().take_relayers();
            self.relayer_stats.merge_relay_stats(stats);
        }

        for (nk, blocks_data) in network_result.pushed_blocks.iter() {
            for block_msg in blocks_data.iter() {
                for (_, block) in block_msg.blocks.iter() {
                    self.relayer_stats.add_relayed_message((*nk).clone(), block);
                }
            }
        }

        for (nk, microblocks_data) in network_result.pushed_microblocks.iter() {
            for (_, microblock_msg) in microblocks_data.iter() {
                for mblock in microblock_msg.microblocks.iter() {
                    self.relayer_stats.add_relayed_message((*nk).clone(), mblock);
                }
            }
        }

        for (nk, txs) in network_result.pushed_transactions.iter() {
            for (_, tx) in txs.iter() {
                self.relayer_stats.add_relayed_message((*nk).clone(), tx);
            }
        }
    }
}


#[cfg(test)]
mod test {
    use super::*;
    use net::*;
    use net::asn::*;
    use net::codec::*;
    use net::chat::*;
    use net::inv::*;
    use net::test::*;
    use net::download::*;
    use net::http::*;
    use net::download::test::run_get_blocks_and_microblocks;
    use chainstate::stacks::*;
    use chainstate::stacks::db::blocks::MINIMUM_TX_FEE;
    use chainstate::stacks::db::blocks::MINIMUM_TX_FEE_RATE_PER_BYTE;

    use std::collections::HashMap;
    use std::cell::RefCell;
    
    use chainstate::stacks::*;
    use chainstate::stacks::test::*;

    use vm::costs::LimitedCostTracker;
    use vm::database::ClarityDatabase;
    use vm::clarity::ClarityConnection;

    use util::sleep_ms;

    #[test]
    fn test_relayer_stats_add_relyed_messages() {
        let mut relay_stats = RelayerStats::new();
        
        let all_transactions = codec_all_transactions(&TransactionVersion::Testnet, 0x80000000, &TransactionAnchorMode::Any, &TransactionPostConditionMode::Allow);
        assert!(all_transactions.len() > MAX_RECENT_MESSAGES);

        eprintln!("Test with {} transactions", all_transactions.len());

        let nk = NeighborKey {
            peer_version: 12345,
            network_id: 0x80000000,
            addrbytes: PeerAddress([0,0,0,0,0,0,0,0,0,0,0xff,0xff,127,0,0,1]),
            port: 54321
        };

        // never overflow recent messages for a neighbor
        for (i, tx) in all_transactions.iter().enumerate() {
            relay_stats.add_relayed_message(nk.clone(), tx);

            assert_eq!(relay_stats.recent_messages.len(), 1);
            assert!(relay_stats.recent_messages.get(&nk).unwrap().len() <= MAX_RECENT_MESSAGES);

            assert_eq!(relay_stats.recent_updates.len(), 1);
        }

        assert_eq!(relay_stats.recent_messages.get(&nk).unwrap().len(), MAX_RECENT_MESSAGES);

        for i in (all_transactions.len() - MAX_RECENT_MESSAGES)..MAX_RECENT_MESSAGES {
            let digest = all_transactions[i].get_digest();
            let mut found = false;
            for (_, hash) in relay_stats.recent_messages.get(&nk).unwrap().iter() {
                found = found || (*hash == digest);
            }
            if !found {
                assert!(false);
            }
        }

        // never overflow number of neighbors tracked
        for i in 0..(MAX_RELAYER_STATS + 1) {
            let mut new_nk = nk.clone();
            new_nk.peer_version += i as u32;

            relay_stats.add_relayed_message(new_nk, &all_transactions[0]);
            
            assert!(relay_stats.recent_updates.len() <= i + 1);
            assert!(relay_stats.recent_updates.len() <= MAX_RELAYER_STATS);
        }
    }

    #[test]
    fn test_relayer_merge_stats() {
        let mut relayer_stats = RelayerStats::new();
        
        let na = NeighborAddress {
            addrbytes: PeerAddress([0,0,0,0,0,0,0,0,0,0,0xff,0xff,127,0,0,1]),
            port: 54321,
            public_key_hash: Hash160([0u8; 20])
        };

        let relay_stats = RelayStats {
            num_messages: 1,
            num_bytes: 1,
            last_seen: 1
        };

        let mut rs = HashMap::new();
        rs.insert(na.clone(), relay_stats.clone());

        relayer_stats.merge_relay_stats(rs);
        assert_eq!(relayer_stats.relay_stats.len(), 1);
        assert_eq!(relayer_stats.relay_stats.get(&na).unwrap().num_messages, 1);
        assert_eq!(relayer_stats.relay_stats.get(&na).unwrap().num_bytes, 1);
        assert_eq!(relayer_stats.relay_stats.get(&na).unwrap().last_seen, 1);
        assert_eq!(relayer_stats.relay_updates.len(), 1);

        let now = get_epoch_time_secs() + 60;

        let relay_stats_2 = RelayStats {
            num_messages: 2,
            num_bytes: 2,
            last_seen: now,
        };

        let mut rs = HashMap::new();
        rs.insert(na.clone(), relay_stats_2.clone());

        relayer_stats.merge_relay_stats(rs);
        assert_eq!(relayer_stats.relay_stats.len(), 1);
        assert_eq!(relayer_stats.relay_stats.get(&na).unwrap().num_messages, 3);
        assert_eq!(relayer_stats.relay_stats.get(&na).unwrap().num_bytes, 3);
        assert!(relayer_stats.relay_stats.get(&na).unwrap().last_seen < now && relayer_stats.relay_stats.get(&na).unwrap().last_seen >= get_epoch_time_secs());
        assert_eq!(relayer_stats.relay_updates.len(), 1);
        
        let relay_stats_3 = RelayStats {
            num_messages: 3,
            num_bytes: 3,
            last_seen: 0,
        };
        
        let mut rs = HashMap::new();
        rs.insert(na.clone(), relay_stats_3.clone());

        relayer_stats.merge_relay_stats(rs);
        assert_eq!(relayer_stats.relay_stats.len(), 1);
        assert_eq!(relayer_stats.relay_stats.get(&na).unwrap().num_messages, 3);
        assert_eq!(relayer_stats.relay_stats.get(&na).unwrap().num_bytes, 3);
        assert!(relayer_stats.relay_stats.get(&na).unwrap().last_seen < now && relayer_stats.relay_stats.get(&na).unwrap().last_seen >= get_epoch_time_secs());
        assert_eq!(relayer_stats.relay_updates.len(), 1);

        for i in 0..(MAX_RELAYER_STATS + 1) {
            let na = NeighborAddress {
                addrbytes: PeerAddress([0,0,0,0,0,0,0,0,0,0,0xff,0xff,127,0,0,1]),
                port: 14321 + (i as u16),
                public_key_hash: Hash160([0u8; 20])
            };

            let now = get_epoch_time_secs() + (i as u64) + 1;

            let relay_stats = RelayStats {
                num_messages: 1,
                num_bytes: 1,
                last_seen: now,
            };

            let mut rs = HashMap::new();
            rs.insert(na.clone(), relay_stats.clone());

            relayer_stats.merge_relay_stats(rs);
            assert!(relayer_stats.relay_stats.len() <= MAX_RELAYER_STATS);
            assert_eq!(relayer_stats.relay_stats.get(&na).unwrap().num_messages, 1);
            assert_eq!(relayer_stats.relay_stats.get(&na).unwrap().num_bytes, 1);
            assert_eq!(relayer_stats.relay_stats.get(&na).unwrap().last_seen, now);
        }
    }

    #[test]
    fn test_relay_inbound_peer_rankings() {
        let mut relay_stats = RelayerStats::new();
        
        let all_transactions = codec_all_transactions(&TransactionVersion::Testnet, 0x80000000, &TransactionAnchorMode::Any, &TransactionPostConditionMode::Allow);
        assert!(all_transactions.len() > MAX_RECENT_MESSAGES);

        let nk_1 = NeighborKey {
            peer_version: 12345,
            network_id: 0x80000000,
            addrbytes: PeerAddress([0,0,0,0,0,0,0,0,0,0,0xff,0xff,127,0,0,1]),
            port: 54321
        };
        
        let nk_2 = NeighborKey {
            peer_version: 12345,
            network_id: 0x80000000,
            addrbytes: PeerAddress([0,0,0,0,0,0,0,0,0,0,0xff,0xff,127,0,0,1]),
            port: 54322
        };
        
        let nk_3 = NeighborKey {
            peer_version: 12345,
            network_id: 0x80000000,
            addrbytes: PeerAddress([0,0,0,0,0,0,0,0,0,0,0xff,0xff,127,0,0,1]),
            port: 54323
        };

        let dups = relay_stats.count_relay_dups(&all_transactions[0]);
        assert_eq!(dups.len(), 0);

        relay_stats.add_relayed_message(nk_1.clone(), &all_transactions[0]);
        relay_stats.add_relayed_message(nk_1.clone(), &all_transactions[0]);
        relay_stats.add_relayed_message(nk_1.clone(), &all_transactions[0]);

        let dups = relay_stats.count_relay_dups(&all_transactions[0]);
        assert_eq!(dups.len(), 1);
        assert_eq!(*dups.get(&nk_1).unwrap(), 3);

        relay_stats.add_relayed_message(nk_2.clone(), &all_transactions[0]);
        relay_stats.add_relayed_message(nk_2.clone(), &all_transactions[0]);
        relay_stats.add_relayed_message(nk_2.clone(), &all_transactions[0]);
        relay_stats.add_relayed_message(nk_2.clone(), &all_transactions[0]);

        let dups = relay_stats.count_relay_dups(&all_transactions[0]);
        assert_eq!(dups.len(), 2);
        assert_eq!(*dups.get(&nk_1).unwrap(), 3);
        assert_eq!(*dups.get(&nk_2).unwrap(), 4);

        // total dups == 7
        let dist = relay_stats.get_inbound_relay_rankings(&vec![nk_1.clone(), nk_2.clone(), nk_3.clone()], &all_transactions[0], 0);
        assert_eq!(*dist.get(&nk_1).unwrap(), 7 - 3 + 1);
        assert_eq!(*dist.get(&nk_2).unwrap(), 7 - 4 + 1);
        assert_eq!(*dist.get(&nk_3).unwrap(), 7 + 1);
       
        // high warmup period
        let dist = relay_stats.get_inbound_relay_rankings(&vec![nk_1.clone(), nk_2.clone(), nk_3.clone()], &all_transactions[0], 100);
        assert_eq!(*dist.get(&nk_1).unwrap(), 100 + 1);
        assert_eq!(*dist.get(&nk_2).unwrap(), 100 + 1);
        assert_eq!(*dist.get(&nk_3).unwrap(), 100 + 1);
    }

    #[test]
    fn test_relay_outbound_peer_rankings() {
        let relay_stats = RelayerStats::new();

        let asn1 = ASEntry4 {
            prefix: 0x10000000,
            mask: 8,
            asn: 1,
            org: 1
        };

        let asn2 = ASEntry4 {
            prefix: 0x20000000,
            mask: 8,
            asn: 2,
            org: 2
        };

        let nk_1 = NeighborKey {
            peer_version: 12345,
            network_id: 0x80000000,
            addrbytes: PeerAddress([0,0,0,0,0,0,0,0,0,0,0xff,0xff,0x10,0x11,0x12,0x13]),
            port: 54321
        };
        
        let nk_2 = NeighborKey {
            peer_version: 12345,
            network_id: 0x80000000,
            addrbytes: PeerAddress([0,0,0,0,0,0,0,0,0,0,0xff,0xff,0x20,0x21,0x22,0x23]),
            port: 54322
        };
        
        let nk_3 = NeighborKey {
            peer_version: 12345,
            network_id: 0x80000000,
            addrbytes: PeerAddress([0,0,0,0,0,0,0,0,0,0,0xff,0xff,0x20,0x21,0x22,0x24]),
            port: 54323
        };

        let n1 = Neighbor {
            addr: nk_1.clone(),
            public_key: Secp256k1PublicKey::from_hex("0260569384baa726f877d47045931e5310383f18d0b243a9b6c095cee6ef19abd6").unwrap(),
            expire_block: 4302,
            last_contact_time: 0,
            allowed: 0,
            denied: 0,
            asn: 1,
            org: 1,
            in_degree: 0,
            out_degree: 0
        };
        
        let n2 = Neighbor {
            addr: nk_2.clone(),
            public_key: Secp256k1PublicKey::from_hex("02465f9ff58dfa8e844fec86fa5fc3fd59c75ea807e20d469b0a9f885d2891fbd4").unwrap(),
            expire_block: 4302,
            last_contact_time: 0,
            allowed: 0,
            denied: 0,
            asn: 2,
            org: 2,
            in_degree: 0,
            out_degree: 0
        };
        
        let n3 = Neighbor {
            addr: nk_3.clone(),
            public_key: Secp256k1PublicKey::from_hex("032d8a1ea2282c1514fdc1a6f21019561569d02a225cf7c14b4f803b0393cef031").unwrap(),
            expire_block: 4302,
            last_contact_time: 0,
            allowed: 0,
            denied: 0,
            asn: 2,
            org: 2,
            in_degree: 0,
            out_degree: 0
        };

        let peerdb = PeerDB::connect_memory(0x80000000, 0, 4032, UrlString::try_from("http://foo.com").unwrap(), &vec![asn1, asn2], &vec![n1.clone(), n2.clone(), n3.clone()]).unwrap();

        let asn_count = RelayerStats::count_ASNs(peerdb.conn(), &vec![nk_1.clone(), nk_2.clone(), nk_3.clone()]).unwrap();
        assert_eq!(asn_count.len(), 3);
        assert_eq!(*asn_count.get(&nk_1).unwrap(), 1);
        assert_eq!(*asn_count.get(&nk_2).unwrap(), 2);
        assert_eq!(*asn_count.get(&nk_3).unwrap(), 2);

        let ranking = relay_stats.get_outbound_relay_rankings(&peerdb, &vec![nk_1.clone(), nk_2.clone(), nk_3.clone()]).unwrap();
        assert_eq!(ranking.len(), 3);
        assert_eq!(*ranking.get(&nk_1).unwrap(), 5 - 1 + 1);
        assert_eq!(*ranking.get(&nk_2).unwrap(), 5 - 2 + 1);
        assert_eq!(*ranking.get(&nk_3).unwrap(), 5 - 2 + 1);
        
        let ranking = relay_stats.get_outbound_relay_rankings(&peerdb, &vec![nk_2.clone(), nk_3.clone()]).unwrap();
        assert_eq!(ranking.len(), 2);
        assert_eq!(*ranking.get(&nk_2).unwrap(), 4 - 2 + 1);
        assert_eq!(*ranking.get(&nk_3).unwrap(), 4 - 2 + 1);
    }

    #[test]
    #[ignore]
    fn test_get_blocks_and_microblocks_3_peers_push_available() {
        run_get_blocks_and_microblocks("test_get_blocks_and_microblocks_3_peers_push_available", 4200, 3,
                                       |ref mut peer_configs| {
                                           // build initial network topology.
                                           assert_eq!(peer_configs.len(), 3);

                                           // peer 0 produces the blocks
                                           peer_configs[0].connection_opts.disable_chat_neighbors = true;

                                           // peer 1 downloads the blocks from peer 0, and sends
                                           // BlocksAvailable and MicroblocksAvailable messages to
                                           // peer 2.
                                           peer_configs[1].connection_opts.disable_chat_neighbors = true;

                                           // peer 2 learns about the blocks and microblocks from peer 1's
                                           // BlocksAvaiable and MicroblocksAvailable messages, but
                                           // not from inv syncs.
                                           peer_configs[2].connection_opts.disable_chat_neighbors = true;
                                           peer_configs[2].connection_opts.disable_inv_sync = true;

                                           // generous timeouts
                                           peer_configs[0].connection_opts.timeout = 180;
                                           peer_configs[1].connection_opts.timeout = 180;
                                           peer_configs[2].connection_opts.timeout = 180;

                                           let peer_0 = peer_configs[0].to_neighbor();
                                           let peer_1 = peer_configs[1].to_neighbor();
                                           let peer_2 = peer_configs[2].to_neighbor();

                                           peer_configs[0].add_neighbor(&peer_1);
                                           peer_configs[1].add_neighbor(&peer_0);
                                           
                                           peer_configs[1].add_neighbor(&peer_2);
                                           peer_configs[2].add_neighbor(&peer_1);
                                       },
                                       |num_blocks, ref mut peers| {
                                           // build up block data to replicate
                                           let mut block_data = vec![];
                                           for _ in 0..num_blocks {
                                               let (burn_ops, stacks_block, microblocks) = peers[0].make_default_tenure();
                                               peers[0].next_burnchain_block(burn_ops.clone());
                                               peers[1].next_burnchain_block(burn_ops.clone());
                                               peers[2].next_burnchain_block(burn_ops.clone());

                                               peers[0].process_stacks_epoch_at_tip(&stacks_block, &microblocks);

                                               let sn = SortitionDB::get_canonical_burn_chain_tip_stubbed(&peers[0].sortdb.as_ref().unwrap().conn()).unwrap();
                                               block_data.push((sn.burn_header_hash.clone(), Some(stacks_block), Some(microblocks)));
                                           }
                                           block_data
                                       },
                                       |ref mut peers| {
                                           // make sure peer 2's inv has an entry for peer 1, even
                                           // though it's not doing an inv sync
                                           let peer_1_nk = peers[1].to_neighbor().addr;
                                           match peers[2].network.inv_state {
                                               Some(ref mut inv_state) => {
                                                   if inv_state.get_stats(&peer_1_nk).is_none() {
                                                       test_debug!("initialize inv statistics for peer 1 in peer 2");
                                                       inv_state.add_peer(peer_1_nk);
                                                   }
                                                   else {
                                                       test_debug!("peer 2 has inv state for peer 1");
                                                   }
                                               },
                                               None => {
                                                   test_debug!("No inv state for peer 2");
                                               }
                                           }

                                           // peer 2 should never see a BlocksInv
                                           // message.  That would imply it asked for an inv
                                           for (_, convo) in peers[2].network.peers.iter() {
                                               assert_eq!(convo.stats.get_message_recv_count(StacksMessageID::BlocksInv), 0);
                                           }
                                       },
                                       |ref peer| {
                                           // check peer health
                                           // TODO
                                           true
                                       },
                                       |_| true);
    }
        
    fn is_peer_connected(peer: &TestPeer, dest: &NeighborKey) -> bool {
        let event_id = match peer.network.events.get(dest) {
            Some(evid) => *evid,
            None => {
                return false;
            }
        };

        match peer.network.peers.get(&event_id) {
            Some(convo) => {
                return convo.is_authenticated();
            },
            None => {
                return false;
            }
        }
    }
    
    fn push_message(peer: &mut TestPeer, dest: &NeighborKey, relay_hints: Vec<RelayData>, msg: StacksMessageType) -> bool {
        let event_id = match peer.network.events.get(dest) {
            Some(evid) => *evid,
            None => {
                panic!("Unreachable peer: {:?}", dest);
            }
        };

        let relay_msg = match peer.network.peers.get_mut(&event_id) {
            Some(convo) => {
                convo.sign_relay_message(&peer.network.local_peer, &peer.network.chain_view, relay_hints, msg).unwrap()
            },
            None => {
                panic!("No such event ID {} from neighbor {}", event_id, dest);
            }
        };

        match peer.network.relay_signed_message(dest, relay_msg.clone()) {
            Ok(_) => {
                return true;
            },
            Err(net_error::OutboxOverflow) => {
                test_debug!("{:?} outbox overflow; try again later", &peer.to_neighbor().addr);
                return false;
            },
            Err(net_error::SendError(msg)) => {
                warn!("Failed to send to {:?}: SendError({})", &peer.to_neighbor().addr, msg);
                return false;
            }
            Err(e) => {
                test_debug!("{:?} encountered fatal error when forwarding: {:?}", &peer.to_neighbor().addr, &e);
                assert!(false);
                unreachable!();
            }
        }
    }

    fn push_block(peer: &mut TestPeer, dest: &NeighborKey, relay_hints: Vec<RelayData>, burn_header_hash: BurnchainHeaderHash, block: StacksBlock) -> bool {
        test_debug!("{:?}: Push block {}/{} to {:?}", peer.to_neighbor().addr, &burn_header_hash, block.block_hash(), dest);
        let msg = StacksMessageType::Blocks(BlocksData { blocks: vec![(burn_header_hash, block)] });
        push_message(peer, dest, relay_hints, msg)
    }
    
    fn push_microblocks(peer: &mut TestPeer, dest: &NeighborKey, relay_hints: Vec<RelayData>, burn_header_hash: BurnchainHeaderHash, block_hash: BlockHeaderHash, microblocks: Vec<StacksMicroblock>) -> bool {
        test_debug!("{:?}: Push {} microblocksblock {}/{} to {:?}", peer.to_neighbor().addr, microblocks.len(), &burn_header_hash, &block_hash, dest);
        let msg = StacksMessageType::Microblocks(MicroblocksData { index_anchor_block: StacksBlockHeader::make_index_block_hash(&burn_header_hash, &block_hash), microblocks: microblocks });
        push_message(peer, dest, relay_hints, msg)
    }

    fn push_transaction(peer: &mut TestPeer, dest: &NeighborKey, relay_hints: Vec<RelayData>, tx: StacksTransaction) -> bool {
        test_debug!("{:?}: Push tx {} to {:?}", peer.to_neighbor().addr, tx.txid(), dest);
        let msg = StacksMessageType::Transaction(tx);
        push_message(peer, dest, relay_hints, msg)
    }

    #[test]
    #[ignore]
    fn test_get_blocks_and_microblocks_2_peers_push_blocks_and_microblocks() {
        let original_blocks_and_microblocks = RefCell::new(vec![]);
        let blocks_and_microblocks = RefCell::new(vec![]);
        let idx = RefCell::new(0);
        let sent_blocks = RefCell::new(false);
        let sent_microblocks = RefCell::new(false);

        run_get_blocks_and_microblocks("test_get_blocks_and_microblocks_2_peers_push_blocks_and_microblocks", 4210, 2,
                                       |ref mut peer_configs| {
                                           // build initial network topology.
                                           assert_eq!(peer_configs.len(), 2);

                                           // peer 0 produces the blocks and pushes them to peer 1
                                           // peer 1 receives the blocks and microblocks.  It
                                           // doesn't download them, nor does it try to get invs
                                           peer_configs[0].connection_opts.disable_block_advertisement = true;

                                           peer_configs[1].connection_opts.disable_inv_sync = true;
                                           peer_configs[1].connection_opts.disable_block_download = true;
                                           peer_configs[1].connection_opts.disable_block_advertisement = true;

                                           let peer_0 = peer_configs[0].to_neighbor();
                                           let peer_1 = peer_configs[1].to_neighbor();

                                           peer_configs[0].add_neighbor(&peer_1);
                                           peer_configs[1].add_neighbor(&peer_0);
                                       },
                                       |num_blocks, ref mut peers| {
                                           // build up block data to replicate
                                           let mut block_data = vec![];
                                           for _ in 0..num_blocks {
                                               let (burn_ops, stacks_block, microblocks) = peers[0].make_default_tenure();
                                               peers[0].next_burnchain_block(burn_ops.clone());
                                               peers[1].next_burnchain_block(burn_ops.clone());

                                               peers[0].process_stacks_epoch_at_tip(&stacks_block, &microblocks);

                                               let sn = SortitionDB::get_canonical_burn_chain_tip_stubbed(&peers[0].sortdb.as_ref().unwrap().conn()).unwrap();
                                               block_data.push((sn.burn_header_hash.clone(), Some(stacks_block), Some(microblocks)));
                                           }
                                           let saved_copy : Vec<(BurnchainHeaderHash, StacksBlock, Vec<StacksMicroblock>)> = block_data.clone().drain(..).map(|(bhh, blk_opt, mblocks_opt)| (bhh, blk_opt.unwrap(), mblocks_opt.unwrap())).collect();
                                           *blocks_and_microblocks.borrow_mut() = saved_copy.clone();
                                           *original_blocks_and_microblocks.borrow_mut() = saved_copy;
                                           block_data
                                       },
                                       |ref mut peers| {
                                           // make sure peer 2's inv has an entry for peer 1, even
                                           // though it's not doing an inv sync
                                           let peer_0_nk = peers[0].to_neighbor().addr;
                                           let peer_1_nk = peers[1].to_neighbor().addr;
                                           match peers[1].network.inv_state {
                                               Some(ref mut inv_state) => {
                                                   if inv_state.get_stats(&peer_0_nk).is_none() {
                                                       test_debug!("initialize inv statistics for peer 0 in peer 1");
                                                       inv_state.add_peer(peer_0_nk);
                                                   }
                                                   else {
                                                       test_debug!("peer 1 has inv state for peer 0");
                                                   }
                                               },
                                               None => {
                                                   test_debug!("No inv state for peer 1");
                                               }
                                           }

                                           if is_peer_connected(&peers[0], &peer_1_nk) {
                                               // randomly push a block and/or microblocks to peer 1.
                                               let mut block_data = blocks_and_microblocks.borrow_mut();
                                               let original_block_data = original_blocks_and_microblocks.borrow();
                                               let mut next_idx = idx.borrow_mut();
                                               let data_to_push = {
                                                    if block_data.len() > 0 {
                                                        let (burn_header_hash, block, microblocks) = block_data[*next_idx].clone();
                                                        Some((burn_header_hash, block, microblocks))
                                                    }
                                                    else {
                                                        // start over (can happen if a message gets
                                                        // dropped due to a timeout)
                                                        test_debug!("Reset block transmission (possible timeout)");
                                                        *block_data = (*original_block_data).clone();
                                                        *next_idx = thread_rng().gen::<usize>() % block_data.len();
                                                        let (burn_header_hash, block, microblocks) = block_data[*next_idx].clone();
                                                        Some((burn_header_hash, block, microblocks))
                                                    }
                                               };

                                               if let Some((burn_header_hash, block, microblocks)) = data_to_push {
                                                   test_debug!("Push block {}/{} and microblocks", &burn_header_hash, block.block_hash());
                                                   
                                                   let block_hash = block.block_hash();
                                                   let mut sent_blocks = sent_blocks.borrow_mut();
                                                   let mut sent_microblocks = sent_microblocks.borrow_mut();

                                                   let pushed_block = 
                                                       if !*sent_blocks {
                                                           push_block(&mut peers[0], &peer_1_nk, vec![], burn_header_hash.clone(), block)
                                                       }
                                                       else {
                                                           true
                                                       };

                                                   *sent_blocks = pushed_block;

                                                   if pushed_block {
                                                      let pushed_microblock = 
                                                          if !*sent_microblocks {
                                                              push_microblocks(&mut peers[0], &peer_1_nk, vec![], burn_header_hash, block_hash, microblocks)
                                                          } 
                                                          else {
                                                              true
                                                          };

                                                      *sent_microblocks = pushed_microblock;

                                                      if pushed_block && pushed_microblock {
                                                         block_data.remove(*next_idx);
                                                         if block_data.len() > 0 {
                                                             *next_idx = thread_rng().gen::<usize>() % block_data.len();
                                                         }
                                                         *sent_blocks = false;
                                                         *sent_microblocks = false;
                                                      }
                                                   }
                                                   test_debug!("{} blocks/microblocks remaining", block_data.len());
                                               }
                                           }

                                           // peer 0 should never see a GetBlocksInv message.
                                           // peer 1 should never see a BlocksInv message
                                           for (_, convo) in peers[0].network.peers.iter() {
                                               assert_eq!(convo.stats.get_message_recv_count(StacksMessageID::GetBlocksInv), 0);
                                           }
                                           for (_, convo) in peers[1].network.peers.iter() {
                                               assert_eq!(convo.stats.get_message_recv_count(StacksMessageID::BlocksInv), 0);
                                           }
                                       },
                                       |ref peer| {
                                           // check peer health
                                           // nothing should break
                                           // TODO
                                           true
                                       },
                                       |_| true);
    }

    fn make_test_smart_contract_transaction(peer: &mut TestPeer, name: &str, burn_header_hash: &BurnchainHeaderHash, block_hash: &BlockHeaderHash) -> StacksTransaction {
        // make a smart contract
        let contract = "
        (define-data-var bar int 0)
        (define-public (get-bar) (ok (var-get bar)))
        (define-public (set-bar (x int) (y int))
          (begin (var-set bar (/ x y)) (ok (var-get bar))))";
      
        let cost_limits = peer.config.connection_opts.read_only_call_limit.clone();

        let tx_contract = peer.with_mining_state(|ref mut sortdb, ref mut miner, ref mut spending_account, ref mut stacks_node| {
            let mut tx_contract = StacksTransaction::new(TransactionVersion::Testnet,
                                                         spending_account.as_transaction_auth().unwrap().into(),
                                                         TransactionPayload::new_smart_contract(&name.to_string(), &contract.to_string()).unwrap());

            let chain_tip = StacksBlockHeader::make_index_block_hash(burn_header_hash, block_hash);
            let cur_nonce = stacks_node.chainstate.with_read_only_clarity_tx(&chain_tip, |clarity_tx| {
                clarity_tx.with_clarity_db_readonly(|clarity_db| {
                    clarity_db.get_account_nonce(&spending_account.origin_address().unwrap().into())
                })
            });

            // spending_account.set_nonce(cur_nonce + 1);

            tx_contract.chain_id = 0x80000000;
            tx_contract.auth.set_origin_nonce(cur_nonce);
            tx_contract.set_fee_rate(MINIMUM_TX_FEE_RATE_PER_BYTE * 500);
            
            let mut tx_signer = StacksTransactionSigner::new(&tx_contract);
            spending_account.sign_as_origin(&mut tx_signer);
        
            let tx_contract_signed = tx_signer.get_tx().unwrap();

            test_debug!("make transaction {:?} off of {:?}/{:?}: {:?}", &tx_contract_signed.txid(), burn_header_hash, block_hash, &tx_contract_signed);

            Ok(tx_contract_signed)
        }).unwrap();

        tx_contract
    }

    #[test]
    #[ignore]
    fn test_get_blocks_and_microblocks_2_peers_push_transactions() {
        let blocks_and_microblocks = RefCell::new(vec![]);
        let blocks_idx = RefCell::new(0);
        let sent_txs = RefCell::new(vec![]);
        let done = RefCell::new(false);

        let peers = run_get_blocks_and_microblocks("test_get_blocks_and_microblocks_2_peers_push_transactions", 4220, 2,
                                       |ref mut peer_configs| {
                                           // build initial network topology.
                                           assert_eq!(peer_configs.len(), 2);

                                           // peer 0 generates blocks and microblocks, and pushes
                                           // them to peer 1.  Peer 0 also generates transactions
                                           // and pushes them to peer 1.
                                           peer_configs[0].connection_opts.disable_block_advertisement = true;

                                           // let peer 0 drive this test, as before, by controlling
                                           // when peer 1 sees blocks.
                                           peer_configs[1].connection_opts.disable_inv_sync = true;
                                           peer_configs[1].connection_opts.disable_block_download = true;
                                           peer_configs[1].connection_opts.disable_block_advertisement = true;

                                           peer_configs[0].connection_opts.outbox_maxlen = 100;
                                           peer_configs[1].connection_opts.inbox_maxlen = 100;

                                           let initial_balances = vec![
                                               (PrincipalData::from(peer_configs[0].spending_account.origin_address().unwrap()), 1000000),
                                               (PrincipalData::from(peer_configs[1].spending_account.origin_address().unwrap()), 1000000)
                                           ];

                                           peer_configs[0].initial_balances = initial_balances.clone();
                                           peer_configs[1].initial_balances = initial_balances.clone();

                                           let peer_0 = peer_configs[0].to_neighbor();
                                           let peer_1 = peer_configs[1].to_neighbor();

                                           peer_configs[0].add_neighbor(&peer_1);
                                           peer_configs[1].add_neighbor(&peer_0);
                                       },
                                       |num_blocks, ref mut peers| {
                                           // build up block data to replicate
                                           let mut block_data = vec![];
                                           for _ in 0..num_blocks {
                                               let (burn_ops, stacks_block, microblocks) = peers[0].make_default_tenure();
                                               peers[0].next_burnchain_block(burn_ops.clone());
                                               peers[1].next_burnchain_block(burn_ops.clone());

                                               peers[0].process_stacks_epoch_at_tip(&stacks_block, &microblocks);

                                               let sn = SortitionDB::get_canonical_burn_chain_tip_stubbed(&peers[0].sortdb.as_ref().unwrap().conn()).unwrap();
                                               block_data.push((sn.burn_header_hash.clone(), Some(stacks_block), Some(microblocks)));
                                           }
                                           *blocks_and_microblocks.borrow_mut() = block_data.clone().drain(..).map(|(bhh, blk_opt, mblocks_opt)| (bhh, blk_opt.unwrap(), mblocks_opt.unwrap())).collect();
                                           block_data
                                       },
                                       |ref mut peers| {
                                           // don't do anything until the peers learn their public
                                           // IP addresses
                                           if peers[0].network.local_peer.public_ip_address.is_none() {
                                               test_debug!("Peer 0 doesn't know its public IP yet");
                                               return;
                                           }
                                           if peers[1].network.local_peer.public_ip_address.is_none() {
                                               test_debug!("Peer 1 doesn't know its public IP yet");
                                               return;
                                           }

                                           // make sure peer 2's inv has an entry for peer 1, even
                                           // though it's not doing an inv sync
                                           let peer_0_nk = peers[0].to_neighbor().addr;
                                           let peer_1_nk = peers[1].to_neighbor().addr;
                                           match peers[1].network.inv_state {
                                               Some(ref mut inv_state) => {
                                                   if inv_state.get_stats(&peer_0_nk).is_none() {
                                                       test_debug!("initialize inv statistics for peer 0 in peer 1");
                                                       inv_state.add_peer(peer_0_nk);
                                                   }
                                                   else {
                                                       test_debug!("peer 1 has inv state for peer 0");
                                                   }
                                               },
                                               None => {
                                                   test_debug!("No inv state for peer 1");
                                               }
                                           }

                                           let done_flag = *done.borrow();
                                           if is_peer_connected(&peers[0], &peer_1_nk) {
                                               // only submit the next transaction if the previous
                                               // one is accepted
                                               let has_last_transaction = {
                                                   let expected_txs : std::cell::Ref<'_, Vec<StacksTransaction>> = sent_txs.borrow();
                                                   if let Some(tx) = (*expected_txs).last() {
                                                       let txid = tx.txid();
                                                       if !peers[1].mempool.as_ref().unwrap().has_tx(&txid) {
                                                           debug!("Peer 1 still waiting for transaction {}", &txid);
                                                           push_transaction(&mut peers[0], &peer_1_nk, vec![], (*tx).clone());
                                                           false
                                                       }
                                                       else {
                                                           true
                                                       }
                                                   }
                                                   else {
                                                       true
                                                   }
                                               };

                                               if has_last_transaction {
                                                   // push blocks and microblocks in order, and push a
                                                   // transaction that can only be validated once the
                                                   // block and microblocks are processed.
                                                   let ((burn_header_hash, block, microblocks), idx) = {
                                                        let block_data = blocks_and_microblocks.borrow();
                                                        let mut idx = blocks_idx.borrow_mut();
                                                        
                                                        let ret = block_data[*idx].clone();
                                                        *idx += 1;
                                                        if *idx >= block_data.len() {
                                                            *idx = 0;
                                                        }
                                                        (ret, *idx)
                                                   };

                                                   if !done_flag {
                                                       test_debug!("Push block {}/{} and microblocks (idx = {})", &burn_header_hash, block.block_hash(), idx);
                                                       
                                                       let block_hash = block.block_hash();
                                                       push_block(&mut peers[0], &peer_1_nk, vec![], burn_header_hash.clone(), block);
                                                       push_microblocks(&mut peers[0], &peer_1_nk, vec![], burn_header_hash, block_hash, microblocks);

                                                       // create a transaction against the resulting
                                                       // (anchored) chain tip
                                                       let tx = make_test_smart_contract_transaction(&mut peers[0], &format!("test-contract-{}", &block_hash.to_hex()[0..10]), &burn_header_hash, &block_hash);

                                                       // push or post 
                                                       push_transaction(&mut peers[0], &peer_1_nk, vec![], tx.clone());

                                                       let mut expected_txs = sent_txs.borrow_mut();
                                                       expected_txs.push(tx);
                                                   }
                                                   else {
                                                       test_debug!("Done pushing data");
                                                   }
                                               }
                                           }

                                           // peer 0 should never see a GetBlocksInv message.
                                           // peer 1 should never see a BlocksInv message
                                           for (_, convo) in peers[0].network.peers.iter() {
                                               assert_eq!(convo.stats.get_message_recv_count(StacksMessageID::GetBlocksInv), 0);
                                           }
                                           for (_, convo) in peers[1].network.peers.iter() {
                                               assert_eq!(convo.stats.get_message_recv_count(StacksMessageID::BlocksInv), 0);
                                           }
                                       },
                                       |ref peer| {
                                           // check peer health
                                           // nothing should break
                                           // TODO
                                           true
                                       },
                                       |ref mut peers| {
                                           // all blocks downloaded.  only stop if peer 1 has
                                           // all the transactions
                                           let mut done_flag = done.borrow_mut();
                                           *done_flag = true;

                                           let blocks_and_microblocks_list = blocks_and_microblocks.borrow();
                                           let (last_burn_header, last_stacks_block, _) = blocks_and_microblocks_list.last().unwrap();

                                           let txs = MemPoolDB::get_all_txs(peers[1].mempool.as_ref().unwrap().conn()).unwrap();
                                           txs.len() == 10
                                       });

        // peer 1 should have all the transactions
        let blocks_and_microblocks = blocks_and_microblocks.into_inner();
        
        let txs = MemPoolDB::get_all_txs(peers[1].mempool.as_ref().unwrap().conn()).unwrap();
        let expected_txs = sent_txs.into_inner();
        for tx in txs.iter() {
            let mut found = false;
            for expected_tx in expected_txs.iter() {
                if tx.tx.txid() == expected_tx.txid() {
                    found = true;
                    break;
                }
            }
            if !found {
                panic!("Transaction not found: {:?}", &tx.tx);
            }
        }

        // peer 1 should have 1 tx per chain tip
        for ((burn_header, block, _), sent_tx) in blocks_and_microblocks.iter().zip(expected_txs.iter()) {
            let block_hash = block.block_hash();
            let tx_infos = MemPoolDB::get_txs_after(peers[1].mempool.as_ref().unwrap().conn(), burn_header, &block_hash, 0, 1000).unwrap();
            assert_eq!(tx_infos.len(), 1);
            assert_eq!(tx_infos[0].tx.txid(), sent_tx.txid());
        }
    }

// TODO: process bans
// TODO: test sending invalid blocks-available and microblocks-available (should result in a ban)
// TODO: test sending invalid transactions (should result in a ban)
// TODO: test bandwidth limits (sending too much should result in a nack, and then a ban)
}
<|MERGE_RESOLUTION|>--- conflicted
+++ resolved
@@ -34,12 +34,7 @@
 use net::http::*;
 use net::p2p::*;
 
-<<<<<<< HEAD
-use chainstate::stacks::db::{StacksChainState, StacksHeaderInfo};
-=======
-use chainstate::burn::db::burndb::BurnDB;
 use chainstate::stacks::db::{StacksChainState, StacksHeaderInfo, StacksEpochReceipt};
->>>>>>> 16d7fd42
 use chainstate::stacks::StacksBlockHeader;
 use chainstate::stacks::StacksBlockId;
 use chainstate::stacks::events::StacksTransactionReceipt;
@@ -742,8 +737,8 @@
     }
 
     /// Set up the unconfirmed chain state off of the canonical chain tip
-    pub fn setup_unconfirmed_state(chainstate: &mut StacksChainState, burndb: &BurnDB, block_receipts: &Vec<StacksEpochReceipt>) -> Result<(), Error> {
-        let (canonical_burn_hash, canonical_block_hash) = BurnDB::get_canonical_stacks_chain_tip_hash(burndb.conn())?;
+    pub fn setup_unconfirmed_state(chainstate: &mut StacksChainState, sortdb: &SortitionDB, block_receipts: &Vec<StacksEpochReceipt>) -> Result<(), Error> {
+        let (canonical_burn_hash, canonical_block_hash) = SortitionDB::get_canonical_stacks_chain_tip_hash_stubbed(sortdb.conn())?;
         let canonical_tip = StacksBlockHeader::make_index_block_hash(&canonical_burn_hash, &canonical_block_hash);
         for receipt in block_receipts.iter() {
             if receipt.header.anchored_header.block_hash() == canonical_block_hash && receipt.header.burn_header_hash == canonical_burn_hash {
@@ -811,7 +806,7 @@
             .filter_map(|block_result| block_result.0).collect();
 
         if receipts.len() > 0 || network_result.uploaded_microblocks.len() > 0 {
-            Relayer::setup_unconfirmed_state(chainstate, burndb, &receipts)?;
+            Relayer::setup_unconfirmed_state(chainstate, sortdb, &receipts)?;
         }
 
         Ok((new_blocks.into_iter().collect(), new_confirmed_microblocks.into_iter().collect(), new_microblocks, bad_neighbors, receipts))
