/*
 copyright: (c) 2013-2019 by Blockstack PBC, a public benefit corporation.

 This file is part of Blockstack.

 Blockstack is free software. You may redistribute or modify
 it under the terms of the GNU General Public License as published by
 the Free Software Foundation, either version 3 of the License or
 (at your option) any later version.

 Blockstack is distributed in the hope that it will be useful,
 but WITHOUT ANY WARRANTY, including without the implied warranty of
 MERCHANTABILITY or FITNESS FOR A PARTICULAR PURPOSE. See the
 GNU General Public License for more details.

 You should have received a copy of the GNU General Public License
 along with Blockstack. If not, see <http://www.gnu.org/licenses/>.
*/
use std::mem;

use net::PeerAddress;
use net::Neighbor;
use net::NeighborKey;
use net::Error as net_error;
use net::db::PeerDB;
use net::asn::ASEntry4;

use net::*;

use net::connection::ConnectionOptions;
use net::connection::NetworkReplyHandle;
use net::connection::ReplyHandleP2P;
use net::connection::ReplyHandleHttp;

use net::chat::ConversationP2P;
use net::chat::NeighborStats;

use net::relay::RelayerStats;

use net::download::BlockDownloader;

use net::poll::NetworkState;
use net::poll::NetworkPollState;

use net::db::LocalPeer;

use net::neighbors::*;

use net::prune::*;

use net::server::*;

use net::relay::*;

use util::db::Error as db_error;
use util::db::DBConn;

use util::secp256k1::Secp256k1PublicKey;
use util::hash::to_hex;

use std::sync::mpsc::SyncSender;
use std::sync::mpsc::Receiver;
use std::sync::mpsc::sync_channel;
use std::sync::mpsc::SendError;
use std::sync::mpsc::TrySendError;
use std::sync::mpsc::RecvError;
use std::sync::mpsc::TryRecvError;

use std::net::SocketAddr;

use std::collections::VecDeque;
use std::collections::HashMap;
use std::collections::HashSet;
use std::cmp::Ordering;

use burnchains::Address;
use burnchains::PublicKey;
use burnchains::Burnchain;
use burnchains::BurnchainView;

use chainstate::burn::db::sortdb::{
    SortitionDB, SortitionId
};

use chainstate::stacks::db::StacksChainState;

use chainstate::stacks::{MAX_BLOCK_LEN, MAX_TRANSACTION_LEN};

use util::log;
use util::get_epoch_time_secs;

use rand::prelude::*;
use rand::thread_rng;

use mio;
use mio::net as mio_net;

use net::inv::*;
use net::relay::*;
use net::rpc::RPCHandlerArgs;

/// inter-thread request to send a p2p message from another thread in this program.
#[derive(Debug)]
pub enum NetworkRequest {
    Ban(Vec<NeighborKey>),
    AdvertizeBlocks(BlocksAvailableMap),            // announce to all wanting neighbors that we have these blocks
    AdvertizeMicroblocks(BlocksAvailableMap),       // announce to all wanting neighbors that we have these confirmed microblock streams
    Relay(NeighborKey, StacksMessage),
    Broadcast(Vec<RelayData>, StacksMessageType)
}

/// Handle for other threads to use to issue p2p network requests.
/// The "main loop" for sending/receiving data is a select/poll loop, and runs outside of other
/// threads that need a synchronous RPC or a multi-RPC interface.  This object gives those threads
/// a way to issue commands and hear back replies from them.
pub struct NetworkHandle {
    chan_in: SyncSender<NetworkRequest>,
}

/// Internal handle for receiving requests from a NetworkHandle.
/// This is the 'other end' of a NetworkHandle inside the peer network struct.
struct NetworkHandleServer {
    chan_in: Receiver<NetworkRequest>,
}

impl NetworkHandle {
    pub fn new(chan_in: SyncSender<NetworkRequest>) -> NetworkHandle {
        NetworkHandle {
            chan_in: chan_in,
        }
    }

    /// Send out a command to the p2p thread.  Do not bother waiting for the response.
    /// Error out if the channel buffer is out of space
    fn send_request(&mut self, req: NetworkRequest) -> Result<(), net_error> {
        match self.chan_in.try_send(req) {
            Ok(_) => Ok(()),
            Err(TrySendError::Full(_)) => {
                warn!("P2P handle channel is full");
                Err(net_error::FullHandle)
            }
            Err(TrySendError::Disconnected(_)) => {
                warn!("P2P handle channel is disconnected");
                Err(net_error::InvalidHandle)
            }
        }
    }

    /// Ban a peer
    pub fn ban_peers(&mut self, neighbor_keys: Vec<NeighborKey>) -> Result<(), net_error> {
        let req = NetworkRequest::Ban(neighbor_keys);
        self.send_request(req)
    }

    /// Advertize blocks
    pub fn advertize_blocks(&mut self, blocks: BlocksAvailableMap) -> Result<(), net_error> {
        let req = NetworkRequest::AdvertizeBlocks(blocks);
        self.send_request(req)
    }
    
    /// Advertize microblocks
    pub fn advertize_microblocks(&mut self, blocks: BlocksAvailableMap) -> Result<(), net_error> {
        let req = NetworkRequest::AdvertizeMicroblocks(blocks);
        self.send_request(req)
    }

    /// Relay a message to a peer via the p2p network thread, expecting no reply.
    /// Called from outside the p2p thread by other threads.
    pub fn relay_signed_message(&mut self, neighbor_key: NeighborKey, msg: StacksMessage) -> Result<(), net_error> {
        let req = NetworkRequest::Relay(neighbor_key, msg);
        self.send_request(req)
    }

    /// Broadcast a message to our neighbors via the p2p network thread.
    /// Add relay information for each one.
    pub fn broadcast_message(&mut self, relay_hints: Vec<RelayData>, msg: StacksMessageType) -> Result<(), net_error> {
        let req = NetworkRequest::Broadcast(relay_hints, msg);
        self.send_request(req)
    }
}

impl NetworkHandleServer {
    pub fn new(chan_in: Receiver<NetworkRequest>) -> NetworkHandleServer {
        NetworkHandleServer {
            chan_in: chan_in,
        }
    }

    pub fn pair(bufsz: usize) -> (NetworkHandleServer, NetworkHandle) {
        let (msg_send, msg_recv) = sync_channel(bufsz);
        let server = NetworkHandleServer::new(msg_recv);
        let client = NetworkHandle::new(msg_send);
        (server, client)
    }
}

#[derive(Debug, Clone, PartialEq, Copy)]
pub enum PeerNetworkWorkState {
    GetPublicIP,
    BlockInvSync,
    BlockDownload,
    Prune
}

pub type PeerMap = HashMap<usize, ConversationP2P>;

pub struct PeerNetwork {
    pub local_peer: LocalPeer,
    pub peer_version: u32,
    pub chain_view: BurnchainView,

    pub peerdb: PeerDB,

    // ongoing p2p conversations (either they reached out to us, or we to them)
    pub peers: PeerMap,
    pub sockets: HashMap<usize, mio_net::TcpStream>,
    pub events: HashMap<NeighborKey, usize>,
    pub connecting: HashMap<usize, (mio_net::TcpStream, bool, u64)>,   // (socket, outbound?, connection sent timestamp)
    pub bans: HashSet<usize>,

    // ongoing messages the network is sending via the p2p interface (not bound to a specific
    // conversation).
    pub relay_handles: HashMap<usize, VecDeque<ReplyHandleP2P>>,
    pub relayer_stats: RelayerStats,

    // handles for other threads to send/receive data to peers
    handles: VecDeque<NetworkHandleServer>,

    // network I/O
    network: Option<NetworkState>,
    p2p_network_handle: usize,
    http_network_handle: usize,

    // info on the burn chain we're tracking 
    pub burnchain: Burnchain,

    // connection options
    pub connection_opts: ConnectionOptions,

    // work state -- we can be walking, fetching block inventories, fetching blocks, pruning, etc.
    pub work_state: PeerNetworkWorkState,

    // neighbor walk state 
    pub walk: Option<NeighborWalk>,
    pub walk_deadline: u64,
    pub walk_count: u64,
    pub walk_attempts: u64,
    pub walk_retries: u64,
    pub walk_total_step_count: u64,
    pub walk_pingbacks: HashMap<NeighborAddress, NeighborPingback>,   // inbound peers for us to try to ping back and add to our frontier, mapped to (peer_version, network_id, timeout, pubkey)
    pub walk_result: NeighborWalkResult,        // last successful neighbor walk result
    
    // peer block inventory state
    pub inv_state: Option<InvState>,

    // peer block download state
    pub block_downloader: Option<BlockDownloader>,

    // do we need to do a prune at the end of the work state cycle?
    pub do_prune: bool,

    // prune state
    pub prune_deadline: u64,

    // how often we pruned a given inbound/outbound peer
    pub prune_outbound_counts: HashMap<NeighborKey, u64>,
    pub prune_inbound_counts: HashMap<NeighborKey, u64>,

    // http endpoint, used for driving HTTP conversations (some of which we initiate)
    pub http: HttpPeer,

    // our own neighbor address that we bind on
    bind_nk: NeighborKey,

    // our public IP address that we give out in our handshakes
    pub public_ip_learned: bool,        // was the IP address given to us, or did we have to go learn it?
    pub public_ip_confirmed: bool,      // once we learned the IP address, were we able to confirm it by self-connecting?
    public_ip_requested_at: u64,
    public_ip_learned_at: u64,
    public_ip_reply_handle: Option<ReplyHandleP2P>,
    public_ip_retries: u64,
}

impl PeerNetwork {
    pub fn new(peerdb: PeerDB, mut local_peer: LocalPeer, peer_version: u32, burnchain: Burnchain, chain_view: BurnchainView, connection_opts: ConnectionOptions) -> PeerNetwork {
        let http = HttpPeer::new(local_peer.network_id, burnchain.clone(), chain_view.clone(), connection_opts.clone(), 0);
        let pub_ip = connection_opts.public_ip_address.clone();
        let pub_ip_learned = pub_ip.is_none();
        local_peer.public_ip_address = pub_ip.clone();
        PeerNetwork {
            local_peer: local_peer,
            peer_version: peer_version,
            chain_view: chain_view, 

            peerdb: peerdb,

            peers: PeerMap::new(),
            sockets: HashMap::new(),
            events: HashMap::new(),
            connecting: HashMap::new(),
            bans: HashSet::new(),

            relay_handles: HashMap::new(),
            relayer_stats: RelayerStats::new(),

            handles: VecDeque::new(),
            network: None,
            p2p_network_handle: 0,
            http_network_handle: 0,

            burnchain: burnchain,
            connection_opts: connection_opts,

            work_state: PeerNetworkWorkState::GetPublicIP,

            walk: None,
            walk_deadline: 0,
            walk_attempts: 0,
            walk_retries: 0,
            walk_count: 0,
            walk_total_step_count: 0,
            walk_pingbacks: HashMap::new(),
            walk_result: NeighborWalkResult::new(),
            
            inv_state: None,
            block_downloader: None,

            do_prune: false,

            prune_deadline: 0,
            prune_outbound_counts : HashMap::new(),
            prune_inbound_counts : HashMap::new(),

            http: http,
            bind_nk: NeighborKey {
                network_id: 0,
                peer_version: 0,
                addrbytes: PeerAddress([0u8; 16]),
                port: 0
            },

            public_ip_learned: pub_ip_learned,
            public_ip_requested_at: 0,
            public_ip_learned_at: 0,
            public_ip_confirmed: false,
            public_ip_reply_handle: None,
            public_ip_retries: 0
        }
    }

    /// start serving.
    pub fn bind(&mut self, my_addr: &SocketAddr, http_addr: &SocketAddr) -> Result<(), net_error> {
        let mut net = NetworkState::new(self.connection_opts.max_sockets)?;

        let p2p_handle = net.bind(my_addr)?;
        let http_handle = net.bind(http_addr)?;

        test_debug!("{:?}: bound on p2p {:?}, http {:?}", &self.local_peer, my_addr, http_addr);

        self.network = Some(net);
        self.p2p_network_handle = p2p_handle;
        self.http_network_handle = http_handle;

        self.http.set_server_handle(http_handle);

        self.bind_nk = NeighborKey {
            network_id: self.local_peer.network_id,
            peer_version: self.peer_version,
            addrbytes: PeerAddress::from_socketaddr(my_addr),
            port: my_addr.port()
        };

        Ok(())
    }

    /// Run a closure with the network state
    pub fn with_network_state<F, R>(peer_network: &mut PeerNetwork, closure: F) -> Result<R, net_error>
    where
        F: FnOnce(&mut PeerNetwork, &mut NetworkState) -> Result<R, net_error>
    {
        let mut net = peer_network.network.take();
        let res = match net {
            Some(ref mut network_state) => {
                closure(peer_network, network_state)
            },
            None => {
                return Err(net_error::NotConnected);
            }
        };
        peer_network.network = net;
        res
    }
    
    /// Create a network handle for another thread to use to communicate with remote peers
    pub fn new_handle(&mut self, bufsz: usize) -> NetworkHandle {
        let (server, client) = NetworkHandleServer::pair(bufsz);
        self.handles.push_back(server);
        client
    }

    /// Saturate a socket with a reply handle
    /// Return (number of bytes sent, whether or not there's more to send)
    fn do_saturate_p2p_socket(convo: &mut ConversationP2P, client_sock: &mut mio::net::TcpStream, handle: &mut ReplyHandleP2P) -> Result<(usize, bool), net_error> {
        let mut total_sent = 0;
        let mut flushed;
        
        loop {
            flushed = handle.try_flush()?;
            let send_res = convo.send(client_sock);
            match send_res {
                Err(e) => {
                    debug!("Failed to send data to socket {:?}: {:?}", client_sock, &e);
                    return Err(e);
                },
                Ok(sz) => {
                    total_sent += sz;
                    if sz == 0 {
                        break;
                    }
                }
            }
        }
        
        Ok((total_sent, flushed))
    }


    /// Saturate a socket with a reply handle.
    /// Return (number of bytes sent, whether or not there's more to send)
    pub fn saturate_p2p_socket(&mut self, event_id: usize, handle: &mut ReplyHandleP2P) -> Result<(usize, bool), net_error> {
        let convo_opt = self.peers.get_mut(&event_id);
        if convo_opt.is_none() {
            info!("No open socket for {}", event_id);
            return Err(net_error::PeerNotConnected);
        }
        
        let socket_opt = self.sockets.get_mut(&event_id);
        if socket_opt.is_none() {
            info!("No open socket for {}", event_id);
            return Err(net_error::PeerNotConnected);
        }
        
        let convo = convo_opt.unwrap();
        let client_sock = socket_opt.unwrap();

        PeerNetwork::do_saturate_p2p_socket(convo, client_sock, handle)
    }

    /// Send a message to a peer.
    /// Non-blocking -- caller has to call .try_flush() or .flush() on the resulting handle to make sure the data is
    /// actually sent.
    pub fn send_message(&mut self, neighbor_key: &NeighborKey, message: StacksMessage, ttl: u64) -> Result<ReplyHandleP2P, net_error> {
        let event_id_opt = self.events.get(&neighbor_key);
        if event_id_opt.is_none() {
            info!("Not connected to {:?}", &neighbor_key);
            return Err(net_error::NoSuchNeighbor);
        }

        let event_id = *(event_id_opt.unwrap());
        let convo_opt = self.peers.get_mut(&event_id);
        if convo_opt.is_none() {
            info!("No ongoing conversation with {:?}", &neighbor_key);
            return Err(net_error::PeerNotConnected);
        }

        let convo = convo_opt.unwrap();

        let mut rh = convo.send_signed_request(message, ttl)?;
        self.saturate_p2p_socket(event_id, &mut rh)?;
        
        // caller must send the remainder
        Ok(rh)
    }

    fn add_relay_handle(&mut self, event_id: usize, relay_handle: ReplyHandleP2P) -> () {
        if let Some(handle_list) = self.relay_handles.get_mut(&event_id) {
            handle_list.push_back(relay_handle);
        }
        else {
            let mut handle_list = VecDeque::new();
            handle_list.push_back(relay_handle);
            self.relay_handles.insert(event_id, handle_list);
        }
    }

    /// Relay a signed message to a peer.
    /// The peer network will take care of sending the data; no need to deal with a reply handle.
    /// Called from _within_ the p2p thread.
    pub fn relay_signed_message(&mut self, neighbor_key: &NeighborKey, message: StacksMessage) -> Result<(), net_error> {
        let event_id = {
            let event_id_opt = self.events.get(&neighbor_key);
            if event_id_opt.is_none() {
                info!("Not connected to {:?}", &neighbor_key);
                return Err(net_error::NoSuchNeighbor);
            }

            *(event_id_opt.unwrap())
        };

        let convo_opt = self.peers.get_mut(&event_id);
        if convo_opt.is_none() {
            info!("No ongoing conversation with {:?}", &neighbor_key);
            return Err(net_error::PeerNotConnected);
        }

        let convo = convo_opt.unwrap();
        let mut reply_handle = convo.relay_signed_message(message)?;

        let (num_sent, flushed) = self.saturate_p2p_socket(event_id, &mut reply_handle)?;
        if num_sent > 0 || !flushed {
            // keep trying to send
            self.add_relay_handle(event_id, reply_handle);
        }
        Ok(())
    }

    /// Broadcast a message to a list of neighbors
    pub fn broadcast_message(&mut self, mut neighbor_keys: Vec<NeighborKey>, relay_hints: Vec<RelayData>, message_payload: StacksMessageType) -> () {
        debug!("{:?}: Will broadcast '{}' to up to {} neighbors", &self.local_peer, message_payload.get_message_name(), neighbor_keys.len());
        for nk in neighbor_keys.drain(..) {
            if let Some(event_id) = self.events.get(&nk) {
                let event_id = *event_id;
                if let Some(convo) = self.peers.get_mut(&event_id) {
                    match convo.sign_and_forward(&self.local_peer, &self.chain_view, relay_hints.clone(), message_payload.clone()) {
                        Ok(rh) => {
                            debug!("{:?}: Broadcasted '{}' to {:?}", &self.local_peer, message_payload.get_message_name(), &nk);
                            self.add_relay_handle(event_id, rh);
                        },
                        Err(e) => {
                            warn!("{:?}: Failed to broadcast message to {:?}: {:?}", &self.local_peer, nk, &e);
                        }
                    }
                }
            }
        }
        debug!("{:?}: Done broadcasting '{}", &self.local_peer, message_payload.get_message_name());
    }

    /// Count how many outbound conversations are going on 
    pub fn count_outbound_conversations(peers: &PeerMap) -> u64 {
        let mut ret = 0;
        for (_, convo) in peers.iter() {
            if convo.stats.outbound {
                ret += 1;
            }
        }
        ret
    }

    /// Count how many connections to a given IP address we have 
    pub fn count_ip_connections(ipaddr: &SocketAddr, sockets: &HashMap<usize, mio_net::TcpStream>) -> u64 {
        let mut ret = 0;
        for (_, socket) in sockets.iter() {
            match socket.peer_addr() {
                Ok(addr) => {
                    if addr.ip() == ipaddr.ip() {
                        ret += 1;
                    }
                },
                Err(_) => {}
            };
        }
        ret
    }
    
    /// Connect to a peer.
    /// Idempotent -- will not re-connect if already connected.
    /// Fails if the peer is denied.
    pub fn connect_peer(&mut self, neighbor: &NeighborKey) -> Result<usize, net_error> {
        self.connect_peer_deny_checks(neighbor, true)
    }

    /// Connect to a peer, optionally checking our deny information.
    /// Idempotent -- will not re-connect if already connected.
    /// Fails if the peer is denied.
    fn connect_peer_deny_checks(&mut self, neighbor: &NeighborKey, check_denied: bool) -> Result<usize, net_error> {
        if check_denied {
            // don't talk to our bind address
            if self.is_bound(neighbor) {
                debug!("{:?}: do not connect to myself at {:?}", &self.local_peer, neighbor);
                return Err(net_error::Denied);
            }

            // don't talk if denied
            if PeerDB::is_peer_denied(&self.peerdb.conn(), neighbor.network_id, &neighbor.addrbytes, neighbor.port)? {
                debug!("{:?}: Neighbor {:?} is denied; will not connect", &self.local_peer, neighbor);
                return Err(net_error::Denied);
            }
        }

        // already connected?
        if let Some(event_id) = self.get_event_id(&neighbor) {
            test_debug!("{:?}: already connected to {:?} as event {}", &self.local_peer, &neighbor, event_id);
            return Ok(event_id);
        }

        let next_event_id = match self.network {
            None => {
                test_debug!("{:?}: network not connected", &self.local_peer);
                return Err(net_error::NotConnected);
            },
            Some(ref mut network) => {
                let sock = NetworkState::connect(&neighbor.addrbytes.to_socketaddr(neighbor.port))?;
                let hint_event_id = network.next_event_id()?;
                let registered_event_id = network.register(self.p2p_network_handle, hint_event_id, &sock)?;

                self.connecting.insert(registered_event_id, (sock, true, get_epoch_time_secs()));
                registered_event_id
            }
        };

        Ok(next_event_id)
    }

    /// Sample the available connections to broadcast on.
    /// Up to MAX_BROADCAST_OUTBOUND_PEERS outbound connections will be used.
    /// Up to MAX_BROADCAST_INBOUND_PEERS inbound connections will be used.
    /// The outbound will be sampled according to their AS distribution
    /// The inbound will be sampled according to how rarely they send duplicate messages
    fn sample_broadcast_peers<R: RelayPayload>(&self, relay_hints: &Vec<RelayData>, payload: &R) -> Result<Vec<NeighborKey>, net_error> {
        // coalesce
        let mut outbound_neighbors = vec![];
        let mut inbound_neighbors = vec![];

        for (_, convo) in self.peers.iter() {
            let nk = convo.to_neighbor_key();
            if convo.is_outbound() {
                outbound_neighbors.push(nk);
            }
            else {
                inbound_neighbors.push(nk);
            }
        }

        let mut outbound_dist = self.relayer_stats.get_outbound_relay_rankings(&self.peerdb, &outbound_neighbors)?;
        let mut inbound_dist = self.relayer_stats.get_inbound_relay_rankings(&inbound_neighbors, payload, RELAY_DUPLICATE_INFERENCE_WARMUP);

        // don't send a message to anyone who sent this message to us
        for (_, convo) in self.peers.iter() {
            if let Some(pubkey) = convo.ref_public_key() {
                let pubkey_hash = Hash160::from_data(&pubkey.to_bytes());
                for rhint in relay_hints {
                    if rhint.peer.public_key_hash == pubkey_hash {
                        // don't send to this peer
                        let nk = convo.to_neighbor_key();

                        test_debug!("{:?}: Do not forward {} to {:?}, since it already saw this message", &self.local_peer, payload.get_id(), &nk);
                        outbound_dist.remove(&nk);
                        inbound_dist.remove(&nk);
                    }
                }
            }
        }
        
        debug!("Inbound recipient distribution: {:?}", &inbound_dist);
        debug!("Outbound recipient distribution: {:?}", &outbound_dist);

        let mut outbound_sample = RelayerStats::sample_neighbors(outbound_dist, MAX_BROADCAST_OUTBOUND_RECEIVERS);
        let mut inbound_sample = RelayerStats::sample_neighbors(inbound_dist, MAX_BROADCAST_INBOUND_RECEIVERS);

        debug!("Inbound recipients: {:?}", &inbound_sample);
        debug!("Outbound recipients: {:?}", &outbound_sample);

        outbound_sample.append(&mut inbound_sample);
        Ok(outbound_sample)
    }

    /// Dispatch a single request from another thread.
    fn dispatch_request(&mut self, request: NetworkRequest) -> Result<(), net_error> {
        match request {
            NetworkRequest::Ban(neighbor_keys) => {
                for neighbor_key in neighbor_keys.iter() {
                    test_debug!("Request to ban {:?}", neighbor_key);
                    match self.events.get(neighbor_key) {
                        Some(event_id) => {
                            test_debug!("Will ban {:?} (event {})", neighbor_key, event_id);
                            self.bans.insert(*event_id);
                        },
                        None => {}
                    }
                }
                Ok(())
            },
            NetworkRequest::AdvertizeBlocks(blocks) => {
                if !(cfg!(test) && self.connection_opts.disable_block_advertisement) {
                    self.advertize_blocks(blocks)?;
                }
                Ok(())
            }
            NetworkRequest::AdvertizeMicroblocks(mblocks) => {
                if !(cfg!(test) && self.connection_opts.disable_block_advertisement) {
                    self.advertize_microblocks(mblocks)?;
                }
                Ok(())
            }
            NetworkRequest::Relay(neighbor_key, msg) => {
                self.relay_signed_message(&neighbor_key, msg)
                    .and_then(|_| Ok(()))
            },
            NetworkRequest::Broadcast(relay_hints, msg) => {
                // pick some neighbors. Note that only some messages can be broadcasted.
                let neighbor_keys = match msg {
                    StacksMessageType::Blocks(ref data) => {
                        // send to each neighbor that needs one
                        let mut all_neighbors = HashSet::new();
                        for (_, block) in data.blocks.iter() {
                            let mut neighbors = self.sample_broadcast_peers(&relay_hints, block)?;
                            for nk in neighbors.drain(..) {
                                all_neighbors.insert(nk);
                            }
                        }
                        Ok(all_neighbors.into_iter().collect())
                    }
                    StacksMessageType::Microblocks(ref data) => {
                        // send to each neighbor that needs at least one
                        let mut all_neighbors = HashSet::new();
                        for mblock in data.microblocks.iter() {
                            let mut neighbors = self.sample_broadcast_peers(&relay_hints, mblock)?;
                            for nk in neighbors.drain(..) {
                                all_neighbors.insert(nk);
                            }
                        }
                        Ok(all_neighbors.into_iter().collect())
                    },
                    StacksMessageType::Transaction(ref data) => self.sample_broadcast_peers(&relay_hints, data),
                    _ => {
                        // not suitable for broadcast
                        return Err(net_error::InvalidMessage);
                    }
                }?;
                self.broadcast_message(neighbor_keys, relay_hints, msg);
                Ok(())
            }
        }
    }

    /// Process any handle requests from other threads.
    /// Returns the number of requests dispatched.
    /// This method does not block.
    fn dispatch_requests(&mut self) {
        let mut to_remove = vec![];
        let mut messages = vec![];
        let mut responses = vec![];

        // receive all in-bound requests
        for i in 0..self.handles.len() {
            match self.handles.get(i) {
                Some(ref handle) => {
                    loop {
                        // drain all inbound requests
                        let inbound_request_res = handle.chan_in.try_recv();
                        match inbound_request_res {
                            Ok(inbound_request) => {
                                messages.push((i, inbound_request));
                            },
                            Err(TryRecvError::Empty) => {
                                // nothing to do
                                break;
                            },
                            Err(TryRecvError::Disconnected) => {
                                // dead; remove
                                to_remove.push(i);
                                break;
                            }
                        }
                    }
                },
                None => {}
            }
        }

        // dispatch all in-bound requests from waiting threads
        for (i, inbound_request) in messages {
            let inbound_str = format!("{:?}", &inbound_request);
            let dispatch_res = self.dispatch_request(inbound_request);
            responses.push((i, inbound_str, dispatch_res));
        }

        for (i, inbound_str, dispatch_res) in responses {
            if let Err(e) = dispatch_res {
                warn!("P2P client channel {}: request '{:?}' failed: '{:?}'", i, &inbound_str, &e);
            }
        }

        // clear out dead handles
        to_remove.reverse();
        for i in to_remove {
            self.handles.remove(i);
        }
    }

    /// Process ban requests.  Update the deny in the peer database.  Return the vec of event IDs to disconnect from.
    fn process_bans(&mut self) -> Result<Vec<usize>, net_error> {
        if cfg!(test) && self.connection_opts.disable_network_bans {
             return Ok(vec![]);
        }

        let mut tx = self.peerdb.tx_begin()?;
        let mut disconnect = vec![];
        for event_id in self.bans.drain() {
            let (neighbor_key, neighbor_info_opt) = match self.peers.get(&event_id) {
                Some(convo) => {
                    match Neighbor::from_conversation(&tx, convo)? {
                        Some(neighbor) => {
                            if neighbor.is_allowed() {
                                debug!("Misbehaving neighbor {:?} is allowed; will not punish", &neighbor.addr);
                                continue;
                            }
                            (convo.to_neighbor_key(), Some(neighbor))
                        }
                        None => {
                            test_debug!("No such neighbor in peer DB, but will ban nevertheless: {:?}", convo.to_neighbor_key());
                            (convo.to_neighbor_key(), None)
                        }
                    }
                },
                None => {
                    continue;
                }
            };

            disconnect.push(event_id);

            let now = get_epoch_time_secs();
            let penalty = 
                if let Some(neighbor_info) = neighbor_info_opt {
                    if neighbor_info.denied < 0 || (neighbor_info.denied as u64) < now + DENY_MIN_BAN_DURATION {
                        now + DENY_MIN_BAN_DURATION
                    }
                    else {
                        // already recently penalized; make ban length grow exponentially
                        if ((neighbor_info.denied as u64) - now) * 2 < DENY_BAN_DURATION {
                            now + ((neighbor_info.denied as u64) - now) * 2
                        }
                        else {
                            now + DENY_BAN_DURATION
                        }
                    }
                }
                else {
                    now + DENY_BAN_DURATION
                };

            debug!("Ban peer {:?} for {}s until {}", &neighbor_key, penalty - now, penalty);

            PeerDB::set_deny_peer(&mut tx, neighbor_key.network_id, &neighbor_key.addrbytes, neighbor_key.port, penalty)?;
        }

        tx.commit()?;
        Ok(disconnect)
    }

    /// Get the neighbor if we know of it and it's public key is unexpired.
    fn lookup_peer(&self, cur_block_height: u64, peer_addr: &SocketAddr) -> Result<Option<Neighbor>, net_error> {
        let conn = self.peerdb.conn();
        let addrbytes = PeerAddress::from_socketaddr(peer_addr);
        let neighbor_opt = PeerDB::get_peer(conn, self.local_peer.network_id, &addrbytes, peer_addr.port())
            .map_err(net_error::DBError)?;

        match neighbor_opt {
            None => Ok(None),
            Some(neighbor) => {
                if neighbor.expire_block < cur_block_height {
                    Ok(Some(neighbor))
                }
                else {
                    Ok(None)
                }
            }
        }
    }

    /// Get number of inbound connections we're servicing
    pub fn num_peers(&self) -> usize {
        self.sockets.len()
    }

    /// Is an event ID connecting?
    pub fn is_connecting(&self, event_id: usize) -> bool {
        self.connecting.contains_key(&event_id)
    }

    /// Is this neighbor key the same as the one that represents our p2p bind address?
    fn is_bound(&self, neighbor_key: &NeighborKey) -> bool {
        self.bind_nk.network_id == neighbor_key.network_id && self.bind_nk.addrbytes == neighbor_key.addrbytes && self.bind_nk.port == neighbor_key.port
    }

    /// Check to see if we can register the given socket
    /// * we can't have registered this neighbor already
    /// * if this is inbound, we can't add more than self.num_clients
    fn can_register_peer(&mut self, neighbor_key: &NeighborKey, outbound: bool) -> Result<(), net_error> {
        // don't talk to our bind address 
        if self.is_bound(neighbor_key) {
            debug!("{:?}: do not register myself at {:?}", &self.local_peer, neighbor_key);
            return Err(net_error::Denied);
        }

        // denied?
        if PeerDB::is_peer_denied(&self.peerdb.conn(), neighbor_key.network_id, &neighbor_key.addrbytes, neighbor_key.port)? {
            info!("{:?}: Peer {:?} is denied; dropping", &self.local_peer, neighbor_key);
            return Err(net_error::Denied);
        }
        
        // already connected?
        if let Some(event_id) = self.get_event_id(&neighbor_key) {
            test_debug!("{:?}: already connected to {:?}", &self.local_peer, &neighbor_key);
            return Err(net_error::AlreadyConnected(event_id));
        }

        // consider rate-limits on in-bound peers
        let num_outbound = PeerNetwork::count_outbound_conversations(&self.peers);
        if !outbound && (self.peers.len() as u64) - num_outbound >= self.connection_opts.num_clients {
            // too many inbounds 
            info!("{:?}: Too many inbound connections", &self.local_peer);
            return Err(net_error::TooManyPeers);
        }

        Ok(())
    }
    
    /// Low-level method to register a socket/event pair on the p2p network interface.
    /// Call only once the socket is registered with the underlying poller (so we can detect
    /// connection events).  If this method fails for some reason, it'll de-register the socket
    /// from the poller.
    /// outbound is true if we are the peer that started the connection (otherwise it's false)
    fn register_peer(&mut self, event_id: usize, socket: mio_net::TcpStream, outbound: bool) -> Result<(), net_error> {
        let client_addr = match socket.peer_addr() {
            Ok(addr) => addr,
            Err(e) => {
                warn!("Failed to get peer address of {:?}: {:?}", &socket, &e);
                self.deregister_socket(event_id, socket);
                return Err(net_error::SocketError);
            }
        };

        let neighbor_opt = match self.lookup_peer(self.chain_view.burn_block_height, &client_addr) {
            Ok(neighbor_opt) => neighbor_opt,
            Err(e) => {
                debug!("Failed to look up peer {}: {:?}", client_addr, &e);
                self.deregister_socket(event_id, socket);
                return Err(e);
            }
        };

        // NOTE: the neighbor_key will have the same network_id as the remote peer, and the same
        // major version number in the peer_version.  The chat logic won't accept any messages for
        // which this is not true.  Comparison and Hashing are defined for neighbor keys
        // appropriately, so it's okay for us to use self.peer_version and
        // self.local_peer.network_id here for the remote peer's neighbor key.
        let (pubkey_opt, neighbor_key) = match neighbor_opt {
            Some(neighbor) => (Some(neighbor.public_key.clone()), neighbor.addr),
            None => (None, NeighborKey::from_socketaddr(self.peer_version, self.local_peer.network_id, &client_addr))
        };

        match self.can_register_peer(&neighbor_key, outbound) {
            Ok(_) => {},
            Err(e) => {
                debug!("Could not register peer {:?}: {:?}", &neighbor_key, &e);
                self.deregister_socket(event_id, socket);
                return Err(e);
            }
        }

        let mut new_convo = ConversationP2P::new(self.local_peer.network_id, self.peer_version, &self.burnchain, &client_addr, &self.connection_opts, outbound, event_id);
        new_convo.set_public_key(pubkey_opt);
        
        debug!("{:?}: Registered {} as event {} ({:?},outbound={})", &self.local_peer, &client_addr, event_id, &neighbor_key, outbound);

        assert!(!self.sockets.contains_key(&event_id));
        assert!(!self.peers.contains_key(&event_id));

        self.sockets.insert(event_id, socket);
        self.peers.insert(event_id, new_convo);
        self.events.insert(neighbor_key, event_id);

        Ok(())
    }

    /// Are we connected to a remote host already?
    pub fn is_registered(&self, neighbor_key: &NeighborKey) -> bool {
        self.events.contains_key(&neighbor_key)
    }
    
    /// Get the event ID associated with a neighbor key 
    pub fn get_event_id(&self, neighbor_key: &NeighborKey) -> Option<usize> {
        let event_id_opt = match self.events.get(neighbor_key) {
             Some(eid) => Some(*eid),
             None => None
        };
        event_id_opt
    }

    /// Get a ref to a conversation given a neighbor key
    pub fn get_convo(&self, neighbor_key: &NeighborKey) -> Option<&ConversationP2P> {
        match self.events.get(neighbor_key) {
            Some(event_id) => self.peers.get(event_id),
            None => None
        }
    }

    /// Deregister a socket from our p2p network instance.
    fn deregister_socket(&mut self, event_id: usize, socket: mio_net::TcpStream) -> () {
        match self.network {
            Some(ref mut network) => {
                let _ = network.deregister(event_id, &socket);
            },
            None => {}
        }
    }

    /// Deregister a socket/event pair
    pub fn deregister_peer(&mut self, event_id: usize) -> () {
        test_debug!("{:?}: Disconnect event {}", &self.local_peer, event_id);
        if self.peers.contains_key(&event_id) {
            self.peers.remove(&event_id);
        }

        let mut to_remove : Vec<NeighborKey> = vec![];
        for (neighbor_key, ev_id) in self.events.iter() {
            if *ev_id == event_id {
                to_remove.push(neighbor_key.clone());
            }
        }
        for nk in to_remove {
            // remove events
            self.events.remove(&nk);
        }

        let mut to_remove : Vec<usize> = vec![];
        match self.network {
            None => {},
            Some(ref mut network) => {
                match self.sockets.get_mut(&event_id) {
                    None => {},
                    Some(ref sock) => {
                        let _ = network.deregister(event_id, sock);
                        to_remove.push(event_id);   // force it to close anyway
                    }
                }
            }
        }

        for event_id in to_remove {
            // remove socket
            self.sockets.remove(&event_id);
            self.connecting.remove(&event_id);
            self.relay_handles.remove(&event_id);
        }
    }

    /// Deregister by neighbor key 
    pub fn deregister_neighbor(&mut self, neighbor_key: &NeighborKey) -> () {
        debug!("Disconnect from {:?}", neighbor_key);
        let event_id = match self.events.get(&neighbor_key) {
            None => {
                return;
            }
            Some(eid) => *eid
        };
        self.deregister_peer(event_id);
    }

    /// Deregister and ban a neighbor
    pub fn deregister_and_ban_neighbor(&mut self, neighbor: &NeighborKey) -> () {
        debug!("Disconnect from and ban {:?}", neighbor);
        match self.events.get(neighbor) {
            Some(event_id) => {
                self.bans.insert(*event_id);
            }
            None => {}
        }
        
        // erase local state too
        match self.inv_state {
            Some(ref mut inv_state) => {
                inv_state.del_peer(neighbor);
            },
            None => {}
        }

        self.relayer_stats.process_neighbor_ban(neighbor);

        self.deregister_neighbor(neighbor);
    }

    /// Sign a p2p message to be sent to a particular peer we're having a conversation with.
    /// The peer must already be connected.
    pub fn sign_for_peer(&mut self, peer_key: &NeighborKey, message_payload: StacksMessageType) -> Result<StacksMessage, net_error> {
        match self.events.get(&peer_key) {
            None => {
                // not connected
                info!("Could not sign for peer {:?}: not connected", peer_key);
                Err(net_error::PeerNotConnected)
            },
            Some(event_id) => {
                match self.peers.get_mut(&event_id) {
                    None => {
                        Err(net_error::PeerNotConnected)
                    },
                    Some(ref mut convo) => {
                        convo.sign_message(&self.chain_view, &self.local_peer.private_key, message_payload)
                    }
                }
            }
        }
    }
    
    /// Process new inbound TCP connections we just accepted.
    /// Returns the event IDs of sockets we need to register
    fn process_new_sockets(&mut self, poll_state: &mut NetworkPollState) -> Result<Vec<usize>, net_error> {
        if self.network.is_none() {
            test_debug!("{:?}: network not connected", &self.local_peer);
            return Err(net_error::NotConnected);
        }

        let mut registered = vec![];

        for (hint_event_id, client_sock) in poll_state.new.drain() {
            let event_id = match self.network {
                Some(ref mut network) => {
                    // add to poller
                    let event_id = match network.register(self.p2p_network_handle, hint_event_id, &client_sock) {
                        Ok(event_id) => event_id,
                        Err(e) => {
                            warn!("Failed to register {:?}: {:?}", &client_sock, &e);
                            continue;
                        }
                    };
            
                    // event ID already used?
                    if self.peers.contains_key(&event_id) {
                        warn!("Already have an event {}: {:?}", event_id, self.peers.get(&event_id));
                        let _ = network.deregister(event_id, &client_sock);
                        continue;
                    }

                    event_id
                },
                None => {
                    test_debug!("{:?}: network not connected", &self.local_peer);
                    return Err(net_error::NotConnected);
                }
            };

            // start tracking it
            if let Err(_e) = self.register_peer(event_id, client_sock, false) {
                // NOTE: register_peer will deregister the socket for us
                continue;
            }
            registered.push(event_id);
        }
    
        Ok(registered)
    }

    /// Process network traffic on a p2p conversation.
    /// Returns list of unhandled messages, and whether or not the convo is still alive.
    fn process_p2p_conversation(local_peer: &LocalPeer, peerdb: &mut PeerDB, sortdb: &SortitionDB, chainstate: &mut StacksChainState, chain_view: &BurnchainView, 
                                event_id: usize, client_sock: &mut mio_net::TcpStream, convo: &mut ConversationP2P) -> Result<(Vec<StacksMessage>, bool), net_error> {
        // get incoming bytes and update the state of this conversation.
        let mut convo_dead = false;
        let recv_res = convo.recv(client_sock);
        match recv_res {
            Err(e) => {
                match e {
                    net_error::PermanentlyDrained => {
                        // socket got closed, but we might still have pending unsolicited messages
                        debug!("{:?}: Remote peer disconnected event {} (socket {:?})", local_peer, event_id, &client_sock);
                    },
                    _ => {
                        debug!("{:?}: Failed to receive data on event {} (socket {:?}): {:?}", local_peer, event_id, &client_sock, &e);
                    }
                }
                convo_dead = true;
            },
            Ok(_) => {}
        }
    
        // react to inbound messages -- do we need to send something out, or fulfill requests
        // to other threads?  Try to chat even if the recv() failed, since we'll want to at
        // least drain the conversation inbox.
        let chat_res = convo.chat(local_peer, peerdb, sortdb, chainstate, chain_view);
        let unhandled = match chat_res {
            Err(e) => {
                debug!("Failed to converse on event {} (socket {:?}): {:?}", event_id, &client_sock, &e);
                convo_dead = true;
                vec![]
            },
            Ok(unhandled_messages) => unhandled_messages
        };

        if !convo_dead {
            // (continue) sending out data in this conversation, if the conversation is still
            // ongoing
            let send_res = convo.send(client_sock);
            match send_res {
                Err(e) => {
                    debug!("Failed to send data to event {} (socket {:?}): {:?}", event_id, &client_sock, &e);
                    convo_dead = true;
                },
                Ok(_) => {}
            }
        }

        Ok((unhandled, !convo_dead))
    }

    /// Process any newly-connecting sockets
    fn process_connecting_sockets(&mut self, poll_state: &mut NetworkPollState) -> () {
        for event_id in poll_state.ready.iter() {
            if self.connecting.contains_key(event_id) {
                let (socket, outbound, _) = self.connecting.remove(event_id).unwrap();
                debug!("{:?}: Connected event {}: {:?} (outbound={})", &self.local_peer, event_id, &socket, outbound);

                let sock_str = format!("{:?}", &socket);
                if let Err(_e) = self.register_peer(*event_id, socket, outbound) {
                    debug!("{:?}: Failed to register connected event {} ({}): {:?}", &self.local_peer, event_id, sock_str, &_e);
                }
            }
        }
    }

    /// Process sockets that are ready, but specifically inbound or outbound only.
    /// Advance the state of all such conversations with remote peers.
    /// Return the list of events that correspond to failed conversations, as well as the set of
    /// unhandled messages grouped by event_id.
    fn process_ready_sockets(&mut self, sortdb: &SortitionDB, chainstate: &mut StacksChainState, poll_state: &mut NetworkPollState) -> (Vec<usize>, HashMap<usize, Vec<StacksMessage>>) {
        let mut to_remove = vec![];
        let mut unhandled : HashMap<usize, Vec<StacksMessage>> = HashMap::new();

        for event_id in &poll_state.ready {
            if !self.sockets.contains_key(&event_id) {
                test_debug!("Rogue socket event {}", event_id);
                to_remove.push(*event_id);
                continue;
            }

            let client_sock_opt = self.sockets.get_mut(&event_id);
            if client_sock_opt.is_none() {
                test_debug!("No such socket event {}", event_id);
                to_remove.push(*event_id);
                continue;
            }
            let client_sock = client_sock_opt.unwrap();

            match self.peers.get_mut(event_id) {
                Some(ref mut convo) => {
                    // activity on a p2p socket
                    debug!("{:?}: process p2p data from {:?}", &self.local_peer, convo);
                    let mut convo_unhandled = match PeerNetwork::process_p2p_conversation(&self.local_peer, &mut self.peerdb, sortdb, chainstate, &self.chain_view, *event_id, client_sock, convo) {
                        Ok((convo_unhandled, alive)) => {
                            if !alive {
                                to_remove.push(*event_id);
                            }
                            convo_unhandled
                        },
                        Err(_e) => {
                            to_remove.push(*event_id);
                            continue;
                        }
                    };

                    // forward along unhandled messages from this peer
                    if unhandled.contains_key(event_id) {
                        unhandled.get_mut(event_id).unwrap().append(&mut convo_unhandled);
                    }
                    else {
                        unhandled.insert(*event_id, convo_unhandled);
                    }
                },
                None => {
                    warn!("Rogue event {} for socket {:?}", event_id, &client_sock);
                    to_remove.push(*event_id);
                }
            }
        }

        (to_remove, unhandled)
    }

    /// Get stats for a neighbor 
    pub fn get_neighbor_stats(&self, nk: &NeighborKey) -> Option<NeighborStats> {
        match self.events.get(&nk) {
            None => {
                None
            }
            Some(eid) => {
                match self.peers.get(&eid) {
                    None => {
                        None
                    },
                    Some(ref convo) => {
                        Some(convo.stats.clone())
                    }
                }
            }
        }
    }

    /// Update peer connections as a result of a peer graph walk.
    /// -- Drop broken connections.
    /// -- Update our frontier.
    /// -- Prune our frontier if it gets too big.
    fn process_neighbor_walk(&mut self, walk_result: NeighborWalkResult) -> () {
        for broken in walk_result.broken_connections.iter() {
            self.deregister_and_ban_neighbor(broken);
        }

        for dead in walk_result.dead_connections.iter() {
            self.deregister_neighbor(dead);
        }

        for replaced in walk_result.replaced_neighbors.iter() {
            self.deregister_neighbor(replaced);
        }

        // store for later
        self.walk_result = walk_result;
    }

    /// Queue up pings to everyone we haven't spoken to in a while to let them know that we're still
    /// alive.
    pub fn queue_ping_heartbeats(&mut self) -> () {
        let now = get_epoch_time_secs();
        let mut relay_handles = HashMap::new();
        for (_, convo) in self.peers.iter_mut() {
            if convo.is_outbound() && convo.is_authenticated() && convo.stats.last_handshake_time > 0 && convo.stats.last_send_time + (convo.heartbeat as u64) + self.connection_opts.neighbor_request_timeout < now {
                // haven't talked to this neighbor in a while
                let payload = StacksMessageType::Ping(PingData::new());
                let ping_res = convo.sign_message(&self.chain_view, &self.local_peer.private_key, payload);

                match ping_res {
                    Ok(ping) => {
                        // NOTE: use "relay" here because we don't intend to wait for a reply
                        // (the conversational logic will update our measure of this node's uptime)
                        match convo.relay_signed_message(ping) {
                            Ok(handle) => {
                                relay_handles.insert(convo.conn_id, handle);
                            },
                            Err(_e) => {
                                debug!("Outbox to {:?} is full; cannot ping", &convo);
                            }
                        };
                    },
                    Err(e) => {
                        debug!("Unable to create ping message for {:?}: {:?}", &convo, &e);
                    }
                };
            }
        }
        for (event_id, handle) in relay_handles.drain() {
            self.add_relay_handle(event_id, handle);
        }
    }

    /// Remove unresponsive peers
    fn disconnect_unresponsive(&mut self) -> () {
        let now = get_epoch_time_secs();
        let mut to_remove = vec![];
        for (event_id, (socket, _, ts)) in self.connecting.iter() {
            if ts + self.connection_opts.connect_timeout < now {
                debug!("{:?}: Disconnect unresponsive connecting peer {:?}: timed out after {} ({} < {})s", &self.local_peer, socket, self.connection_opts.timeout, ts + self.connection_opts.timeout, now);
                to_remove.push(*event_id);
            }
        }
        
        for (event_id, convo) in self.peers.iter() {
            if convo.is_authenticated() {
                // have handshaked with this remote peer
                if convo.stats.last_contact_time + (convo.peer_heartbeat as u64) + self.connection_opts.neighbor_request_timeout < now {
                    // we haven't heard from this peer in too long a time 
                    debug!("{:?}: Disconnect unresponsive authenticated peer {:?}: {} + {} + {} < {}", &self.local_peer, &convo, convo.stats.last_contact_time, convo.peer_heartbeat, self.connection_opts.neighbor_request_timeout, now);
                    to_remove.push(*event_id);
                }
            }
            else {
                // have not handshaked with this remote peer
                if convo.instantiated + self.connection_opts.handshake_timeout < now {
                    debug!("{:?}: Disconnect unresponsive unauthenticated peer {:?}: {} + {} < {}", &self.local_peer, &convo, convo.instantiated, self.connection_opts.handshake_timeout, now);
                    to_remove.push(*event_id);
                }
            }
        }

        for event_id in to_remove.into_iter() {
            self.deregister_peer(event_id);
        }
    }

    /// Prune inbound and outbound connections if we can 
    fn prune_connections(&mut self) -> () {
        if cfg!(test) && self.connection_opts.disable_network_prune {
             return;
        }

        test_debug!("Prune connections");
        let mut safe : HashSet<usize> = HashSet::new();
        let now = get_epoch_time_secs();

        // don't prune allowed peers 
        for (nk, event_id) in self.events.iter() {
            let neighbor = match PeerDB::get_peer(self.peerdb.conn(), self.local_peer.network_id, &nk.addrbytes, nk.port) {
                Ok(neighbor_opt) => {
                    match neighbor_opt {
                        Some(n) => n,
                        None => {
                            continue;
                        }
                    }
                },
                Err(e) => {
                    debug!("Failed to query {:?}: {:?}", &nk, &e);
                    return;
                }
            };
            if neighbor.allowed < 0 || (neighbor.allowed as u64) > now {
                test_debug!("{:?}: event {} is allowed: {:?}", &self.local_peer, event_id, &nk);
                safe.insert(*event_id);
            }
        }

        // if we're in the middle of a peer walk, then don't prune any outbound connections it established
        // (yet)
        match self.walk {
            Some(ref walk) => {
                for event_id in walk.events.iter() {
                    safe.insert(*event_id);
                }
            },
            None => {}
        };

        self.prune_frontier(&safe);
    }

    /// Regenerate our session private key and re-handshake with everyone.
    fn rekey(&mut self, old_local_peer_opt: Option<&LocalPeer>) -> () {
        assert!(old_local_peer_opt.is_some());
        let _old_local_peer = old_local_peer_opt.unwrap();

        // begin re-key 
        let mut msgs = HashMap::new();
        for (event_id, convo) in self.peers.iter_mut() {
            let nk = convo.to_neighbor_key();
            let handshake_data = HandshakeData::from_local_peer(&self.local_peer);
            let handshake = StacksMessageType::Handshake(handshake_data);

            debug!("{:?}: send re-key Handshake ({:?} --> {:?}) to {:?}", &self.local_peer, 
                   &to_hex(&Secp256k1PublicKey::from_private(&_old_local_peer.private_key).to_bytes_compressed()),
                   &to_hex(&Secp256k1PublicKey::from_private(&self.local_peer.private_key).to_bytes_compressed()), &nk);

            if let Ok(msg) = convo.sign_message(&self.chain_view, &_old_local_peer.private_key, handshake) {
                msgs.insert(nk, (*event_id, msg));
            }
        }

        for (nk, (event_id, msg)) in msgs.drain() {
            match self.send_message(&nk, msg, self.connection_opts.neighbor_request_timeout) {
                Ok(handle) => {
                    self.add_relay_handle(event_id, handle);
                },
                Err(e) => {
                    info!("Failed to rekey to {:?}: {:?}", &nk, &e);
                }
            }
        }
    }

    /// Flush relayed message handles, but don't block.
    /// Drop broken handles.
    /// Return the list of broken conversation event IDs
    fn flush_relay_handles(&mut self) -> Vec<usize> {
        let mut broken = vec![];
        let mut drained = vec![];

        // flush each outgoing conversation 
        for (event_id, handle_list) in self.relay_handles.iter_mut() {
            if handle_list.len() == 0 {
                drained.push(*event_id);
                continue;
            }

            if let (Some(ref mut socket), Some(ref mut convo)) = (self.sockets.get_mut(event_id), self.peers.get_mut(event_id)) {
                while handle_list.len() > 0 {
                    let handle = handle_list.front_mut().unwrap();
                    
                    debug!("Flush relay handle to {:?} ({:?})", socket, convo);
                    let (num_sent, flushed) = match PeerNetwork::do_saturate_p2p_socket(convo, socket, handle) {
                        Ok(x) => x,
                        Err(e) => {
                            info!("Broken connection on event {}: {:?}", event_id, &e);
                            broken.push(*event_id);
                            break;
                        }
                    };

                    if flushed && num_sent == 0 {
                        // message fully sent
                        let handle = handle_list.pop_front().unwrap();
                        
                        // if we're expecting a reply, go consume it out of the underlying
                        // connection
                        if handle.expects_reply() {
                            if let Ok(msg) = handle.try_recv() {
                                debug!("Got back internal message {} seq {}", msg.get_message_name(), msg.request_id());
                            }
                        }
                        continue;
                    }
                    else if num_sent == 0 {
                        // saturated
                        break;
                    }
                }
            }
        }

        for empty in drained.drain(..) {
            self.relay_handles.remove(&empty);
        }

        broken
    }

    /// Update the state of our neighbor walk.
    /// Return true if we finish.
    fn do_network_neighbor_walk(&mut self) -> Result<bool, net_error> {
        if cfg!(test) && self.connection_opts.disable_neighbor_walk {
            test_debug!("neighbor walk is disabled");
            return Ok(true);
        }

        if self.do_prune {
            // wait until we do a prune before we try and find new neighbors
            return Ok(true);
        }

        // walk the peer graph and deal with new/dropped connections
        let (done, walk_result_opt) = self.walk_peer_graph();
        match walk_result_opt {
            None => {},
            Some(walk_result) => {
                // remember to prune later, if need be
                self.do_prune = walk_result.do_prune;
                self.process_neighbor_walk(walk_result);
            }
        }
        Ok(done)
    }

    /// Begin the process of learning this peer's public IP address.
    /// Return Ok(finished with this step)
    /// Return Err(..) on failure
    fn begin_learn_public_ip(&mut self) -> Result<bool, net_error> {
        if self.peers.len() == 0 {
            return Err(net_error::NoSuchNeighbor);
        }

        debug!("{:?}: begin obtaining public IP address", &self.local_peer);

        // pick a random outbound conversation to one of the initial neighbors
        let mut idx = thread_rng().gen::<usize>() % self.peers.len();
        for _ in 0..self.peers.len()+1 {
            let event_id = match self.peers.keys().skip(idx).next() {
                Some(eid) => *eid,
                None => {
                    idx = 0;
                    continue;
                }
            };
            idx = (idx + 1) % self.peers.len();

            if let Some(convo) = self.peers.get_mut(&event_id) {
                if !convo.is_authenticated() || !convo.is_outbound() {
                    continue;
                }

                if !PeerDB::is_initial_peer(self.peerdb.conn(), convo.peer_network_id, &convo.peer_addrbytes, convo.peer_port)? {
                    continue;
                }

                debug!("Ask {:?} for my IP address", &convo);
               
                let nonce = thread_rng().gen::<u32>();
                let natpunch_request = convo.sign_message(&self.chain_view, &self.local_peer.private_key, StacksMessageType::NatPunchRequest(nonce))
                    .map_err(|e| {
                        info!("Failed to sign NAT punch request: {:?}", &e);
                        e
                    })?;

                let mut rh = convo.send_signed_request(natpunch_request, self.connection_opts.timeout)
                    .map_err(|e| {
                        info!("Failed to send NAT punch request: {:?}", &e);
                        e
                    })?;

                self.saturate_p2p_socket(event_id, &mut rh)
                    .map_err(|e| {
                        info!("Failed to saturate NAT punch socket on event {}", &event_id);
                        e
                    })?;

                self.public_ip_reply_handle = Some(rh);
                break;
            }
        }

        if self.public_ip_reply_handle.is_none() {
            // no one to talk to
            debug!("{:?}: Did not find any outbound neighbors to ask for a NAT punch reply", &self.local_peer);
        }
        return Ok(true);
    }

    /// Learn this peer's public IP address.
    /// If it was given to us directly, then we can just skip this step.
    /// Once learned, we'll confirm it by trying to self-connect.
    fn do_learn_public_ip(&mut self) -> Result<bool, net_error> {
        if self.public_ip_reply_handle.is_none() {
            if !self.begin_learn_public_ip()? {
                return Ok(false);
            }

            // began request
            self.public_ip_requested_at = get_epoch_time_secs();
            self.public_ip_retries += 1;
        }

        let rh_opt = self.public_ip_reply_handle.take();
        if let Some(mut rh) = rh_opt {

            debug!("{:?}: waiting for NatPunchReply on event {}", &self.local_peer, rh.get_event_id());

            if let Err(e) = self.saturate_p2p_socket(rh.get_event_id(), &mut rh) {
                info!("{:?}: Failed to query my public IP address: {:?}", &self.local_peer, &e);
                return Err(e);
            }

            match rh.try_send_recv() {
                Ok(message) => match message.payload {
                    StacksMessageType::NatPunchReply(data) => {
                        // peer offers us our public IP address.
                        info!("{:?}: learned that my IP address is {:?}", &self.local_peer, &data.addrbytes);
                        self.public_ip_confirmed = true;
                        self.public_ip_learned_at = get_epoch_time_secs();
                        self.public_ip_retries = 0;

                        // if our IP address changed, then disconnect witih everyone
                        let old_ip = self.local_peer.public_ip_address.clone();
                        self.local_peer.public_ip_address = Some((data.addrbytes, self.bind_nk.port));

                        if old_ip != self.local_peer.public_ip_address {
                            let mut all_event_ids = vec![];
                            for (eid, _) in self.peers.iter() {
                                all_event_ids.push(*eid);
                            }
                            
                            info!("IP address changed from {:?} to {:?}; closing all connections and re-establishing them", &old_ip, &self.local_peer.public_ip_address);
                            for eid in all_event_ids.into_iter() {
                                self.deregister_peer(eid);
                            }
                        }
                        return Ok(true);
                    },
                    other_payload => {
                        debug!("{:?}: Got unexpected payload {:?}", &self.local_peer, &other_payload);

                        // restart
                        return Err(net_error::InvalidMessage);
                    }
                }
                Err(req_res) => match req_res {
                    Ok(same_req) => {
                        // try again
                        self.public_ip_reply_handle = Some(same_req);
                        return Ok(false);
                    }
                    Err(e) => {
                        // disconnected
                        debug!("{:?}: Failed to get a NatPunchReply reply: {:?}", &self.local_peer, &e);
                        return Err(e);
                    }
                }
            }
        }

        return Ok(true);
    }

    /// Do we need to (re)fetch our public IP?
    fn need_public_ip(&mut self) -> bool {
        if !self.public_ip_learned {
            // IP was given, not learned.  nothing to do
            test_debug!("{:?}: IP address was given to us", &self.local_peer);
            return false;
        }
        if self.local_peer.public_ip_address.is_some() && self.public_ip_learned_at + self.connection_opts.public_ip_timeout >= get_epoch_time_secs() {
            // still fresh
            test_debug!("{:?}: learned IP address is still fresh", &self.local_peer);
            return false;
        }
        let throttle_timeout = 
            if self.local_peer.public_ip_address.is_none() {
                self.connection_opts.public_ip_request_timeout
            }
            else {
                self.connection_opts.public_ip_timeout
            };

        if self.public_ip_retries > self.connection_opts.public_ip_max_retries {
            if self.public_ip_requested_at + throttle_timeout >= get_epoch_time_secs() {
                // throttle
                debug!("{:?}: throttle public IP request (max retries {} exceeded) until {}", &self.local_peer, self.public_ip_retries, self.public_ip_requested_at + throttle_timeout);
                return false;
            }
            else {
                // try again
                self.public_ip_retries = 0;
            }
        }

        return true;
    }

    /// Reset all state for querying our public IP address
    fn public_ip_reset(&mut self) {
        debug!("{:?}: reset public IP query state", &self.local_peer);

        self.public_ip_reply_handle = None;
        self.public_ip_confirmed = false;

        if self.public_ip_learned {
            // will go relearn it if it wasn't given
            self.local_peer.public_ip_address = None;
        }
    }

    /// Learn our publicly-routable IP address
    fn do_get_public_ip(&mut self) -> Result<bool, net_error> {
        if !self.need_public_ip() {
            return Ok(true);
        }
        if self.local_peer.public_ip_address.is_some() && self.public_ip_requested_at + self.connection_opts.public_ip_request_timeout >= get_epoch_time_secs() {
            // throttle
            debug!("{:?}: throttle public IP request query until {}", &self.local_peer, self.public_ip_requested_at + self.connection_opts.public_ip_request_timeout);
            return Ok(true);
        }

        match self.do_learn_public_ip() {
            Ok(b) => {
                if !b {
                    test_debug!("{:?}: try do_learn_public_ip again", &self.local_peer);
                    return Ok(false);
                }
            },
            Err(e) => {
                test_debug!("{:?}: failed to learn public IP: {:?}", &self.local_peer, &e);
                self.public_ip_reset();
                
                match e {
                    net_error::NoSuchNeighbor => {
                        // haven't connected to anyone yet
                        return Ok(true);
                    },
                    _ => {
                        return Err(e);
                    }
                };
            }
        }
        Ok(true)
    }

    /// Update the state of our neighbors' block inventories.
    /// Return true if we finish
    fn do_network_inv_sync(&mut self, sortdb: &SortitionDB) -> Result<bool, net_error> {
        if cfg!(test) && self.connection_opts.disable_inv_sync {
            if self.inv_state.is_none() {
                self.init_inv_sync(sortdb);
            }
            
            test_debug!("{:?}: inv sync is disabled", &self.local_peer);
            return Ok(true);
        }

        // synchronize peer block inventories 
        let (done, dead_neighbors, broken_neighbors) = self.sync_peer_block_invs(sortdb)?;
        
        // disconnect and ban broken peers
        for broken in broken_neighbors.into_iter() {
            self.deregister_and_ban_neighbor(&broken);
        }

        // disconnect from dead connections
        for dead in dead_neighbors.into_iter() {
            self.deregister_neighbor(&dead);
        }

        Ok(done)
    }

    /// Download blocks, and add them to our network result.
    fn do_network_block_download(&mut self, sortdb: &SortitionDB, chainstate: &mut StacksChainState, dns_client: &mut DNSClient, network_result: &mut NetworkResult) -> Result<bool, net_error> {
        if cfg!(test) && self.connection_opts.disable_block_download {
            if self.block_downloader.is_none() {
                self.init_block_downloader();
            }
            
            test_debug!("{:?}: block download is disabled", &self.local_peer);
            return Ok(true);
        }

        let (done, mut blocks, mut microblocks, mut broken_http_peers, mut broken_p2p_peers) = self.download_blocks(sortdb, chainstate, dns_client)?;

        network_result.blocks.append(&mut blocks);
        network_result.confirmed_microblocks.append(&mut microblocks);

        if cfg!(test) {
            let mut block_set = HashSet::new();
            let mut microblock_set = HashSet::new();

            for (_, block) in network_result.blocks.iter() {
                if block_set.contains(&block.block_hash()) {
                    test_debug!("Duplicate block {}", block.block_hash());
                }
                block_set.insert(block.block_hash());
            }

            for (_, mblocks) in network_result.confirmed_microblocks.iter() {
                for mblock in mblocks.iter() {
                    if microblock_set.contains(&mblock.block_hash()) {
                        test_debug!("Duplicate microblock {}", mblock.block_hash());
                    }
                    microblock_set.insert(mblock.block_hash());
                }
            }
        }

        let _ = PeerNetwork::with_network_state(self, |ref mut network, ref mut network_state| {
            for dead_event in broken_http_peers.drain(..) {
                debug!("{:?}: De-register broken HTTP connection {}", &network.local_peer, dead_event);
                network.http.deregister_http(network_state, dead_event);
            }
            Ok(())
        });

        for broken_neighbor in broken_p2p_peers.drain(..) {
            debug!("{:?}: De-register broken neighbor {:?}", &self.local_peer, &broken_neighbor);
            self.deregister_and_ban_neighbor(&broken_neighbor);
        }

        Ok(done)
    }

    /// Do the actual work in the state machine.
    /// Return true if we need to prune connections.
    fn do_network_work(&mut self, 
                       sortdb: &SortitionDB, 
                       chainstate: &mut StacksChainState, 
                       mut dns_client_opt: Option<&mut DNSClient>,
                       download_backpressure: bool,
                       network_result: &mut NetworkResult) -> Result<bool, net_error> {

        // do some Actual Work(tm)
        let mut do_prune = false;
        let mut did_cycle = false;

        while !did_cycle {
            debug!("{:?}: network work state is {:?}", &self.local_peer, &self.work_state);
            let cur_state = self.work_state;
            match self.work_state {
                PeerNetworkWorkState::GetPublicIP => {
                    if cfg!(test) && self.connection_opts.disable_natpunch {
                        self.work_state = PeerNetworkWorkState::BlockInvSync;
                    }
                    else {
                        // (re)determine our public IP address
                        match self.do_get_public_ip() {
                            Ok(b) => {
                                if b {
                                    self.work_state = PeerNetworkWorkState::BlockInvSync;
                                }
                            }
                            Err(e) => {
                                info!("Failed to query public IP ({:?}; skipping", &e);
                                self.work_state = PeerNetworkWorkState::BlockInvSync;
                            }
                        }
                    }
                },
                PeerNetworkWorkState::BlockInvSync => {
                    // synchronize peer block inventories 
                    if self.do_network_inv_sync(sortdb)? {
                        if !download_backpressure {
                            // proceed to get blocks, if we're not backpressured
                            self.work_state = PeerNetworkWorkState::BlockDownload;
                        }
                        else {
                            // skip downloads for now
                            self.work_state = PeerNetworkWorkState::Prune;
                        }

                        // pass along hints
                        if let Some(ref inv_sync) = self.inv_state {
                            if inv_sync.learned_data {
                                // tell the downloader to wake up
                                if let Some(ref mut downloader) = self.block_downloader {
                                    downloader.hint_download_rescan();
                                }
                            }
                        }
                    }
                },
                PeerNetworkWorkState::BlockDownload => {
                    // go fetch blocks
                    match dns_client_opt {
                        Some(ref mut dns_client) => {
                            if self.do_network_block_download(sortdb, chainstate, *dns_client, network_result)? {
                                // advance work state
                                self.work_state = PeerNetworkWorkState::Prune;
                            }
                        },
                        None => {
                            // skip this step -- no DNS client available
                            test_debug!("{:?}: no DNS client provided; skipping block download", &self.local_peer);
                            self.work_state = PeerNetworkWorkState::Prune;
                        }
                    }
                },
                PeerNetworkWorkState::Prune => {
                    // did one pass
                    did_cycle = true;

                    // clear out neighbor connections after we finish sending
                    if self.do_prune {
                        do_prune = true;

                        // re-enable neighbor walks
                        self.do_prune = false;
                    }

                    // restart
                    self.work_state = PeerNetworkWorkState::GetPublicIP;
                }
            }

            if self.work_state == cur_state {
                // only break early if we can't make progress
                break;
            }
        }

        Ok(do_prune)
    }

    /// Given an event ID, find the other event ID corresponding
    /// to the same remote peer.  There will be at most two such events 
    /// -- one registered as the inbound connection, and one registered as the
    /// outbound connection.
    fn find_reciprocal_event(&self, event_id: usize) -> Option<usize> {
        let pubkey = match self.peers.get(&event_id) {
            Some(convo) => match convo.get_public_key() {
                Some(pubk) => pubk,
                None => {
                    return None;
                }
            },
            None => {
                return None;
            }
        };

        for (ev_id, convo) in self.peers.iter() {
            if *ev_id == event_id {
                continue;
            }
            if let Some(pubk) = convo.ref_public_key() {
                if *pubk == pubkey {
                    return Some(*ev_id);
                }
            }
        }
        None
    }

    /// Given an event ID, find the NeighborKey that corresponds to the outbound connection we have
    /// to the peer the event ID references.  This checks both the conversation referenced by the
    /// event ID, as well as the reciprocal conversation of the event ID.
    pub fn find_outbound_neighbor(&self, event_id: usize) -> Option<NeighborKey> {
        let (is_authenticated, is_outbound, neighbor_key) = match self.peers.get(&event_id) {
            Some(convo) => (convo.is_authenticated(), convo.is_outbound(), convo.to_neighbor_key()),
            None => {
                test_debug!("No such neighbor event={}", event_id);
                return None;
            }
        };

        let outbound_neighbor_key = 
            if !is_outbound {
                let reciprocal_event_id = match self.find_reciprocal_event(event_id) {
                    Some(re) => re,
                    None => {
                        test_debug!("{:?}: no reciprocal conversation for {:?}", &self.local_peer, &neighbor_key);
                        return None;
                    }
                };

                let (reciprocal_is_authenticated, reciprocal_is_outbound, reciprocal_neighbor_key) = match self.peers.get(&reciprocal_event_id) {
                    Some(convo) => (convo.is_authenticated(), convo.is_outbound(), convo.to_neighbor_key()),
                    None => {
                        test_debug!("{:?}: No reciprocal conversation for {} (event={})", &self.local_peer, &neighbor_key, event_id);
                        return None;
                    }
                };

                if !is_authenticated && !reciprocal_is_authenticated {
                    test_debug!("{:?}: {:?} and {:?} are not authenticated", &self.local_peer, &neighbor_key, &reciprocal_neighbor_key);
                    return None;
                }

                if !is_outbound && !reciprocal_is_outbound {
                    test_debug!("{:?}: {:?} and {:?} are not outbound", &self.local_peer, &neighbor_key, &reciprocal_neighbor_key);
                    return None;
                }

                reciprocal_neighbor_key
            }
            else {
                neighbor_key
            };

        Some(outbound_neighbor_key)
    }

    /// Update a peer's inventory state to indicate that the given block is available.
    /// If updated, return the sortition height of the bit in the inv that was set.
    fn handle_unsolicited_inv_update(&mut self, sortdb: &SortitionDB, event_id: usize, outbound_neighbor_key: &NeighborKey, consensus_hash: &ConsensusHash, microblocks: bool) -> Option<u64> {
        let block_sortition_height = match self.inv_state {
            Some(ref mut inv) => {
                let res = 
                    if microblocks {
                        inv.set_microblocks_available(outbound_neighbor_key, sortdb, consensus_hash)
                    }
                    else {
                        inv.set_block_available(outbound_neighbor_key, sortdb, consensus_hash)
                    };

                match res {
                    Ok(Some(block_height)) => block_height,
                    Ok(None) => {
                        debug!("Peer {:?} already known to have {} for {}", &outbound_neighbor_key, if microblocks { "streamed microblocks" } else { "blocks" }, consensus_hash);
                        return None;
                    },
                    Err(net_error::InvalidMessage) => {
                        // punish this peer
                        info!("Peer {:?} sent an invalid update for {}", &outbound_neighbor_key, if microblocks { "streamed microblocks" } else { "blocks" });
                        self.bans.insert(event_id);

                        if let Some(outbound_event_id) = self.events.get(&outbound_neighbor_key) {
                            self.bans.insert(*outbound_event_id);
                        }
                        return None;
                    },
                    Err(e) => {
                        warn!("Failed to update inv state for {:?}: {:?}", &outbound_neighbor_key, &e);
                        return None;
                    }
                }
            },
            None => {
                return None;
            }
        };
        Some(block_sortition_height)
    }

    /// Handle unsolicited BlocksAvailable.
    /// Update our inv for this peer.
    /// Mask errors.
    fn handle_unsolicited_BlocksAvailable(&mut self, sortdb: &SortitionDB, event_id: usize, new_blocks: &BlocksAvailableData) -> () {
        let outbound_neighbor_key = match self.find_outbound_neighbor(event_id) {
            Some(onk) => onk,
            None => {
                return;
            }
        };

        debug!("{:?}: Process BlocksAvailable from {:?} with {} entries", &self.local_peer, outbound_neighbor_key, new_blocks.available.len());

        for (consensus_hash, _) in new_blocks.available.iter() {
            let block_sortition_height = match self.handle_unsolicited_inv_update(sortdb, event_id, &outbound_neighbor_key, consensus_hash, false) {
                Some(bsh) => bsh,
                None => {
                    continue;
                }
            };

            // have the downloader request this block if it's new
            match self.block_downloader {
                Some(ref mut downloader) => {
                    downloader.hint_block_sortition_height_available(block_sortition_height);
                },
                None => {}
            }
        }
    }
    
    /// Handle unsolicited MicroblocksAvailable.
    /// Update our inv for this peer.
    /// Mask errors.
    fn handle_unsolicited_MicroblocksAvailable(&mut self, sortdb: &SortitionDB, event_id: usize, new_mblocks: &BlocksAvailableData) -> () {
        let outbound_neighbor_key = match self.find_outbound_neighbor(event_id) {
            Some(onk) => onk,
            None => {
                return;
            }
        };

        debug!("{:?}: Process MicroblocksAvailable from {:?} with {} entries", &self.local_peer, outbound_neighbor_key, new_mblocks.available.len());

        for (consensus_hash, _) in new_mblocks.available.iter() {
            let mblock_sortition_height = match self.handle_unsolicited_inv_update(sortdb, event_id, &outbound_neighbor_key, consensus_hash, true) {
                Some(bsh) => bsh,
                None => {
                    continue;
                }
            };

            // have the downloader request this block if it's new
            match self.block_downloader {
                Some(ref mut downloader) => {
                    downloader.hint_microblock_sortition_height_available(mblock_sortition_height);
                },
                None => {}
            }
        }
    }
    
    /// Handle unsolicited BlocksData.
    /// Don't (yet) validate the data, but do update our inv for the peer that sent it.
    /// Mask errors.
    fn handle_unsolicited_BlocksData(&mut self, sortdb: &SortitionDB, event_id: usize, new_blocks: &BlocksData) -> () {
        let outbound_neighbor_key = match self.find_outbound_neighbor(event_id) {
            Some(onk) => onk,
            None => {
                return;
            }
        };

        debug!("{:?}: Process BlocksData from {:?} with {} entries", &self.local_peer, outbound_neighbor_key, new_blocks.blocks.len());

        for (burn_header_hash, block) in new_blocks.blocks.iter() {
            // TODO(PoX): burn_header_hash to be replaced with a ConsensusHash, so we can just use
            // SortitionDB::get_block_snapshot_consensus() here.
            let sortid = SortitionId::stubbed(burn_header_hash);
            let sn = match SortitionDB::get_block_snapshot(sortdb.conn(), &sortid) {
                Ok(Some(sn)) => sn,
                Ok(None) => {
                    // ignore
                    continue;
                },
                Err(e) => {
                    warn!("Failed to query block snapshot for {}: {:?}", burn_header_hash, &e);
                    continue;
                }
            };

            if sn.winning_stacks_block_hash != block.block_hash() {
                info!("Ignoring block {} -- winning block was {} (sortition: {})", block.block_hash(), sn.winning_stacks_block_hash, sn.sortition);
                continue;
            }

            self.handle_unsolicited_inv_update(sortdb, event_id, &outbound_neighbor_key, &sn.consensus_hash, false);
        }
    }
    
    /// Handle unsolicited messages propagated up to us from our ongoing ConversationP2Ps.
    /// Return messages that we couldn't handle here, but key them by neighbor, not event.
    /// Drop invalid messages.
    fn handle_unsolicited_messages(&mut self, sortdb: &SortitionDB, mut unsolicited: HashMap<usize, Vec<StacksMessage>>) -> Result<HashMap<NeighborKey, Vec<StacksMessage>>, net_error> {
        let mut unhandled : HashMap<NeighborKey, Vec<StacksMessage>> = HashMap::new();
        for (event_id, messages) in unsolicited.drain() {
            let neighbor_key = match self.peers.get(&event_id) {
                Some(convo) => convo.to_neighbor_key(),
                None => {
                    test_debug!("No such neighbor event={}, dropping message", event_id);
                    continue;
                }
            };
            for message in messages {
                match message.payload {
                    // Update our inv state for this peer, but only do so if we have an
                    // outbound connection to it and it's authenticated (we don't synchronize inv
                    // state with inbound peers).  Since we will have received this message
                    // from an _inbound_ conversation, we need to find the reciprocal _outbound_
                    // conversation and use _that_ conversation's neighbor key to identify
                    // which inventory we need to update. 
                    StacksMessageType::BlocksAvailable(ref new_blocks) => {
                        self.handle_unsolicited_BlocksAvailable(sortdb, event_id, new_blocks);
                    },
                    StacksMessageType::MicroblocksAvailable(ref new_mblocks) => {
                        self.handle_unsolicited_MicroblocksAvailable(sortdb, event_id, new_mblocks);
                    },
                    StacksMessageType::Blocks(ref new_blocks) => {
                        // update inv state for this peer
                        self.handle_unsolicited_BlocksData(sortdb, event_id, new_blocks);
                        
                        // forward to relayer for processing
                        if let Some(msgs) = unhandled.get_mut(&neighbor_key) {
                            msgs.push(message);
                        }
                        else {
                            unhandled.insert(neighbor_key.clone(), vec![message]);
                        }
                    },
                    _ => {
                        if let Some(msgs) = unhandled.get_mut(&neighbor_key) {
                            msgs.push(message);
                        }
                        else {
                            unhandled.insert(neighbor_key.clone(), vec![message]);
                        }
                    }
                }
            }
        }
        Ok(unhandled)
    }
    
    /// Find unauthenticated inbound conversations
    fn find_unauthenticated_inbound_convos(&self) -> Vec<usize> {
        let mut ret = vec![];
        for (event_id, convo) in self.peers.iter() {
            if !convo.is_outbound() && !convo.is_authenticated() {
                ret.push(*event_id);
            }
        }
        ret
    }

    /// Find inbound conversations that have authenticated, given a list of event ids to search
    /// for.  Add them to our network pingbacks
    fn schedule_network_pingbacks(&mut self, event_ids: Vec<usize>) -> Result<(), net_error> {
        if cfg!(test) && self.connection_opts.disable_pingbacks {
            test_debug!("{:?}: pingbacks are disabled for testing", &self.local_peer);
            return Ok(())
        }

        // clear timed-out pingbacks
        let mut to_remove = vec![];
        for (naddr, pingback) in self.walk_pingbacks.iter() {
            if pingback.ts + self.connection_opts.pingback_timeout < get_epoch_time_secs() {
                to_remove.push((*naddr).clone());
            }
        }

        for naddr in to_remove.into_iter() {
            self.walk_pingbacks.remove(&naddr);
        }

        let my_pubkey_hash = Hash160::from_data(&Secp256k1PublicKey::from_private(&self.local_peer.private_key).to_bytes()[..]);

        // add new pingbacks
        for event_id in event_ids.into_iter() {
            if let Some(ref convo) = self.peers.get(&event_id) {
                if !convo.is_outbound() && convo.is_authenticated() {
                    let nk = convo.to_handshake_neighbor_key();
                    let addr = convo.to_handshake_neighbor_address();
                    let pubkey = convo.get_public_key().expect("BUG: convo is authenticated but we have no public key for it");

                    if addr.public_key_hash == my_pubkey_hash {
                        // don't talk to ourselves
                        continue;
                    }

                    let neighbor_opt = PeerDB::get_peer(self.peerdb.conn(), self.local_peer.network_id, &addr.addrbytes, addr.port)
                        .map_err(net_error::DBError)?;
                    
                    if neighbor_opt.is_some() {
                        debug!("{:?}: will not ping back {:?}: already known to us", &self.local_peer, &nk);
                        continue;
                    }

                    debug!("{:?}: will ping back {:?} ({:?}) to see if it's routable from us", &self.local_peer, &nk, convo);
                    self.walk_pingbacks.insert(addr, NeighborPingback { 
                        peer_version: nk.peer_version,
                        network_id: nk.network_id,
                        ts: get_epoch_time_secs(),
                        pubkey: pubkey
                    });

                    if self.walk_pingbacks.len() > MAX_NEIGHBORS_DATA_LEN as usize {
                        // drop one at random 
                        let idx = thread_rng().gen::<usize>() % self.walk_pingbacks.len();
                        let drop_addr = match self.walk_pingbacks.keys().skip(idx).next() {
                            Some(ref addr) => (*addr).clone(),
                            None => {
                                continue;
                            }
                        };

                        debug!("{:?}: drop pingback {:?}", &self.local_peer, drop_addr);
                        self.walk_pingbacks.remove(&drop_addr);
                    }
                }
            }
        }

        test_debug!("{:?}: have {} pingbacks scheduled", &self.local_peer, self.walk_pingbacks.len());
        Ok(())
    }

    /// Are we in the process of downloading blocks?
    pub fn has_more_downloads(&self) -> bool {
        if let Some(ref dl) = self.block_downloader {
            !dl.is_download_idle() || dl.is_initial_download()
        }
        else {
            false
        }
    }

    /// Get the local peer from the peer DB, but also preserve the public IP address
    pub fn load_local_peer(&self) -> Result<LocalPeer, net_error> {
        let mut lp = PeerDB::get_local_peer(&self.peerdb.conn())?;
        lp.public_ip_address = self.local_peer.public_ip_address.clone();
        Ok(lp)
    }
   
    /// Update p2p networking state.
    /// -- accept new connections
    /// -- send data on ready sockets
    /// -- receive data on ready sockets
    /// -- clear out timed-out requests
    fn dispatch_network(&mut self,
                        network_result: &mut NetworkResult,
                        sortdb: &SortitionDB, 
                        chainstate: &mut StacksChainState, 
                        dns_client_opt: Option<&mut DNSClient>,
                        download_backpressure: bool,
                        mut poll_state: NetworkPollState) -> Result<(), net_error> {

        if self.network.is_none() {
            test_debug!("{:?}: network not connected", &self.local_peer);
            return Err(net_error::NotConnected);
        }

        // update burnchain snapshot if we need to (careful -- it's expensive)
<<<<<<< HEAD
        let sn = SortitionDB::get_canonical_burn_chain_tip_stubbed(sortdb.conn())?;
=======
        let sn = SortitionDB::get_canonical_burn_chain_tip(&sortdb.conn)?;
>>>>>>> f4e9a4b6
        if sn.block_height > self.chain_view.burn_block_height {
            debug!("{:?}: load chain view for burn block {}", &self.local_peer, sn.block_height);
            let new_chain_view = {
                let ic = sortdb.index_conn();
                ic.get_burnchain_view(&self.burnchain, &sn)?
            };
            
            // wake up the inv-sync and downloader -- we have potentially more sortitions
            self.hint_sync_invs();
            self.hint_download_rescan();
            self.chain_view = new_chain_view;
        }
       
        // update local-peer state
        self.local_peer = self.load_local_peer()?;

        // set up new inbound conversations
        self.process_new_sockets(&mut poll_state)?;
    
        // set up sockets that have finished connecting
        self.process_connecting_sockets(&mut poll_state);

        // find out who is inbound and unathenticed
        let unauthenticated_inbounds = self.find_unauthenticated_inbound_convos();

        // run existing conversations, clear out broken ones, and get back messages forwarded to us
        let (error_events, unsolicited_messages) = self.process_ready_sockets(sortdb, chainstate, &mut poll_state);
        for error_event in error_events {
            debug!("{:?}: Failed connection on event {}", &self.local_peer, error_event);
            self.deregister_peer(error_event);
        }
        let unhandled_messages = self.handle_unsolicited_messages(sortdb, unsolicited_messages)?;
        network_result.consume_unsolicited(unhandled_messages);

        // schedule now-authenticated inbound convos for pingback
        self.schedule_network_pingbacks(unauthenticated_inbounds)?;

        // do some Actual Work(tm)
        // do this _after_ processing new sockets, so the act of opening a socket doesn't trample
        // an already-used network ID.
        let do_prune = self.do_network_work(sortdb, chainstate, dns_client_opt, download_backpressure, network_result)?;
        if do_prune {
            // prune back our connections if it's been a while
            // (only do this if we're done with all other tasks).
            // Also, process banned peers.
            let mut dead_events = self.process_bans()?;
            for dead in dead_events.drain(..) {
                debug!("{:?}: Banned connection on event {}", &self.local_peer, dead);
                self.deregister_peer(dead);
            }
            self.prune_connections();
        }
        
        // In parallel, do a neighbor walk
        self.do_network_neighbor_walk()?;
        
        // remove timed-out requests from other threads 
        for (_, convo) in self.peers.iter_mut() {
            convo.clear_timeouts();
        }
        
        // clear out peers that we haven't heard from in our heartbeat interval
        self.disconnect_unresponsive();
        
        // queue up pings to neighbors we haven't spoken to in a while
        self.queue_ping_heartbeats();
        
        // move conversations along
        let error_events = self.flush_relay_handles();
        for error_event in error_events {
            debug!("{:?}: Failed connection on event {}", &self.local_peer, error_event);
            self.deregister_peer(error_event);
        }

        // is our key about to expire?  do we need to re-key?
        // NOTE: must come last since it invalidates local_peer
        if self.local_peer.private_key_expire < self.chain_view.burn_block_height + 1 {
            self.peerdb.rekey(self.local_peer.private_key_expire + self.connection_opts.private_key_lifetime)?;
            let new_local_peer = self.load_local_peer()?;
            let old_local_peer = self.local_peer.clone();
            self.local_peer = new_local_peer;
            self.rekey(Some(&old_local_peer));
        }

        // update our relay statistics, so we know who to forward messages to
        self.update_relayer_stats(&network_result);

        // finally, handle network I/O requests from other threads, and get back reply handles to them.
        // do this after processing new sockets, so we don't accidentally re-use an event ID.
        self.dispatch_requests();
    
        Ok(())
    }

    /// Top-level main-loop circuit to take.
    /// -- polls the peer network and http network server sockets to get new sockets and detect ready sockets
    /// -- carries out network conversations
    /// -- receives and dispatches requests from other threads
    /// -- runs the p2p and http peer main loop
    /// Returns the table of unhandled network messages to be acted upon, keyed by the neighbors
    /// that sent them (i.e. keyed by their event IDs)
    pub fn run(&mut self, sortdb: &SortitionDB, chainstate: &mut StacksChainState, mempool: &mut MemPoolDB,
               dns_client_opt: Option<&mut DNSClient>, download_backpressure: bool,
               poll_timeout: u64, handler_args: &RPCHandlerArgs) -> Result<NetworkResult, net_error> {
        
        debug!(">>>>>>>>>>>>>>>>>>>>>>> Begin Network Dispatch (poll for {}) >>>>>>>>>>>>>>>>>>>>>>>>>>>>", poll_timeout);
        let mut poll_states = match self.network {
            None => {
                debug!("{:?}: network not connected", &self.local_peer);
                Err(net_error::NotConnected)
            },
            Some(ref mut network) => {
                let poll_result = network.poll(poll_timeout);
                poll_result
            }
        }?;

        let p2p_poll_state = poll_states.remove(&self.p2p_network_handle).expect("BUG: no poll state for p2p network handle");
        let http_poll_state = poll_states.remove(&self.http_network_handle).expect("BUG: no poll state for http network handle");
  
        let mut result = NetworkResult::new();

        PeerNetwork::with_network_state(self, |ref mut network, ref mut network_state| {
            let http_stacks_msgs = network.http.run(
                network_state, network.chain_view.clone(), &network.peers, sortdb,
                &network.peerdb, chainstate, mempool, http_poll_state, handler_args)?;
            result.consume_http_uploads(http_stacks_msgs);
            Ok(())
        })?;
        
        self.dispatch_network(&mut result, sortdb, chainstate, dns_client_opt, download_backpressure, p2p_poll_state)?;

        debug!("<<<<<<<<<<<<<<<<<<<<<<<<<<<<<<<<< End Network Dispatch <<<<<<<<<<<<<<<<<<<<<<<<<<<<<<<<<<<<");
        Ok(result)
    }
}

#[cfg(test)]
mod test {

    use super::*;
    use net::*;
    use net::db::*;
    use net::codec::*;
    use std::thread;
    use std::time;
    use util::log;
    use util::sleep_ms;
    use burnchains::*;
    use burnchains::burnchain::*;

    use rand::RngCore;
    use rand;

    fn make_random_peer_address() -> PeerAddress {
        let mut rng = rand::thread_rng();
        let mut bytes = [0u8; 16];
        rng.fill_bytes(&mut bytes);
        PeerAddress(bytes)
    }

    fn make_test_neighbor(port: u16) -> Neighbor {
        let neighbor = Neighbor {
            addr: NeighborKey {
                peer_version: 0x12345678,
                network_id: 0x9abcdef0,
                addrbytes: PeerAddress([0x00,0x00,0x00,0x00,0x00,0x00,0x00,0x00,0x00,0x00,0xff,0xff,0x7f,0x00,0x00,0x01]),
                port: port,
            },
            public_key: Secp256k1PublicKey::from_hex("02fa66b66f8971a8cd4d20ffded09674e030f0f33883f337f34b95ad4935bac0e3").unwrap(),
            expire_block: 23456,
            last_contact_time: 1552509642,
            allowed: -1,
            denied: -1,
            asn: 34567,
            org: 45678,
            in_degree: 1,
            out_degree: 1
        };
        neighbor
    }

    fn make_test_p2p_network(initial_neighbors: &Vec<Neighbor>) -> PeerNetwork {
        let mut conn_opts = ConnectionOptions::default();
        conn_opts.inbox_maxlen = 5;
        conn_opts.outbox_maxlen = 5;

        let first_burn_hash = BurnchainHeaderHash::from_hex("0000000000000000000000000000000000000000000000000000000000000000").unwrap();

        let burnchain = Burnchain {
            pox_constants: PoxConstants::test_default(),
            peer_version: 0x012345678,
            network_id: 0x9abcdef0,
            chain_name: "bitcoin".to_string(),
            network_name: "testnet".to_string(),
            working_dir: "/nope".to_string(),
            consensus_hash_lifetime: 24,
            stable_confirmations: 7,
            first_block_height: 50,
            first_block_hash: first_burn_hash.clone(),
        };

        let mut burnchain_view = BurnchainView {
            burn_block_height: 12345,
            burn_consensus_hash: ConsensusHash::from_hex("1111111111111111111111111111111111111111").unwrap(),
            burn_stable_block_height: 12339,
            burn_stable_consensus_hash: ConsensusHash::from_hex("2222222222222222222222222222222222222222").unwrap(),
            last_consensus_hashes: HashMap::new()
        };
        burnchain_view.make_test_data();

        let db = PeerDB::connect_memory(0x9abcdef0, 0, 23456, "http://test-p2p.com".into(), &vec![], initial_neighbors).unwrap();
        let local_peer = PeerDB::get_local_peer(db.conn()).unwrap();
        let p2p = PeerNetwork::new(db, local_peer, 0x12345678, burnchain, burnchain_view, conn_opts);
        p2p
    }

    // tests relay_signed_message()
    #[test]
    #[ignore]
    fn test_dispatch_requests_connect_and_message_relay() {
        let neighbor = make_test_neighbor(2100);

        let mut p2p = make_test_p2p_network(&vec![]);

        let ping = StacksMessage::new(p2p.peer_version, p2p.local_peer.network_id,
                                      p2p.chain_view.burn_block_height,
                                      &p2p.chain_view.burn_consensus_hash,
                                      p2p.chain_view.burn_stable_block_height,
                                      &p2p.chain_view.burn_stable_consensus_hash,
                                      StacksMessageType::Ping(PingData::new()));

        let mut h = p2p.new_handle(1);

        use std::net::TcpListener;
        let listener = TcpListener::bind("127.0.0.1:2100").unwrap();

        // start fake neighbor endpoint, which will accept once and wait 5 seconds
        let endpoint_thread = thread::spawn(move || {
            let (sock, addr) = listener.accept().unwrap();
            test_debug!("Accepted {:?}", &addr);
            thread::sleep(time::Duration::from_millis(5000));
        });
        
        p2p.bind(&"127.0.0.1:2000".parse().unwrap(), &"127.0.0.1:2001".parse().unwrap()).unwrap();
        p2p.connect_peer(&neighbor.addr).unwrap();

        // start dispatcher
        let p2p_thread = thread::spawn(move || {
            for i in 0..5 {
                test_debug!("dispatch batch {}", i);

                p2p.dispatch_requests();
                let mut poll_states = match p2p.network {
                    None => {
                        panic!("network not connected");
                    },
                    Some(ref mut network) => {
                        network.poll(100).unwrap()
                    }
                };

                let mut p2p_poll_state = poll_states.remove(&p2p.p2p_network_handle).unwrap();

                p2p.process_new_sockets(&mut p2p_poll_state).unwrap();
                p2p.process_connecting_sockets(&mut p2p_poll_state);

                thread::sleep(time::Duration::from_millis(1000));
            }
        });

        // will eventually accept
        let mut sent = false;
        for i in 0..10 {
            match h.relay_signed_message(neighbor.addr.clone(), ping.clone()) {
                Ok(_) => {
                    sent = true;
                    break;
                },
                Err(net_error::NoSuchNeighbor) | Err(net_error::FullHandle) => {
                    test_debug!("Failed to relay; try again in {} ms", (i + 1) * 1000);
                    sleep_ms((i + 1) * 1000);
                },
                Err(e) => {
                    eprintln!("{:?}", &e);
                    assert!(false);
                }
            }
        }

        if !sent {
            error!("Failed to relay to neighbor");
            assert!(false);
        }

        p2p_thread.join().unwrap();
        test_debug!("dispatcher thread joined");

        endpoint_thread.join().unwrap();
        test_debug!("fake endpoint thread joined");
    }
    
    #[test]
    #[ignore]
    fn test_dispatch_requests_connect_and_ban() {
        let neighbor = make_test_neighbor(2200);

        let mut p2p = make_test_p2p_network(&vec![]);

        let ping = StacksMessage::new(p2p.peer_version, p2p.local_peer.network_id,
                                      p2p.chain_view.burn_block_height,
                                      &p2p.chain_view.burn_consensus_hash,
                                      p2p.chain_view.burn_stable_block_height,
                                      &p2p.chain_view.burn_stable_consensus_hash,
                                      StacksMessageType::Ping(PingData::new()));

        let mut h = p2p.new_handle(1);

        use std::net::TcpListener;
        let listener = TcpListener::bind("127.0.0.1:2200").unwrap();

        // start fake neighbor endpoint, which will accept once and wait 5 seconds
        let endpoint_thread = thread::spawn(move || {
            let (sock, addr) = listener.accept().unwrap();
            test_debug!("Accepted {:?}", &addr);
            thread::sleep(time::Duration::from_millis(5000));
        });
        
        p2p.bind(&"127.0.0.1:2010".parse().unwrap(), &"127.0.0.1:2011".parse().unwrap()).unwrap();
        p2p.connect_peer(&neighbor.addr).unwrap();

        let (sx, rx) = sync_channel(1);

        // start dispatcher, and relay back the list of peers we banned
        let p2p_thread = thread::spawn(move || {
            let mut banned_peers = vec![];
            for i in 0..5 {
                test_debug!("dispatch batch {}", i);

                p2p.dispatch_requests();
                let mut poll_state = match p2p.network {
                    None => {
                        panic!("network not connected");
                    },
                    Some(ref mut network) => {
                        network.poll(100).unwrap()
                    }
                };

                let mut p2p_poll_state = poll_state.remove(&p2p.p2p_network_handle).unwrap();

                p2p.process_new_sockets(&mut p2p_poll_state).unwrap();
                p2p.process_connecting_sockets(&mut p2p_poll_state);

                let mut banned = p2p.process_bans().unwrap();
                if banned.len() > 0 {
                    test_debug!("Banned {} peer(s)", banned.len());
                }

                banned_peers.append(&mut banned);

                thread::sleep(time::Duration::from_millis(5000));
            }

            let _ = sx.send(banned_peers);
        });

        // will eventually accept and ban
        for i in 0..5 {
            match h.ban_peers(vec![neighbor.addr.clone()]) {
                Ok(_) => {
                    continue;
                },
                Err(net_error::FullHandle) => {
                    test_debug!("Failed to relay; try again in {} ms", 1000 * (i + 1));
                    sleep_ms(1000 * (i + 1));
                },
                Err(e) => {
                    eprintln!("{:?}", &e);
                    assert!(false);
                }
            }
        }
        
        let banned = rx.recv().unwrap();
        assert!(banned.len() >= 1);

        p2p_thread.join().unwrap();
        test_debug!("dispatcher thread joined");

        endpoint_thread.join().unwrap();
        test_debug!("fake endpoint thread joined");
    }
}<|MERGE_RESOLUTION|>--- conflicted
+++ resolved
@@ -2346,11 +2346,7 @@
         }
 
         // update burnchain snapshot if we need to (careful -- it's expensive)
-<<<<<<< HEAD
-        let sn = SortitionDB::get_canonical_burn_chain_tip_stubbed(sortdb.conn())?;
-=======
-        let sn = SortitionDB::get_canonical_burn_chain_tip(&sortdb.conn)?;
->>>>>>> f4e9a4b6
+        let sn = SortitionDB::get_canonical_burn_chain_tip(sortdb.conn())?;
         if sn.block_height > self.chain_view.burn_block_height {
             debug!("{:?}: load chain view for burn block {}", &self.local_peer, sn.block_height);
             let new_chain_view = {
