--- conflicted
+++ resolved
@@ -190,11 +190,7 @@
         storage.open_block(prev_block_hash)?;
         let prev_block_identifier = storage.get_cur_block_identifier()
             .expect(&format!("called open_block on {}, but found no identifier", prev_block_hash));
-<<<<<<< HEAD
         
-=======
-
->>>>>>> f0ae8eff
         let (mut prev_root, _) = Trie::read_root(storage)?;
         let new_root_hash = MARF::node_copy_update(&mut prev_root, prev_block_identifier)?;
         
