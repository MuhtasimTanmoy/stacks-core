// Copyright (C) 2013-2020 Blockstack PBC, a public benefit corporation
// Copyright (C) 2020 Stacks Open Internet Foundation
//
// This program is free software: you can redistribute it and/or modify
// it under the terms of the GNU General Public License as published by
// the Free Software Foundation, either version 3 of the License, or
// (at your option) any later version.
//
// This program is distributed in the hope that it will be useful,
// but WITHOUT ANY WARRANTY; without even the implied warranty of
// MERCHANTABILITY or FITNESS FOR A PARTICULAR PURPOSE.  See the
// GNU General Public License for more details.
//
// You should have received a copy of the GNU General Public License
// along with this program.  If not, see <http://www.gnu.org/licenses/>.

use std::cmp::Ord;
use std::cmp::Ordering;
use std::collections::{HashMap, HashSet};
use std::convert::{From, TryFrom, TryInto};
use std::io::{ErrorKind, Write};
use std::ops::Deref;
use std::ops::DerefMut;
use std::{cmp, fmt, fs, str::FromStr};

use clarity::vm::costs::ExecutionCost;
use rand;
use rand::RngCore;
use rusqlite::types::ToSql;
use rusqlite::Row;
use rusqlite::Transaction;
use rusqlite::TransactionBehavior;
use rusqlite::{Connection, OpenFlags, OptionalExtension, NO_PARAMS};
use sha2::{Digest, Sha512_256};

use crate::burnchains::bitcoin::BitcoinNetworkType;
use crate::burnchains::{Address, PublicKey, Txid};
use crate::burnchains::{
    Burnchain, BurnchainBlockHeader, BurnchainRecipient, BurnchainStateTransition,
    BurnchainStateTransitionOps, BurnchainTransaction, BurnchainView, Error as BurnchainError,
    PoxConstants,
};
use crate::chainstate::burn::operations::{
    leader_block_commit::{MissedBlockCommit, RewardSetInfo, OUTPUTS_PER_COMMIT},
    BlockstackOperationType, LeaderBlockCommitOp, LeaderKeyRegisterOp, PreStxOp, StackStxOp,
    TransferStxOp, UserBurnSupportOp,
};
use crate::chainstate::burn::Opcodes;
use crate::chainstate::burn::{BlockSnapshot, ConsensusHash, OpsHash, SortitionHash};
use crate::chainstate::coordinator::{
    Error as CoordinatorError, PoxAnchorBlockStatus, RewardCycleInfo,
};
use crate::chainstate::stacks::address::PoxAddress;
use crate::chainstate::stacks::boot::PoxStartCycleInfo;
use crate::chainstate::stacks::db::{StacksChainState, StacksHeaderInfo};
use crate::chainstate::stacks::index::marf::MARFOpenOpts;
use crate::chainstate::stacks::index::marf::MarfConnection;
use crate::chainstate::stacks::index::marf::MARF;
use crate::chainstate::stacks::index::storage::TrieFileStorage;
use crate::chainstate::stacks::index::{Error as MARFError, MarfTrieId};
use crate::chainstate::stacks::StacksPublicKey;
use crate::chainstate::stacks::*;
use crate::chainstate::ChainstateDB;
use crate::core::AST_RULES_PRECHECK_SIZE;
use crate::core::FIRST_BURNCHAIN_CONSENSUS_HASH;
use crate::core::FIRST_STACKS_BLOCK_HASH;
use crate::core::{StacksEpoch, StacksEpochId, STACKS_EPOCH_MAX};
use crate::net::neighbors::MAX_NEIGHBOR_BLOCK_DELAY;
use crate::net::{Error as NetError, Error};
use crate::util_lib::db::tx_begin_immediate;
use crate::util_lib::db::tx_busy_handler;
use crate::util_lib::db::DBTx;
use crate::util_lib::db::Error as db_error;
use crate::util_lib::db::{
    db_mkdirs, query_count, query_row, query_row_columns, query_row_panic, query_rows, sql_pragma,
    u64_to_sql, DBConn, FromColumn, FromRow, IndexDBConn, IndexDBTx,
};
use clarity::vm::ast::ASTRules;
use clarity::vm::representations::{ClarityName, ContractName};
use clarity::vm::types::Value;

use stacks_common::address::AddressHashMode;
use stacks_common::util::get_epoch_time_secs;
use stacks_common::util::hash::{hex_bytes, to_hex, Hash160, Sha512Trunc256Sum};
use stacks_common::util::log;
use stacks_common::util::secp256k1::MessageSignature;
use stacks_common::util::vrf::*;

use crate::chainstate::burn::ConsensusHashExtensions;
use crate::chainstate::stacks::address::StacksAddressExtensions;
use crate::chainstate::stacks::index::{ClarityMarfTrieId, MARFValue};
use stacks_common::types::chainstate::StacksAddress;
use stacks_common::types::chainstate::TrieHash;
use stacks_common::types::chainstate::{
    BlockHeaderHash, BurnchainHeaderHash, PoxId, SortitionId, StacksBlockId, VRFSeed,
};

const BLOCK_HEIGHT_MAX: u64 = ((1 as u64) << 63) - 1;

pub const REWARD_WINDOW_START: u64 = 144 * 15;
pub const REWARD_WINDOW_END: u64 = 144 * 90 + REWARD_WINDOW_START;

pub type BlockHeaderCache = HashMap<ConsensusHash, (Option<BlockHeaderHash>, ConsensusHash)>;

impl FromRow<SortitionId> for SortitionId {
    fn from_row<'a>(row: &'a Row) -> Result<SortitionId, db_error> {
        SortitionId::from_column(row, "sortition_id")
    }
}

impl FromRow<BurnchainHeaderHash> for BurnchainHeaderHash {
    fn from_row<'a>(row: &'a Row) -> Result<BurnchainHeaderHash, db_error> {
        BurnchainHeaderHash::from_column(row, "burn_header_hash")
    }
}

impl FromRow<MissedBlockCommit> for MissedBlockCommit {
    fn from_row<'a>(row: &'a Row) -> Result<MissedBlockCommit, db_error> {
        let intended_sortition = SortitionId::from_column(row, "intended_sortition_id")?;
        let input_json: String = row.get_unwrap("input");
        let input =
            serde_json::from_str(&input_json).map_err(|e| db_error::SerializationError(e))?;
        let txid = Txid::from_column(row, "txid")?;

        Ok(MissedBlockCommit {
            input,
            txid,
            intended_sortition,
        })
    }
}

impl FromRow<BlockSnapshot> for BlockSnapshot {
    fn from_row<'a>(row: &'a Row) -> Result<BlockSnapshot, db_error> {
        let block_height = u64::from_column(row, "block_height")?;
        let burn_header_hash = BurnchainHeaderHash::from_column(row, "burn_header_hash")?;
        let burn_header_timestamp = u64::from_column(row, "burn_header_timestamp")?;
        let parent_burn_header_hash =
            BurnchainHeaderHash::from_column(row, "parent_burn_header_hash")?;
        let consensus_hash = ConsensusHash::from_column(row, "consensus_hash")?;
        let ops_hash = OpsHash::from_column(row, "ops_hash")?;
        let total_burn_str: String = row.get_unwrap("total_burn");
        let sortition: bool = row.get_unwrap("sortition");
        let sortition_hash = SortitionHash::from_column(row, "sortition_hash")?;
        let winning_block_txid = Txid::from_column(row, "winning_block_txid")?;
        let winning_stacks_block_hash =
            BlockHeaderHash::from_column(row, "winning_stacks_block_hash")?;
        let index_root = TrieHash::from_column(row, "index_root")?;
        let num_sortitions = u64::from_column(row, "num_sortitions")?;

        // information we learn about the stacks block this snapshot committedto
        let stacks_block_accepted: bool = row.get_unwrap("stacks_block_accepted");
        let stacks_block_height = u64::from_column(row, "stacks_block_height")?;
        let arrival_index = u64::from_column(row, "arrival_index")?;

        // information about what we have determined about the stacks chain tip.
        // This is memoized to a given canonical chain tip block.
        let canonical_stacks_tip_height = u64::from_column(row, "canonical_stacks_tip_height")?;
        let canonical_stacks_tip_hash =
            BlockHeaderHash::from_column(row, "canonical_stacks_tip_hash")?;
        let canonical_stacks_tip_consensus_hash =
            ConsensusHash::from_column(row, "canonical_stacks_tip_consensus_hash")?;

        // identifiers derived from PoX forking state
        let sortition_id = SortitionId::from_column(row, "sortition_id")?;
        let parent_sortition_id = SortitionId::from_column(row, "parent_sortition_id")?;
        let pox_valid = row.get_unwrap("pox_valid");

        let accumulated_coinbase_ustx_str: String = row.get_unwrap("accumulated_coinbase_ustx");
        let accumulated_coinbase_ustx = accumulated_coinbase_ustx_str
            .parse::<u128>()
            .expect("DB CORRUPTION: failed to parse stored value");

        let total_burn = total_burn_str
            .parse::<u64>()
            .map_err(|_e| db_error::ParseError)?;

        let snapshot = BlockSnapshot {
            block_height: block_height,
            burn_header_timestamp: burn_header_timestamp,
            burn_header_hash: burn_header_hash,
            parent_burn_header_hash: parent_burn_header_hash,
            consensus_hash: consensus_hash,
            ops_hash: ops_hash,
            total_burn: total_burn,
            sortition: sortition,
            sortition_hash: sortition_hash,
            winning_block_txid: winning_block_txid,
            winning_stacks_block_hash: winning_stacks_block_hash,
            index_root: index_root,
            num_sortitions: num_sortitions,

            stacks_block_accepted: stacks_block_accepted,
            stacks_block_height: stacks_block_height,
            arrival_index: arrival_index,

            canonical_stacks_tip_height: canonical_stacks_tip_height,
            canonical_stacks_tip_hash: canonical_stacks_tip_hash,
            canonical_stacks_tip_consensus_hash: canonical_stacks_tip_consensus_hash,

            sortition_id,
            parent_sortition_id,
            pox_valid,
            accumulated_coinbase_ustx,
        };
        Ok(snapshot)
    }
}

impl FromRow<LeaderKeyRegisterOp> for LeaderKeyRegisterOp {
    fn from_row<'a>(row: &'a Row) -> Result<LeaderKeyRegisterOp, db_error> {
        let txid = Txid::from_column(row, "txid")?;
        let vtxindex: u32 = row.get_unwrap("vtxindex");
        let block_height = u64::from_column(row, "block_height")?;
        let burn_header_hash = BurnchainHeaderHash::from_column(row, "burn_header_hash")?;
        let consensus_hash = ConsensusHash::from_column(row, "consensus_hash")?;
        let public_key = VRFPublicKey::from_column(row, "public_key")?;
        let memo_hex: String = row.get_unwrap("memo");
        let address = StacksAddress::from_column(row, "address")?;

        let memo_bytes = hex_bytes(&memo_hex).map_err(|_e| db_error::ParseError)?;

        let memo = memo_bytes.to_vec();

        let leader_key_row = LeaderKeyRegisterOp {
            txid: txid,
            vtxindex: vtxindex,
            block_height: block_height,
            burn_header_hash: burn_header_hash,

            consensus_hash: consensus_hash,
            public_key: public_key,
            memo: memo,
            address: address,
        };

        Ok(leader_key_row)
    }
}

impl FromRow<LeaderBlockCommitOp> for LeaderBlockCommitOp {
    fn from_row<'a>(row: &'a Row) -> Result<LeaderBlockCommitOp, db_error> {
        let txid = Txid::from_column(row, "txid")?;
        let vtxindex: u32 = row.get_unwrap("vtxindex");
        let block_height = u64::from_column(row, "block_height")?;
        let burn_header_hash = BurnchainHeaderHash::from_column(row, "burn_header_hash")?;
        let block_header_hash = BlockHeaderHash::from_column(row, "block_header_hash")?;
        let new_seed = VRFSeed::from_column(row, "new_seed")?;
        let parent_block_ptr: u32 = row.get_unwrap("parent_block_ptr");
        let parent_vtxindex: u16 = row.get_unwrap("parent_vtxindex");
        let key_block_ptr: u32 = row.get_unwrap("key_block_ptr");
        let key_vtxindex: u16 = row.get_unwrap("key_vtxindex");
        let memo_hex: String = row.get_unwrap("memo");
        let burn_fee_str: String = row.get_unwrap("burn_fee");
        let input_json: String = row.get_unwrap("input");
        let apparent_sender_json: String = row.get_unwrap("apparent_sender");

        let commit_outs = serde_json::from_value(row.get_unwrap("commit_outs"))
            .expect("Unparseable value stored to database");

        let memo_bytes = hex_bytes(&memo_hex).map_err(|_e| db_error::ParseError)?;

        let memo = memo_bytes.to_vec();

        let input =
            serde_json::from_str(&input_json).map_err(|e| db_error::SerializationError(e))?;

        let apparent_sender = serde_json::from_str(&apparent_sender_json)
            .map_err(|e| db_error::SerializationError(e))?;

        let burn_fee = burn_fee_str
            .parse::<u64>()
            .expect("DB Corruption: burn is not parseable as u64");

        let burn_parent_modulus: u8 = row.get_unwrap("burn_parent_modulus");

        let block_commit = LeaderBlockCommitOp {
            block_header_hash,
            new_seed,
            parent_block_ptr,
            parent_vtxindex,
            key_block_ptr,
            key_vtxindex,
            memo,
            burn_parent_modulus,

            burn_fee,
            input,
            apparent_sender,
            commit_outs,
            txid,
            vtxindex,
            block_height,
            burn_header_hash,
        };
        Ok(block_commit)
    }
}

impl FromRow<UserBurnSupportOp> for UserBurnSupportOp {
    fn from_row<'a>(row: &'a Row) -> Result<UserBurnSupportOp, db_error> {
        let txid = Txid::from_column(row, "txid")?;
        let vtxindex: u32 = row.get_unwrap("vtxindex");
        let block_height = u64::from_column(row, "block_height")?;
        let burn_header_hash = BurnchainHeaderHash::from_column(row, "burn_header_hash")?;

        let address = StacksAddress::from_column(row, "address")?;
        let consensus_hash = ConsensusHash::from_column(row, "consensus_hash")?;
        let public_key = VRFPublicKey::from_column(row, "public_key")?;
        let key_block_ptr: u32 = row.get_unwrap("key_block_ptr");
        let key_vtxindex: u16 = row.get_unwrap("key_vtxindex");
        let block_header_hash_160 = Hash160::from_column(row, "block_header_hash_160")?;

        let burn_fee_str: String = row.get_unwrap("burn_fee");

        let burn_fee = burn_fee_str
            .parse::<u64>()
            .map_err(|_e| db_error::ParseError)?;

        let user_burn = UserBurnSupportOp {
            address: address,
            consensus_hash: consensus_hash,
            public_key: public_key,
            key_block_ptr: key_block_ptr,
            key_vtxindex: key_vtxindex,
            block_header_hash_160: block_header_hash_160,
            burn_fee: burn_fee,

            txid: txid,
            vtxindex: vtxindex,
            block_height: block_height,
            burn_header_hash: burn_header_hash,
        };
        Ok(user_burn)
    }
}

impl FromRow<StackStxOp> for StackStxOp {
    fn from_row<'a>(row: &'a Row) -> Result<StackStxOp, db_error> {
        let txid = Txid::from_column(row, "txid")?;
        let vtxindex: u32 = row.get_unwrap("vtxindex");
        let block_height = u64::from_column(row, "block_height")?;
        let burn_header_hash = BurnchainHeaderHash::from_column(row, "burn_header_hash")?;

        let sender = StacksAddress::from_column(row, "sender_addr")?;
        let reward_addr = PoxAddress::from_column(row, "reward_addr")?;
        let stacked_ustx_str: String = row.get_unwrap("stacked_ustx");
        let stacked_ustx = u128::from_str_radix(&stacked_ustx_str, 10)
            .expect("CORRUPTION: bad u128 written to sortdb");
        let num_cycles = row.get_unwrap("num_cycles");

        Ok(StackStxOp {
            txid,
            vtxindex,
            block_height,
            burn_header_hash,
            sender,
            reward_addr,
            stacked_ustx,
            num_cycles,
        })
    }
}

impl FromRow<TransferStxOp> for TransferStxOp {
    fn from_row<'a>(row: &'a Row) -> Result<TransferStxOp, db_error> {
        let txid = Txid::from_column(row, "txid")?;
        let vtxindex: u32 = row.get_unwrap("vtxindex");
        let block_height = u64::from_column(row, "block_height")?;
        let burn_header_hash = BurnchainHeaderHash::from_column(row, "burn_header_hash")?;

        let sender = StacksAddress::from_column(row, "sender_addr")?;
        let recipient = StacksAddress::from_column(row, "recipient_addr")?;
        let transfered_ustx_str: String = row.get_unwrap("transfered_ustx");
        let transfered_ustx = u128::from_str_radix(&transfered_ustx_str, 10)
            .expect("CORRUPTION: bad u128 written to sortdb");
        let memo_hex: String = row.get_unwrap("memo");
        let memo = hex_bytes(&memo_hex).map_err(|_| db_error::Corruption)?;

        Ok(TransferStxOp {
            txid,
            vtxindex,
            block_height,
            burn_header_hash,
            sender,
            recipient,
            transfered_ustx,
            memo,
        })
    }
}

impl FromColumn<ASTRules> for ASTRules {
    fn from_column<'a>(row: &'a Row, column_name: &str) -> Result<ASTRules, db_error> {
        let x: u8 = row.get_unwrap(column_name);
        let ast_rules = ASTRules::from_u8(x).ok_or(db_error::ParseError)?;
        Ok(ast_rules)
    }
}

impl FromRow<(ASTRules, u64)> for (ASTRules, u64) {
    fn from_row<'a>(row: &'a Row) -> Result<(ASTRules, u64), db_error> {
        let ast_rules = ASTRules::from_column(row, "ast_rule_id")?;
        let height = u64::from_column(row, "block_height")?;
        Ok((ast_rules, height))
    }
}

struct AcceptedStacksBlockHeader {
    pub tip_consensus_hash: ConsensusHash, // PoX tip
    pub consensus_hash: ConsensusHash,     // stacks block consensus hash
    pub block_hash: BlockHeaderHash,       // stacks block hash
    pub height: u64,                       // stacks block height
}

#[derive(Debug)]
pub struct InitialMiningBonus {
    pub total_reward: u128,
    pub per_block: u128,
}

impl FromRow<AcceptedStacksBlockHeader> for AcceptedStacksBlockHeader {
    fn from_row<'a>(row: &'a Row) -> Result<AcceptedStacksBlockHeader, db_error> {
        let tip_consensus_hash = ConsensusHash::from_column(row, "tip_consensus_hash")?;
        let consensus_hash = ConsensusHash::from_column(row, "consensus_hash")?;
        let block_hash = BlockHeaderHash::from_column(row, "stacks_block_hash")?;
        let height = u64::from_column(row, "block_height")?;

        Ok(AcceptedStacksBlockHeader {
            tip_consensus_hash,
            consensus_hash,
            block_hash,
            height,
        })
    }
}

impl FromRow<StacksEpoch> for StacksEpoch {
    fn from_row<'a>(row: &'a Row) -> Result<StacksEpoch, db_error> {
        let epoch_id_u32: u32 = row.get_unwrap("epoch_id");
        let epoch_id = StacksEpochId::try_from(epoch_id_u32).map_err(|_| db_error::ParseError)?;

        let start_height = u64::from_column(row, "start_block_height")?;
        let end_height = u64::from_column(row, "end_block_height")?;

        let network_epoch: u8 = row.get_unwrap("network_epoch");

        let block_limit = row.get_unwrap("block_limit");
        Ok(StacksEpoch {
            epoch_id,
            start_height,
            end_height,
            block_limit,
            network_epoch,
        })
    }
}

pub const SORTITION_DB_VERSION: &'static str = "4";

const SORTITION_DB_INITIAL_SCHEMA: &'static [&'static str] = &[
    r#"
    PRAGMA foreign_keys = ON;
    "#,
    r#"
    -- sortition snapshots -- snapshot of all transactions processed in a burn block
    -- organizes the set of forks in the burn chain as well.
    CREATE TABLE snapshots(
        block_height INTEGER NOT NULL,
        burn_header_hash TEXT NOT NULL,
        sortition_id TEXT UNIQUE NOT NULL,
        parent_sortition_id TEXT NOT NULL,
        burn_header_timestamp INT NOT NULL,
        parent_burn_header_hash TEXT NOT NULL,
        consensus_hash TEXT UNIQUE NOT NULL,
        ops_hash TEXT NOT NULL,
        total_burn TEXT NOT NULL,
        sortition INTEGER NOT NULL,
        sortition_hash TEXT NOT NULL,
        winning_block_txid TEXT NOT NULL,
        winning_stacks_block_hash TEXT NOT NULL,
        index_root TEXT UNIQUE NOT NULL,

        num_sortitions INTEGER NOT NULL,

        stacks_block_accepted INTEGER NOT NULL,        -- set to 1 if we fetched and processed this Stacks block
        stacks_block_height INTEGER NOT NULL,           -- set to the height of the stacks block, once it's processed
        arrival_index INTEGER NOT NULL,                 -- (global) order in which this Stacks block was processed

        canonical_stacks_tip_height INTEGER NOT NULL,   -- height of highest known Stacks fork in this burn chain fork
        canonical_stacks_tip_hash TEXT NOT NULL,        -- hash of highest known Stacks fork's tip block in this burn chain fork
        canonical_stacks_tip_consensus_hash TEXT NOT NULL,   -- burn hash of highest known Stacks fork's tip block in this burn chain fork

        pox_valid INTEGER NOT NULL,

        accumulated_coinbase_ustx TEXT NOT NULL,

        -- JSON-serialized total PoX payouts
        pox_payouts TEXT NOT NULL,

        PRIMARY KEY(sortition_id)
    );"#,
    r#"
    CREATE TABLE snapshot_transition_ops(
      sortition_id TEXT PRIMARY KEY,
      accepted_ops TEXT NOT NULL,
      consumed_keys TEXT NOT NULL
    );"#,
    r#"
    -- all leader keys registered in the blockchain.
    -- contains pointers to the burn block and fork in which they occur
    CREATE TABLE leader_keys(
        txid TEXT NOT NULL,
        vtxindex INTEGER NOT NULL,
        block_height INTEGER NOT NULL,
        burn_header_hash TEXT NOT NULL,
        sortition_id TEXT NOT NULL,
        
        consensus_hash TEXT NOT NULL,
        public_key TEXT NOT NULL,
        memo TEXT,
        address TEXT NOT NULL,

        PRIMARY KEY(txid,sortition_id),
        FOREIGN KEY(sortition_id) REFERENCES snapshots(sortition_id)
    );"#,
    r#"
    CREATE TABLE block_commits(
        txid TEXT NOT NULL,
        vtxindex INTEGER NOT NULL,
        block_height INTEGER NOT NULL,
        burn_header_hash TEXT NOT NULL,
        sortition_id TEXT NOT NULL,

        block_header_hash TEXT NOT NULL,
        new_seed TEXT NOT NULL,
        parent_block_ptr INTEGER NOT NULL,
        parent_vtxindex INTEGER NOT NULL,
        key_block_ptr INTEGER NOT NULL,
        key_vtxindex INTEGER NOT NULL,
        memo TEXT,
        commit_outs TEXT,
        burn_fee TEXT NOT NULL,     -- use text to encode really big numbers
        sunset_burn TEXT NOT NULL,     -- use text to encode really big numbers (OBSOLETE; IGNORED)
        input TEXT NOT NULL,
        apparent_sender TEXT NOT NULL,
        burn_parent_modulus INTEGER NOT NULL,

        PRIMARY KEY(txid,sortition_id),
        FOREIGN KEY(sortition_id) REFERENCES snapshots(sortition_id)
    );"#,
    r#"
    CREATE TABLE user_burn_support(
        txid TEXT NOT NULL,
        vtxindex INTEGER NOT NULL,
        block_height INTEGER NOT NULL,
        burn_header_hash TEXT NOT NULL,
        sortition_id TEXT NOT NULL,

        address TEXT NOT NULL,
        consensus_hash TEXT NOT NULL,
        public_key TEXT NOT NULL,
        key_block_ptr INTEGER NOT NULL,
        key_vtxindex INTEGER NOT NULL,
        block_header_hash_160 TEXT NOT NULL,

        burn_fee TEXT NOT NULL,

        PRIMARY KEY(txid,sortition_id),
        FOREIGN KEY(sortition_id) REFERENCES snapshots(sortition_id)
    );"#,
    r#"
    CREATE TABLE stack_stx (
        txid TEXT NOT NULL,
        vtxindex INTEGER NOT NULL,
        block_height INTEGER NOT NULL,
        burn_header_hash TEXT NOT NULL,

        sender_addr TEXT NOT NULL,
        reward_addr TEXT NOT NULL,
        stacked_ustx TEXT NOT NULL,
        num_cycles INTEGER NOT NULL,

        PRIMARY KEY(txid)
    );"#,
    r#"
    CREATE TABLE transfer_stx (
        txid TEXT NOT NULL,
        vtxindex INTEGER NOT NULL,
        block_height INTEGER NOT NULL,
        burn_header_hash TEXT NOT NULL,

        sender_addr TEXT NOT NULL,
        recipient_addr TEXT NOT NULL,
        transfered_ustx TEXT NOT NULL,
        memo TEXT NOT NULL,

        PRIMARY KEY(txid)
    );"#,
    r#"
    CREATE TABLE missed_commits (
        txid TEXT NOT NULL,
        input TEXT NOT NULL,
        intended_sortition_id TEXT NOT NULL,

        PRIMARY KEY(txid, intended_sortition_id)
    );"#,
    r#"
    CREATE TABLE canonical_accepted_stacks_blocks(
        tip_consensus_hash TEXT NOT NULL,
        consensus_hash TEXT NOT NULL,
        stacks_block_hash TEXT NOT NULL,
        block_height INTEGER NOT NULL,
        PRIMARY KEY(consensus_hash, stacks_block_hash)
    );"#,
    "CREATE TABLE db_config(version TEXT PRIMARY KEY);",
];

const SORTITION_DB_SCHEMA_2: &'static [&'static str] = &[r#"
     CREATE TABLE epochs (
         start_block_height INTEGER NOT NULL,
         end_block_height INTEGER NOT NULL,
         epoch_id INTEGER NOT NULL,
         block_limit TEXT NOT NULL,
         network_epoch INTEGER NOT NULL,
         PRIMARY KEY(start_block_height,epoch_id)
     );"#];

const SORTITION_DB_SCHEMA_3: &'static [&'static str] = &[r#"
    CREATE TABLE block_commit_parents (
        block_commit_txid TEXT NOT NULL,
        block_commit_sortition_id TEXT NOT NULL,

        parent_sortition_id TEXT NOT NULL,

        PRIMARY KEY(block_commit_txid,block_commit_sortition_id),
        FOREIGN KEY(block_commit_txid,block_commit_sortition_id) REFERENCES block_commits(txid,sortition_id)
    );"#];

const SORTITION_DB_SCHEMA_4: &'static [&'static str] = &[r#"
    CREATE TABLE ast_rule_heights (
        ast_rule_id INTEGER PRIMAR KEY NOT NULL,
        block_height INTEGER NOT NULL
    );"#];

// update this to add new indexes
const LAST_SORTITION_DB_INDEX: &'static str = "index_parent_burn_header_hash";

const SORTITION_DB_INDEXES: &'static [&'static str] = &[
    "CREATE INDEX IF NOT EXISTS snapshots_block_hashes ON snapshots(block_height,index_root,winning_stacks_block_hash);",
    "CREATE INDEX IF NOT EXISTS snapshots_block_stacks_hashes ON snapshots(num_sortitions,index_root,winning_stacks_block_hash);",
    "CREATE INDEX IF NOT EXISTS snapshots_block_heights ON snapshots(burn_header_hash,block_height);",
    "CREATE INDEX IF NOT EXISTS snapshots_block_winning_hash ON snapshots(winning_stacks_block_hash);",
    "CREATE INDEX IF NOT EXISTS snapshots_canonical_chain_tip ON snapshots(pox_valid,block_height DESC,burn_header_hash ASC);",
    "CREATE INDEX IF NOT EXISTS block_arrivals ON snapshots(arrival_index,burn_header_hash);",
    "CREATE INDEX IF NOT EXISTS arrival_indexes ON snapshots(arrival_index);",
    "CREATE INDEX IF NOT EXISTS index_leader_keys_sortition_id_block_height_vtxindex ON leader_keys(sortition_id,block_height,vtxindex);",
    "CREATE INDEX IF NOT EXISTS index_block_commits_sortition_id_vtxindex ON block_commits(sortition_id,vtxindex);",
    "CREATE INDEX IF NOT EXISTS index_block_commits_sortition_id_block_height_vtxindex ON block_commits(sortition_id,block_height,vtxindex);",
    "CREATE INDEX IF NOT EXISTS index_user_burn_support_txid ON user_burn_support(txid);",
    "CREATE INDEX IF NOT EXISTS index_user_burn_support_sortition_id_vtxindex ON user_burn_support(sortition_id,vtxindex);",
    "CREATE INDEX IF NOT EXISTS index_user_burn_support_sortition_id_hash_160_key_vtxindex_key_block_ptr_vtxindex ON user_burn_support(sortition_id,block_header_hash_160,key_vtxindex,key_block_ptr,vtxindex ASC);",
    "CREATE INDEX IF NOT EXISTS index_stack_stx_burn_header_hash ON stack_stx(burn_header_hash);",
    "CREATE INDEX IF NOT EXISTS index_transfer_stx_burn_header_hash ON transfer_stx(burn_header_hash);",
    "CREATE INDEX IF NOT EXISTS index_missed_commits_intended_sortition_id ON missed_commits(intended_sortition_id);",
    "CREATE INDEX IF NOT EXISTS canonical_stacks_blocks ON canonical_accepted_stacks_blocks(tip_consensus_hash,stacks_block_hash);",
    "CREATE INDEX IF NOT EXISTS index_parent_sortition_id ON block_commit_parents(parent_sortition_id);",
    "CREATE INDEX IF NOT EXISTS index_burn_header_hash ON snapshots(burn_header_hash);",
    "CREATE INDEX IF NOT EXISTS index_parent_burn_header_hash ON snapshots(parent_burn_header_hash,burn_header_hash);",
];

pub struct SortitionDB {
    pub readwrite: bool,
    pub marf: MARF<SortitionId>,
    pub first_block_height: u64,
    pub first_burn_header_hash: BurnchainHeaderHash,
    pub pox_constants: PoxConstants,
}

#[derive(Clone)]
pub struct SortitionDBTxContext {
    pub first_block_height: u64,
    pub pox_constants: PoxConstants,
}

#[derive(Clone)]
pub struct SortitionHandleContext {
    pub first_block_height: u64,
    pub pox_constants: PoxConstants,
    pub chain_tip: SortitionId,
}

pub type SortitionDBConn<'a> = IndexDBConn<'a, SortitionDBTxContext, SortitionId>;
pub type SortitionDBTx<'a> = IndexDBTx<'a, SortitionDBTxContext, SortitionId>;

///
/// These structs are used to keep an open "handle" to the
///   sortition db -- this is just the db/marf connection
///   and a chain tip. This mostly just makes the job of callers
///   much simpler, because they don't have to worry about passing
///   around the open chain tip everywhere.
///
pub type SortitionHandleConn<'a> = IndexDBConn<'a, SortitionHandleContext, SortitionId>;
pub type SortitionHandleTx<'a> = IndexDBTx<'a, SortitionHandleContext, SortitionId>;

///
/// This trait is used for functions that
///  can accept either a SortitionHandleConn or a SortitionDBConn
///
pub trait SortitionContext: Clone {
    fn first_block_height(&self) -> u64;
}

impl SortitionContext for SortitionHandleContext {
    fn first_block_height(&self) -> u64 {
        self.first_block_height
    }
}

impl SortitionContext for SortitionDBTxContext {
    fn first_block_height(&self) -> u64 {
        self.first_block_height
    }
}

fn get_block_commit_by_txid(
    conn: &Connection,
    txid: &Txid,
) -> Result<Option<LeaderBlockCommitOp>, db_error> {
    let qry = "SELECT * FROM block_commits WHERE txid = ?1 LIMIT 1";
    query_row(conn, qry, &[&txid])
}

pub fn get_ancestor_sort_id<C: SortitionContext>(
    ic: &IndexDBConn<'_, C, SortitionId>,
    block_height: u64,
    tip_block_hash: &SortitionId,
) -> Result<Option<SortitionId>, db_error> {
    let adjusted_height = match get_adjusted_block_height(&ic.context, block_height) {
        Some(x) => x,
        None => return Ok(None),
    };

    ic.get_ancestor_block_hash(adjusted_height, &tip_block_hash)
}

pub fn get_ancestor_sort_id_tx<C: SortitionContext>(
    ic: &mut IndexDBTx<'_, C, SortitionId>,
    block_height: u64,
    tip_block_hash: &SortitionId,
) -> Result<Option<SortitionId>, db_error> {
    let adjusted_height = match get_adjusted_block_height(&ic.context, block_height) {
        Some(x) => x,
        None => return Ok(None),
    };

    ic.get_ancestor_block_hash(adjusted_height, &tip_block_hash)
}

/// Returns the difference between `block_height` and `context.first_block_height()`, if this
/// is non-negative. Otherwise returns None.
fn get_adjusted_block_height<C: SortitionContext>(context: &C, block_height: u64) -> Option<u64> {
    let first_block_height = context.first_block_height();
    if block_height < first_block_height {
        return None;
    }

    Some(block_height - first_block_height)
}

struct db_keys;
impl db_keys {
    /// store an entry that maps from a PoX anchor's <stacks-block-header-hash> to <sortition-id of last block in prepare phase that chose it>
    pub fn pox_anchor_to_prepare_end(block_hash: &BlockHeaderHash) -> String {
        format!("sortition_db::pox_anchor_to_prepare_end::{}", block_hash)
    }

    pub fn pox_last_anchor() -> &'static str {
        "sortition_db::last_anchor_block"
    }

    pub fn pox_reward_cycle_unlocks(cycle: u64) -> String {
        format!("sortition_db::reward_set_unlocks::{}", cycle)
    }

    pub fn pox_reward_set_size() -> &'static str {
        "sortition_db::reward_set::size"
    }

    pub fn pox_reward_set_entry(ix: u16) -> String {
        format!("sortition_db::reward_set::entry::{}", ix)
    }

    pub fn pox_reward_set_payouts_key() -> String {
        format!("sortition_db::reward_set::payouts")
    }

    pub fn pox_reward_set_payouts_value(addrs: Vec<PoxAddress>, payout_per_addr: u128) -> String {
        serde_json::to_string(&(addrs, payout_per_addr)).unwrap()
    }

    pub fn pox_reward_set_payouts_decode(addr_str: &str) -> (Vec<PoxAddress>, u128) {
        let addrs_and_payout: (Vec<PoxAddress>, u128) = serde_json::from_str(addr_str).unwrap();
        addrs_and_payout
    }

    /// store an entry for retrieving the PoX identifier (i.e., the PoX bitvector) for this PoX fork
    pub fn pox_identifier() -> &'static str {
        "sortition_db::pox_identifier"
    }

    pub fn initial_mining_bonus_remaining() -> &'static str {
        "sortition_db::initial_mining::remaining"
    }

    pub fn initial_mining_bonus_per_block() -> &'static str {
        "sortition_db::initial_mining::per_block"
    }

    pub fn sortition_id_for_bhh(bhh: &BurnchainHeaderHash) -> String {
        format!("sortition_db::sortition_id_for_bhh::{}", bhh)
    }
    pub fn vrf_key_status(key: &VRFPublicKey) -> String {
        format!("sortition_db::vrf::{}", key.to_hex())
    }
    pub fn stacks_block_present(block_hash: &BlockHeaderHash) -> String {
        format!("sortition_db::sortition_block_hash::{}", block_hash)
    }
    pub fn last_sortition() -> &'static str {
        "sortition_db::last_sortition"
    }

    /// MARF index key for a processed stacks block.  Maps to its height.
    pub fn stacks_block_index(stacks_block_hash: &BlockHeaderHash) -> String {
        format!("sortition_db::stacks::block::{}", stacks_block_hash)
    }

    /// MARF index value for a processed stacks block
    fn stacks_block_index_value(height: u64) -> String {
        format!("{}", height)
    }

    /// MARF index key for the highest arrival index processed in a fork
    pub fn stacks_block_max_arrival_index() -> String {
        "sortition_db::stacks::block::max_arrival_index".to_string()
    }

    /// MARF index value for the highest arrival index processed in a fork
    fn stacks_block_max_arrival_index_value(index: u64) -> String {
        format!("{}", index)
    }

    pub fn reward_set_size_to_string(size: usize) -> String {
        to_hex(
            &u16::try_from(size)
                .expect("BUG: maximum reward set size should be u16")
                .to_le_bytes(),
        )
    }

    pub fn reward_set_size_from_string(size: &str) -> u16 {
        let bytes = hex_bytes(size).expect("CORRUPTION: bad format written for reward set size");
        let mut byte_buff = [0; 2];
        byte_buff.copy_from_slice(&bytes[0..2]);
        u16::from_le_bytes(byte_buff)
    }
}

/// Trait for structs that provide a chaintip-indexed handle into the
///  SortitionDB (i.e., a MARF view from a particular SortitionId)
pub trait SortitionHandle {
    /// Returns a connection to the SQLite db. If this handle is wrapping
    ///  a transaction, this should point to the open transaction.
    fn sqlite(&self) -> &Connection;

    /// Returns the snapshot of the burnchain block at burnchain height `block_height`.
    /// Returns None if there is no block at this height.
    fn get_block_snapshot_by_height(
        &mut self,
        block_height: u64,
    ) -> Result<Option<BlockSnapshot>, db_error>;

    /// is the given block a descendant of `potential_ancestor`?
    ///  * block_at_burn_height: the burn height of the sortition that chose the stacks block to check
    ///  * potential_ancestor: the stacks block hash of the potential ancestor
    fn descended_from(
        &mut self,
        block_at_burn_height: u64,
        potential_ancestor: &BlockHeaderHash,
    ) -> Result<bool, db_error> {
        let earliest_block_height = self.sqlite().query_row(
            "SELECT block_height FROM snapshots WHERE winning_stacks_block_hash = ? ORDER BY block_height ASC LIMIT 1",
            &[potential_ancestor],
            |row| Ok(u64::from_row(row).expect("Expected u64 in database")))?;

        let mut sn = self
            .get_block_snapshot_by_height(block_at_burn_height)?
            .ok_or_else(|| {
                test_debug!("No snapshot at height {}", block_at_burn_height);
                db_error::NotFoundError
            })?;

        while sn.block_height >= earliest_block_height {
            if !sn.sortition {
                return Ok(false);
            }
            if &sn.winning_stacks_block_hash == potential_ancestor {
                return Ok(true);
            }

            // step back to the parent
            match SortitionDB::get_block_commit_parent_sortition_id(
                self.sqlite(),
                &sn.winning_block_txid,
                &sn.sortition_id,
            )? {
                Some(parent_sortition_id) => {
                    // we have the block_commit parent memoization data
                    test_debug!(
                        "Parent sortition of {} memoized as {}",
                        &sn.winning_block_txid,
                        &parent_sortition_id
                    );
                    sn = SortitionDB::get_block_snapshot(self.sqlite(), &parent_sortition_id)?
                        .ok_or_else(|| db_error::NotFoundError)?;
                }
                None => {
                    // we do not have the block_commit parent memoization data
                    // step back to the parent
                    test_debug!("No parent sortition memo for {}", &sn.winning_block_txid);
                    let block_commit =
                        get_block_commit_by_txid(&self.sqlite(), &sn.winning_block_txid)?
                            .expect("CORRUPTION: winning block commit for snapshot not found");
                    sn = self
                        .get_block_snapshot_by_height(block_commit.parent_block_ptr as u64)?
                        .ok_or_else(|| db_error::NotFoundError)?;
                }
            }
        }
        return Ok(false);
    }
}

impl<'a> SortitionHandleTx<'a> {
    /// begin a MARF transaction with this connection
    ///  this is used by _writing_ contexts
    pub fn begin(
        conn: &'a mut SortitionDB,
        parent_chain_tip: &SortitionId,
    ) -> Result<SortitionHandleTx<'a>, db_error> {
        if !conn.readwrite {
            return Err(db_error::ReadOnly);
        }

        let handle = SortitionHandleTx::new(
            &mut conn.marf,
            SortitionHandleContext {
                chain_tip: parent_chain_tip.clone(),
                first_block_height: conn.first_block_height,
                pox_constants: conn.pox_constants.clone(),
            },
        );

        Ok(handle)
    }

    /// Uses the handle's current fork identifier to get a block snapshot by
    ///   burnchain block header
    /// If the burn header hash is _not_ in the current fork, then this will return Ok(None)
    pub fn get_block_snapshot(
        &mut self,
        burn_header_hash: &BurnchainHeaderHash,
        chain_tip: &SortitionId,
    ) -> Result<Option<BlockSnapshot>, db_error> {
        let sortition_identifier_key = db_keys::sortition_id_for_bhh(burn_header_hash);
        let sortition_id = match self.get_indexed(&chain_tip, &sortition_identifier_key)? {
            None => return Ok(None),
            Some(x) => SortitionId::from_hex(&x).expect("FATAL: bad Sortition ID stored in DB"),
        };

        SortitionDB::get_block_snapshot(self.tx(), &sortition_id)
    }

    /// Get a leader key at a specific location in the burn chain's fork history, given the
    /// matching block commit's fork index root (block_height and vtxindex are the leader's
    /// calculated location in this fork).
    /// Returns None if there is no leader key at this location.
    pub fn get_leader_key_at(
        &mut self,
        key_block_height: u64,
        key_vtxindex: u32,
        tip: &SortitionId,
    ) -> Result<Option<LeaderKeyRegisterOp>, db_error> {
        assert!(key_block_height < BLOCK_HEIGHT_MAX);
        let ancestor_snapshot =
            match SortitionDB::get_ancestor_snapshot_tx(self, key_block_height, tip)? {
                Some(sn) => sn,
                None => {
                    return Ok(None);
                }
            };

        let qry = "SELECT * FROM leader_keys WHERE sortition_id = ?1 AND block_height = ?2 AND vtxindex = ?3 LIMIT 2";
        let args: &[&dyn ToSql] = &[
            &ancestor_snapshot.sortition_id,
            &u64_to_sql(key_block_height)?,
            &key_vtxindex,
        ];
        query_row_panic(self.tx(), qry, args, || {
            format!(
                "Multiple keys at {},{} in {}",
                key_block_height, key_vtxindex, tip
            )
        })
    }

    /// Find the VRF public keys consumed by each block candidate in the given list.
    /// The burn DB should have a key for each candidate; otherwise the candidate would not have
    /// been accepted.
    pub fn get_consumed_leader_keys(
        &mut self,
        parent_tip: &BlockSnapshot,
        block_candidates: &Vec<LeaderBlockCommitOp>,
    ) -> Result<Vec<LeaderKeyRegisterOp>, db_error> {
        // get the set of VRF keys consumed by these commits
        let mut leader_keys = vec![];
        for i in 0..block_candidates.len() {
            let leader_key_block_height = block_candidates[i].key_block_ptr as u64;
            let leader_key_vtxindex = block_candidates[i].key_vtxindex as u32;
            let leader_key = self
                .get_leader_key_at(
                    leader_key_block_height,
                    leader_key_vtxindex,
                    &parent_tip.sortition_id,
                )?
                .expect(&format!(
                    "FATAL: no leader key for accepted block commit {} (at {},{})",
                    &block_candidates[i].txid, leader_key_block_height, leader_key_vtxindex
                ));

            leader_keys.push(leader_key);
        }

        Ok(leader_keys)
    }

    /// Get a block commit by its content-addressed location in a specific sortition.
    pub fn get_block_commit(
        &self,
        txid: &Txid,
        sortition_id: &SortitionId,
    ) -> Result<Option<LeaderBlockCommitOp>, db_error> {
        SortitionDB::get_block_commit(self.tx(), txid, sortition_id)
    }

    pub fn get_consensus_at(
        &mut self,
        block_height: u64,
    ) -> Result<Option<ConsensusHash>, db_error> {
        assert!(block_height < BLOCK_HEIGHT_MAX);
        let chain_tip = self.context.chain_tip.clone();

        match SortitionDB::get_ancestor_snapshot_tx(self, block_height, &chain_tip)? {
            Some(sn) => Ok(Some(sn.consensus_hash)),
            None => Ok(None),
        }
    }

    /// Do we expect a stacks block in this particular fork?
    /// i.e. is this block hash part of the fork history identified by tip_block_hash?
    pub fn expects_stacks_block_in_fork(
        &mut self,
        block_hash: &BlockHeaderHash,
    ) -> Result<bool, db_error> {
        let chain_tip = self.context.chain_tip.clone();
        self.get_indexed(&chain_tip, &db_keys::stacks_block_present(block_hash))
            .map(|result| result.is_some())
    }

    /// Get the latest block snapshot on this fork where a sortition occured.
    /// Search snapshots up to (but excluding) the given block height.
    /// Will always return a snapshot -- even if it's the initial sentinel snapshot.
    pub fn get_last_snapshot_with_sortition(
        &mut self,
        burn_block_height: u64,
    ) -> Result<BlockSnapshot, db_error> {
        assert!(burn_block_height < BLOCK_HEIGHT_MAX);
        test_debug!(
            "Get snapshot at from sortition tip {}, expect height {}",
            &self.context.chain_tip,
            burn_block_height
        );
        let chain_tip = self.context.chain_tip.clone();

        let get_from = match get_ancestor_sort_id_tx(self, burn_block_height, &chain_tip)? {
            Some(sortition_id) => sortition_id,
            None => {
                error!(
                    "No blockheight {} ancestor at sortition identifier {}",
                    burn_block_height, &self.context.chain_tip
                );
                return Err(db_error::NotFoundError);
            }
        };

        let ancestor_hash = match self.get_indexed(&get_from, &db_keys::last_sortition())? {
            Some(hex_str) => BurnchainHeaderHash::from_hex(&hex_str).expect(&format!(
                "FATAL: corrupt database: failed to parse {} into a hex string",
                &hex_str
            )),
            None => {
                // no prior sortitions, so get the first
                return SortitionDB::get_first_block_snapshot(self.tx());
            }
        };

        self.get_block_snapshot(&ancestor_hash, &chain_tip)
            .map(|snapshot_opt| {
                snapshot_opt.expect(&format!(
                    "FATAL: corrupt index: no snapshot {}",
                    ancestor_hash
                ))
            })
    }

    /// Determine whether or not a leader key has been consumed by a subsequent block commitment in
    /// this fork's history.
    /// Will return false if the leader key does not exist.
    pub fn is_leader_key_consumed(
        &mut self,
        leader_key: &LeaderKeyRegisterOp,
    ) -> Result<bool, db_error> {
        assert!(leader_key.block_height < BLOCK_HEIGHT_MAX);
        let chain_tip = self.context.chain_tip.clone();

        let key_status =
            match self.get_indexed(&chain_tip, &db_keys::vrf_key_status(&leader_key.public_key))? {
                Some(status_str) => {
                    if status_str == "1" {
                        // key is still available
                        false
                    } else if status_str == "0" {
                        // key is consumed
                        true
                    } else {
                        panic!("Invalid key status string {}", status_str);
                    }
                }
                None => {
                    // never before seen
                    false
                }
            };

        Ok(key_status)
    }

    /// Get a parent block commit at a specific location in the burn chain on a particular fork.
    /// Returns None if there is no block commit at this location.
    pub fn get_block_commit_parent(
        &mut self,
        block_height: u64,
        vtxindex: u32,
        tip: &SortitionId,
    ) -> Result<Option<LeaderBlockCommitOp>, db_error> {
        assert!(block_height < BLOCK_HEIGHT_MAX);
        let ancestor_id = match get_ancestor_sort_id_tx(self, block_height, tip)? {
            Some(id) => id,
            None => {
                return Ok(None);
            }
        };

        SortitionDB::get_block_commit_of_sortition(self.tx(), &ancestor_id, block_height, vtxindex)
    }

    pub fn has_VRF_public_key(&mut self, key: &VRFPublicKey) -> Result<bool, db_error> {
        let chain_tip = self.context.chain_tip.clone();
        let key_status = self
            .get_indexed(&chain_tip, &db_keys::vrf_key_status(key))?
            .is_some();
        Ok(key_status)
    }

    fn check_fresh_consensus_hash<F>(
        &mut self,
        consensus_hash_lifetime: u64,
        check: F,
    ) -> Result<bool, db_error>
    where
        F: Fn(&ConsensusHash) -> bool,
    {
        let chain_tip = self.context.chain_tip.clone();
        let first_snapshot = SortitionDB::get_first_block_snapshot(self.tx())?;
        let mut last_snapshot =
            SortitionDB::get_block_snapshot(self.tx(), &self.context.chain_tip)?
                .ok_or_else(|| db_error::NotFoundError)?;
        let current_block_height = last_snapshot.block_height;

        let mut oldest_height = if current_block_height < consensus_hash_lifetime {
            0
        } else {
            current_block_height - consensus_hash_lifetime
        };

        if oldest_height < first_snapshot.block_height {
            oldest_height = first_snapshot.block_height;
        }

        if check(&last_snapshot.consensus_hash) {
            return Ok(true);
        }

        for _i in oldest_height..current_block_height {
            let ancestor_snapshot = self
                .get_block_snapshot(&last_snapshot.parent_burn_header_hash, &chain_tip)?
                .expect(&format!(
                    "Discontiguous index: missing block {}",
                    last_snapshot.parent_burn_header_hash
                ));
            if check(&ancestor_snapshot.consensus_hash) {
                return Ok(true);
            }
            last_snapshot = ancestor_snapshot;
        }

        return Ok(false);
    }

    /// Find out whether or not a given consensus hash is "recent" enough to be used in this fork.
    pub fn is_fresh_consensus_hash(
        &mut self,
        consensus_hash_lifetime: u64,
        consensus_hash: &ConsensusHash,
    ) -> Result<bool, db_error> {
        self.check_fresh_consensus_hash(consensus_hash_lifetime, |fresh_hash| {
            fresh_hash == consensus_hash
        })
    }

    /// Find out whether or not a given consensus hash is "recent" enough to be used in this fork.
    /// This function only checks the first 19 bytes
    pub fn is_fresh_consensus_hash_check_19b(
        &mut self,
        consensus_hash_lifetime: u64,
        consensus_hash: &ConsensusHash,
    ) -> Result<bool, db_error> {
        self.check_fresh_consensus_hash(consensus_hash_lifetime, |fresh_hash| {
            fresh_hash.as_bytes()[0..19] == consensus_hash.as_bytes()[0..19]
        })
    }
}

impl SortitionHandle for SortitionHandleTx<'_> {
    fn get_block_snapshot_by_height(
        &mut self,
        block_height: u64,
    ) -> Result<Option<BlockSnapshot>, db_error> {
        assert!(block_height < BLOCK_HEIGHT_MAX);
        let chain_tip = self.context.chain_tip.clone();
        SortitionDB::get_ancestor_snapshot_tx(self, block_height, &chain_tip)
    }

    fn sqlite(&self) -> &Connection {
        self.tx()
    }
}

impl SortitionHandle for SortitionHandleConn<'_> {
    fn get_block_snapshot_by_height(
        &mut self,
        block_height: u64,
    ) -> Result<Option<BlockSnapshot>, db_error> {
        SortitionHandleConn::get_block_snapshot_by_height(self, block_height)
    }

    fn sqlite(&self) -> &Connection {
        self.conn()
    }
}

impl<'a> SortitionHandleTx<'a> {
    pub fn set_stacks_block_accepted(
        &mut self,
        consensus_hash: &ConsensusHash,
        parent_stacks_block_hash: &BlockHeaderHash,
        stacks_block_hash: &BlockHeaderHash,
        stacks_block_height: u64,
    ) -> Result<(), db_error> {
        // NOTE: chain_tip here is the tip of the PoX fork on the canonical burn chain fork.
        // consensus_hash refers to the consensus hash of the tip of the canonical Stacks fork
        // we're updating.
        let chain_tip = SortitionDB::get_block_snapshot(self, &self.context.chain_tip)?.expect(
            "FAIL: Setting stacks block accepted in canonical chain tip which cannot be found",
        );
        self.set_stacks_block_accepted_at_tip(
            &chain_tip,
            consensus_hash,
            parent_stacks_block_hash,
            stacks_block_hash,
            stacks_block_height,
        )
    }

    /// Get the expected PoX recipients (reward set) for the next sortition, either by querying information
    ///  from the current reward cycle, or if `next_pox_info` is provided, by querying information
    ///  for the next reward cycle.
    ///
    /// Returns None if:
    ///   * The reward cycle had an anchor block, but it isn't known by this node.
    ///   * The reward cycle did not have anchor block
    ///   * The block is in the prepare phase of a reward cycle, in which case miners must burn
    ///   * The Stacking recipient set is empty (either because this reward cycle has already exhausted the set of addresses or because no one ever Stacked).
    fn pick_recipients(
        &mut self,
        burnchain: &Burnchain,
        block_height: u64,
        reward_set_vrf_seed: &SortitionHash,
        next_pox_info: Option<&RewardCycleInfo>,
    ) -> Result<Option<RewardSetInfo>, BurnchainError> {
        if let Some(next_pox_info) = next_pox_info {
            if let PoxAnchorBlockStatus::SelectedAndKnown(ref anchor_block, ref reward_set) =
                next_pox_info.anchor_status
            {
                if burnchain.is_in_prepare_phase(block_height) {
                    debug!(
                        "No recipients for block {}, since in prepare phase",
                        block_height
                    );
                    return Ok(None);
                }

                test_debug!(
                    "Pick recipients for anchor block {} -- {} reward recipient(s)",
                    anchor_block,
                    reward_set.rewarded_addresses.len()
                );
                if reward_set.rewarded_addresses.len() == 0 {
                    return Ok(None);
                }

                if OUTPUTS_PER_COMMIT != 2 {
                    unreachable!("BUG: PoX reward address selection only implemented for OUTPUTS_PER_COMMIT = 2");
                }

                let chosen_recipients = reward_set_vrf_seed.choose_two(
                    reward_set
                        .rewarded_addresses
                        .len()
                        .try_into()
                        .expect("BUG: u32 overflow in PoX outputs per commit"),
                );

                Ok(Some(RewardSetInfo {
                    anchor_block: anchor_block.clone(),
                    recipients: chosen_recipients
                        .into_iter()
                        .map(|ix| {
                            let recipient = reward_set.rewarded_addresses[ix as usize].clone();
                            info!("PoX recipient chosen";
                                   "recipient" => recipient.to_burnchain_repr(),
                                   "block_height" => block_height);
                            (recipient, u16::try_from(ix).unwrap())
                        })
                        .collect(),
                }))
            } else {
                test_debug!("No anchor block known for this reward cycle");
                Ok(None)
            }
        } else {
            let last_anchor = self.get_last_anchor_block_hash()?;
            if let Some(anchor_block) = last_anchor {
                // known
                // get the reward set size
                let reward_set_size = self.get_reward_set_size()?;
                if reward_set_size == 0 {
                    test_debug!(
                        "No more reward recipients descending from anchor block {}",
                        anchor_block
                    );
                    Ok(None)
                } else {
                    let chosen_recipients = reward_set_vrf_seed.choose_two(reward_set_size as u32);
                    let mut recipients = vec![];
                    for ix in chosen_recipients.into_iter() {
                        let ix = u16::try_from(ix).unwrap();
                        let recipient = self.get_reward_set_entry(ix)?;
                        info!("PoX recipient chosen";
                               "recipient" => recipient.to_burnchain_repr(),
                               "block_height" => block_height);
                        recipients.push((recipient, ix));
                    }
                    Ok(Some(RewardSetInfo {
                        anchor_block,
                        recipients,
                    }))
                }
            } else {
                // no anchor block selected
                test_debug!("No anchor block selected for this reward cycle");
                Ok(None)
            }
        }
    }

    pub fn get_reward_set_payouts_at(
        &self,
        sortition_id: &SortitionId,
    ) -> Result<(Vec<PoxAddress>, u128), db_error> {
        let sql = "SELECT pox_payouts FROM snapshots WHERE sortition_id = ?1";
        let args: &[&dyn ToSql] = &[sortition_id];
        let pox_addrs_json: String = query_row(self, sql, args)?.ok_or(db_error::NotFoundError)?;

        let pox_addrs: (Vec<PoxAddress>, u128) =
            serde_json::from_str(&pox_addrs_json).expect("FATAL: failed to decode pox payout JSON");
        Ok(pox_addrs)
    }

    pub fn get_reward_set_size_at(&mut self, sortition_id: &SortitionId) -> Result<u16, db_error> {
        self.get_indexed(sortition_id, &db_keys::pox_reward_set_size())
            .map(|x| {
                db_keys::reward_set_size_from_string(
                    &x.expect("CORRUPTION: no current reward set size written"),
                )
            })
    }

    pub fn get_reward_set_entry_at(
        &mut self,
        sortition_id: &SortitionId,
        entry_ix: u16,
    ) -> Result<PoxAddress, db_error> {
        let entry_str = self
            .get_indexed(sortition_id, &db_keys::pox_reward_set_entry(entry_ix))?
            .expect(&format!(
                "CORRUPTION: expected reward set entry at index={}, but not found",
                entry_ix
            ));
        Ok(PoxAddress::from_db_string(&entry_str).expect("FATAL: could not decode PoX address"))
    }

    fn get_reward_set_entry(&mut self, entry_ix: u16) -> Result<PoxAddress, db_error> {
        self.get_reward_set_entry_at(&self.context.chain_tip.clone(), entry_ix)
    }

    fn get_reward_set_size(&mut self) -> Result<u16, db_error> {
        self.get_reward_set_size_at(&self.context.chain_tip.clone())
    }

    pub fn get_last_anchor_block_hash(&mut self) -> Result<Option<BlockHeaderHash>, db_error> {
        let chain_tip = self.context.chain_tip.clone();
        let anchor_block_hash = SortitionDB::parse_last_anchor_block_hash(
            self.get_indexed(&chain_tip, &db_keys::pox_last_anchor())?,
        );
        Ok(anchor_block_hash)
    }

    /// Mark an existing snapshot's stacks block as accepted at a particular burn chain tip within a PoX fork (identified by the consensus hash),
    /// and calculate and store its arrival index.
    /// If this Stacks block extends the canonical stacks chain tip, then also update the memoized canonical
    /// stacks chain tip metadata on the burn chain tip.
    // TODO: this method's inner call to get_indexed() occurs within a MARF transaction, which
    // means it will clone() the underlying TrieRAM.  Until this is rectified, care should be taken
    // to ensure that no keys are inserted until after this method is called.  This should already
    // be the case, since the only time keys are inserted into the sortition DB MARF is when the
    // next snapshot is processed (whereas this method is called when a Stacks epoch is processed).
    fn set_stacks_block_accepted_at_tip(
        &mut self,
        burn_tip: &BlockSnapshot,
        consensus_hash: &ConsensusHash,
        parent_stacks_block_hash: &BlockHeaderHash,
        stacks_block_hash: &BlockHeaderHash,
        stacks_block_height: u64,
    ) -> Result<(), db_error> {
        let arrival_index = SortitionDB::get_max_arrival_index(self)?;
        let args: &[&dyn ToSql] = &[
            &u64_to_sql(stacks_block_height)?,
            &u64_to_sql(arrival_index + 1)?,
            consensus_hash,
            stacks_block_hash,
        ];

        self.execute("UPDATE snapshots SET stacks_block_accepted = 1, stacks_block_height = ?1, arrival_index = ?2 WHERE consensus_hash = ?3 AND winning_stacks_block_hash = ?4", args)?;

        let parent_key = db_keys::stacks_block_index(parent_stacks_block_hash);

        // update memoized canonical stacks chain tip on the canonical burn chain tip if this block
        // extends it.
        if burn_tip.canonical_stacks_tip_hash == *parent_stacks_block_hash {
            // This block builds off of the memoized canonical stacks chain tip information we
            // already have.
            // Memoize this tip to the canonical burn chain snapshot.
            if stacks_block_height > 0 {
                assert_eq!(
                    burn_tip.canonical_stacks_tip_height + 1,
                    stacks_block_height
                );
            } else {
                assert_eq!(stacks_block_hash, &FIRST_STACKS_BLOCK_HASH);
            }
            debug!(
                "Accepted Stacks block {}/{} builds on the memoized canonical chain tip ({})",
                consensus_hash, stacks_block_hash, &burn_tip.burn_header_hash
            );
            let args: &[&dyn ToSql] = &[
                consensus_hash,
                stacks_block_hash,
                &u64_to_sql(stacks_block_height)?,
                &burn_tip.sortition_id,
            ];
            self.execute("UPDATE snapshots SET canonical_stacks_tip_consensus_hash = ?1, canonical_stacks_tip_hash = ?2, canonical_stacks_tip_height = ?3
                        WHERE sortition_id = ?4", args)?;

            SortitionDB::insert_accepted_stacks_block_pointer(
                self,
                &burn_tip.consensus_hash,
                consensus_hash,
                stacks_block_hash,
                stacks_block_height,
            )?;
        } else {
            // see if this block builds off of a Stacks block mined on this burnchain fork
            let parent_height_opt = match SortitionDB::get_accepted_stacks_block_pointer(
                self,
                &burn_tip.consensus_hash,
                parent_stacks_block_hash,
            )? {
                // this block builds on a block accepted _after_ this burn chain tip was processed?
                Some(accepted_header) => Some(accepted_header.height),
                None => {
                    match self.get_indexed(&burn_tip.sortition_id, &parent_key)? {
                        // this block builds on a block accepted _before_ this burn chain tip was processed?
                        Some(height_str) => Some(height_str.parse::<u64>().expect(&format!(
                            "BUG: MARF stacks block key '{}' does not map to a u64",
                            parent_key
                        ))),
                        None => None,
                    }
                }
            };
            match parent_height_opt {
                Some(parent_height) => {
                    if stacks_block_height > burn_tip.canonical_stacks_tip_height {
                        assert!(stacks_block_height > parent_height, "BUG: DB corruption -- block height {} <= {} means we accepted a block out-of-order", stacks_block_height, parent_height);

                        // This block builds off of a parent that is _concurrent_ with the memoized canonical stacks chain pointer.
                        // i.e. this block will reorg the Stacks chain on the canonical burnchain fork.
                        // Memoize this new stacks chain tip to the canonical burn chain snapshot.
                        // Note that we don't have to check continuity of accepted blocks -- we already
                        // are guaranteed by the Stacks chain state code that Stacks blocks in a given
                        // Stacks fork will be marked as accepted in sequential order (i.e. at height h, h+1,
                        // h+2, etc., without any gaps).
                        debug!("Accepted Stacks block {}/{} ({}) builds on a previous canonical Stacks tip on this burnchain fork ({})", consensus_hash, stacks_block_hash, stacks_block_height, &burn_tip.burn_header_hash);
                        let args: &[&dyn ToSql] = &[
                            consensus_hash,
                            stacks_block_hash,
                            &u64_to_sql(stacks_block_height)?,
                            &burn_tip.sortition_id,
                        ];
                        self.execute("UPDATE snapshots SET canonical_stacks_tip_consensus_hash = ?1, canonical_stacks_tip_hash = ?2, canonical_stacks_tip_height = ?3
                                    WHERE sortition_id = ?4", args)
                            .map_err(db_error::SqliteError)?;
                    } else {
                        // This block was mined on this fork, but it's acceptance doesn't overtake
                        // the current stacks chain tip.  Remember it so that we can process its children,
                        // which might do so later.
                        debug!("Accepted Stacks block {}/{} ({}) builds on a non-canonical Stacks tip in this burnchain fork ({} height {})", consensus_hash, stacks_block_hash, stacks_block_height, &burn_tip.burn_header_hash, burn_tip.canonical_stacks_tip_height);
                    }
                    SortitionDB::insert_accepted_stacks_block_pointer(
                        self,
                        &burn_tip.consensus_hash,
                        consensus_hash,
                        stacks_block_hash,
                        stacks_block_height,
                    )?;
                }
                None => {
                    debug!("Accepted Stacks block {}/{} does NOT build on a Stacks tip in this burnchain fork ({}) -- no parent {} in this fork", consensus_hash, stacks_block_hash, &burn_tip.burn_header_hash, parent_stacks_block_hash);
                }
            }
        }
        Ok(())
    }
}

impl<'a> SortitionHandleConn<'a> {
    /// open a reader handle from a consensus hash
    pub fn open_reader_consensus(
        connection: &'a SortitionDBConn<'a>,
        chain_tip: &ConsensusHash,
    ) -> Result<SortitionHandleConn<'a>, db_error> {
        let sn = match SortitionDB::get_block_snapshot_consensus(&connection.conn(), chain_tip)? {
            Some(sn) => {
                if !sn.pox_valid {
                    warn!(
                        "No such chain tip consensus hash {}: not on a valid PoX fork",
                        chain_tip
                    );
                    return Err(db_error::InvalidPoxSortition);
                }
                sn
            }
            None => {
                test_debug!("No such chain tip consensus hash {}", chain_tip);
                return Err(db_error::NotFoundError);
            }
        };

        SortitionHandleConn::open_reader(connection, &sn.sortition_id)
    }

    pub fn get_reward_set_size_at(&self, sortition_id: &SortitionId) -> Result<u16, db_error> {
        self.get_indexed(sortition_id, &db_keys::pox_reward_set_size())
            .map(|x| {
                db_keys::reward_set_size_from_string(
                    &x.expect("CORRUPTION: no current reward set size written"),
                )
            })
    }

    pub fn get_last_anchor_block_hash(&self) -> Result<Option<BlockHeaderHash>, db_error> {
        let anchor_block_hash = SortitionDB::parse_last_anchor_block_hash(
            self.get_indexed(&self.context.chain_tip, &db_keys::pox_last_anchor())?,
        );
        Ok(anchor_block_hash)
    }

    pub fn get_reward_cycle_unlocks(
        &mut self,
        cycle: u64,
    ) -> Result<Option<PoxStartCycleInfo>, db_error> {
        let start_info = self
            .get_tip_indexed(&db_keys::pox_reward_cycle_unlocks(cycle))?
            .map(|x| {
                PoxStartCycleInfo::deserialize(&x)
                    .expect("CORRUPTION: Failed to deserialize PoxStartCycleInfo from database")
            });
        Ok(start_info)
    }

    pub fn get_pox_id(&self) -> Result<PoxId, db_error> {
        let pox_id = self
            .get_tip_indexed(db_keys::pox_identifier())?
            .map(|s| s.parse().expect("BUG: Bad PoX identifier stored in DB"))
            .expect("BUG: No PoX identifier stored.");
        Ok(pox_id)
    }

    /// open a reader handle
    pub fn open_reader(
        connection: &'a SortitionDBConn<'a>,
        chain_tip: &SortitionId,
    ) -> Result<SortitionHandleConn<'a>, db_error> {
        Ok(SortitionHandleConn {
            context: SortitionHandleContext {
                chain_tip: chain_tip.clone(),
                first_block_height: connection.context.first_block_height,
                pox_constants: connection.context.pox_constants.clone(),
            },
            index: &connection.index,
        })
    }

    fn get_tip_indexed(&self, key: &str) -> Result<Option<String>, db_error> {
        self.get_indexed(&self.context.chain_tip, key)
    }

    fn get_sortition_id_for_bhh(
        &self,
        burn_header_hash: &BurnchainHeaderHash,
    ) -> Result<Option<SortitionId>, db_error> {
        let sortition_identifier_key = db_keys::sortition_id_for_bhh(burn_header_hash);
        let sortition_id = match self.get_tip_indexed(&sortition_identifier_key)? {
            None => return Ok(None),
            Some(x) => SortitionId::from_hex(&x).expect("FATAL: bad Sortition ID stored in DB"),
        };
        Ok(Some(sortition_id))
    }

    /// Uses the handle's current fork identifier to get a block snapshot by
    ///   burnchain block header
    /// If the burn header hash is _not_ in the current fork, then this will return Ok(None)
    pub fn get_block_snapshot(
        &self,
        burn_header_hash: &BurnchainHeaderHash,
    ) -> Result<Option<BlockSnapshot>, db_error> {
        let sortition_id = match self.get_sortition_id_for_bhh(burn_header_hash)? {
            None => return Ok(None),
            Some(x) => x,
        };
        SortitionDB::get_block_snapshot(self.conn(), &sortition_id)
    }

    pub fn get_tip_snapshot(&self) -> Result<Option<BlockSnapshot>, db_error> {
        SortitionDB::get_block_snapshot(self.conn(), &self.context.chain_tip)
    }

    pub fn get_first_block_snapshot(&self) -> Result<BlockSnapshot, db_error> {
        SortitionDB::get_first_block_snapshot(self.conn())
    }

    /// Get consensus hash from a particular chain tip's history
    /// Returns None if the block height or block hash does not correspond to a
    /// known snapshot.
    pub fn get_consensus_at(&self, block_height: u64) -> Result<Option<ConsensusHash>, db_error> {
        assert!(block_height < BLOCK_HEIGHT_MAX);

        match SortitionDB::get_ancestor_snapshot(self, block_height, &self.context.chain_tip)? {
            Some(sn) => Ok(Some(sn.consensus_hash)),
            None => Ok(None),
        }
    }

    pub fn get_block_snapshot_by_height(
        &self,
        block_height: u64,
    ) -> Result<Option<BlockSnapshot>, db_error> {
        assert!(block_height < BLOCK_HEIGHT_MAX);

        // Note: This would return None if `block_height` were the height of `chain_tip`.
        SortitionDB::get_ancestor_snapshot(self, block_height, &self.context.chain_tip)
    }

    /// Get all user burns that burned for the winning block in the chain_tip sortition
    /// Returns list of user burns in order by vtxindex.
    pub fn get_winning_user_burns_by_block(&self) -> Result<Vec<UserBurnSupportOp>, db_error> {
        let snapshot = match self.get_tip_snapshot()? {
            Some(sn) => sn,
            None => {
                // no such snapshot, so no such users
                return Ok(vec![]);
            }
        };

        if !snapshot.sortition {
            // no winner
            return Ok(vec![]);
        }
        let qry = "SELECT * FROM block_commits WHERE sortition_id = ?1 AND txid = ?2";
        let args: [&dyn ToSql; 2] = [&snapshot.sortition_id, &snapshot.winning_block_txid];
        let winning_commit: LeaderBlockCommitOp = query_row(self, qry, &args)?
            .expect("BUG: sortition exists, but winner cannot be found");

        let winning_block_hash160 =
            Hash160::from_sha256(snapshot.winning_stacks_block_hash.as_bytes());

        let qry = "SELECT * FROM user_burn_support \
                   WHERE sortition_id = ?1 AND block_header_hash_160 = ?2 AND key_vtxindex = ?3 AND key_block_ptr = ?4 \
                   ORDER BY vtxindex ASC";
        let args: [&dyn ToSql; 4] = [
            &snapshot.sortition_id,
            &winning_block_hash160,
            &winning_commit.key_vtxindex,
            &winning_commit.key_block_ptr,
        ];

        let mut winning_user_burns: Vec<UserBurnSupportOp> = query_rows(self, qry, &args)?;

        // were there multiple miners with the same VRF key and block header hash? (i.e., are these user burns shared?)
        let qry = "SELECT COUNT(*) FROM block_commits \
                   WHERE sortition_id = ?1 AND block_header_hash = ?2 AND key_vtxindex = ?3 AND key_block_ptr = ?4";
        let args: [&dyn ToSql; 4] = [
            &snapshot.sortition_id,
            &snapshot.winning_stacks_block_hash,
            &winning_commit.key_vtxindex,
            &winning_commit.key_block_ptr,
        ];
        let shared_miners = query_count(self, qry, &args)? as u64;

        assert!(
            shared_miners >= 1,
            "BUG: Should be at least 1 matching miner for the winning block commit"
        );

        for winning_user_burn in winning_user_burns.iter_mut() {
            winning_user_burn.burn_fee /= shared_miners;
        }

        Ok(winning_user_burns)
    }

    /// Get the block snapshot of the parent stacks block of the given stacks block.
    /// The returned block-commit is for the given (consensus_hash, block_hash).
    /// The returned BlockSnapshot is for the parent of the block identified by (consensus_hash,
    /// block_hash).
    pub fn get_block_snapshot_of_parent_stacks_block(
        &self,
        consensus_hash: &ConsensusHash,
        block_hash: &BlockHeaderHash,
    ) -> Result<Option<(LeaderBlockCommitOp, BlockSnapshot)>, db_error> {
        let block_commit = match SortitionDB::get_block_commit_for_stacks_block(
            self.conn(),
            consensus_hash,
            &block_hash,
        )? {
            Some(bc) => bc,
            None => {
                // unsoliciated
                debug!("No block commit for {}/{}", consensus_hash, block_hash);
                return Ok(None);
            }
        };

        // get the stacks chain tip this block commit builds off of
        let stacks_chain_tip =
            if block_commit.parent_block_ptr == 0 && block_commit.parent_vtxindex == 0 {
                // no parent -- this is the first-ever Stacks block in this fork
                test_debug!(
                    "Block {}/{} mines off of genesis",
                    consensus_hash,
                    block_hash
                );
                self.get_first_block_snapshot()?
            } else {
                let parent_commit = match self.get_block_commit_parent(
                    block_commit.parent_block_ptr.into(),
                    block_commit.parent_vtxindex.into(),
                )? {
                    Some(commit) => commit,
                    None => {
                        // unsolicited -- orphaned
                        warn!(
                        "Received unsolicited block, could not find parent: {}/{}, parent={}/{}",
                        consensus_hash, block_hash, block_commit.parent_block_ptr, consensus_hash
                    );
                        return Ok(None);
                    }
                };

                debug!(
                    "Block {}/{} mines off of parent {},{}",
                    consensus_hash, block_hash, parent_commit.block_height, parent_commit.vtxindex
                );
                self.get_block_snapshot(&parent_commit.burn_header_hash)?
                    .expect("FATAL: burn DB does not have snapshot for parent block commit")
            };

        Ok(Some((block_commit, stacks_chain_tip)))
    }

    /// Get the latest block snapshot on this fork where a sortition occured.
    /// Search snapshots up to (but excluding) the given block height.
    /// Will always return a snapshot -- even if it's the initial sentinel snapshot.
    pub fn get_last_snapshot_with_sortition(
        &self,
        burn_block_height: u64,
    ) -> Result<BlockSnapshot, db_error> {
        assert!(burn_block_height < BLOCK_HEIGHT_MAX);
        test_debug!(
            "Get snapshot at from sortition tip {}, expect height {}",
            &self.context.chain_tip,
            burn_block_height
        );
        let get_from = match get_ancestor_sort_id(self, burn_block_height, &self.context.chain_tip)?
        {
            Some(sortition_id) => sortition_id,
            None => {
                error!(
                    "No blockheight {} ancestor at sortition identifier {}",
                    burn_block_height, &self.context.chain_tip
                );
                return Err(db_error::NotFoundError);
            }
        };

        let ancestor_hash = match self.get_indexed(&get_from, &db_keys::last_sortition())? {
            Some(hex_str) => BurnchainHeaderHash::from_hex(&hex_str).expect(&format!(
                "FATAL: corrupt database: failed to parse {} into a hex string",
                &hex_str
            )),
            None => {
                // no prior sortitions, so get the first
                return self.get_first_block_snapshot();
            }
        };

        self.get_block_snapshot(&ancestor_hash).map(|snapshot_opt| {
            snapshot_opt.expect(&format!(
                "FATAL: corrupt index: no snapshot {}",
                ancestor_hash
            ))
        })
    }

    pub fn get_leader_key_at(
        &self,
        key_block_height: u64,
        key_vtxindex: u32,
    ) -> Result<Option<LeaderKeyRegisterOp>, db_error> {
        SortitionDB::get_leader_key_at(
            self,
            key_block_height,
            key_vtxindex,
            &self.context.chain_tip,
        )
    }

    pub fn get_block_commit_parent(
        &self,
        block_height: u64,
        vtxindex: u32,
    ) -> Result<Option<LeaderBlockCommitOp>, db_error> {
        SortitionDB::get_block_commit_parent(self, block_height, vtxindex, &self.context.chain_tip)
    }

    /// Get a block commit by txid. In the event of a burnchain fork, this may not be unique.
    ///   this function simply returns one of those block commits: only use data that is
    ///   immutable across burnchain/pox forks, e.g., parent block ptr,  
    pub fn get_block_commit_by_txid(
        &self,
        txid: &Txid,
    ) -> Result<Option<LeaderBlockCommitOp>, db_error> {
        get_block_commit_by_txid(self.conn(), txid)
    }

    /// Return a vec of sortition winner's burn header hash and stacks header hash, ordered by
    ///   increasing block height in the range (block_height_begin, block_height_end]
    fn get_sortition_winners_in_fork(
        &self,
        block_height_begin: u32,
        block_height_end: u32,
    ) -> Result<Vec<(Txid, u64)>, BurnchainError> {
        let mut result = vec![];
        for height in (block_height_begin + 1)..(block_height_end + 1) {
            debug!("Looking for winners at height = {}", height);
            let snapshot =
                SortitionDB::get_ancestor_snapshot(self, height as u64, &self.context.chain_tip)?
                    .ok_or_else(|| {
                    warn!("Missing parent"; "sortition_height" => %height);
                    BurnchainError::MissingParentBlock
                })?;
            if snapshot.sortition {
                result.push((snapshot.winning_block_txid, snapshot.block_height));
            }
        }
        Ok(result)
    }

    /// Return identifying information for a PoX anchor block for the reward cycle that
    ///   begins the block after `prepare_end_bhh`.
    /// If a PoX anchor block is chosen, this returns Some, if a PoX anchor block was not
    ///   selected, return `None`
    /// `prepare_end_bhh`: this is the burn block which is the last block in the prepare phase
    ///                 for the corresponding reward cycle
    pub fn get_chosen_pox_anchor(
        &self,
        prepare_end_bhh: &BurnchainHeaderHash,
        pox_consts: &PoxConstants,
    ) -> Result<Option<(ConsensusHash, BlockHeaderHash)>, CoordinatorError> {
        match self.get_chosen_pox_anchor_check_position(prepare_end_bhh, pox_consts, true) {
            Ok(Ok((c_hash, bh_hash, _))) => Ok(Some((c_hash, bh_hash))),
            Ok(Err(_)) => Ok(None),
            Err(e) => Err(e),
        }
    }

    pub fn get_chosen_pox_anchor_check_position(
        &self,
        prepare_end_bhh: &BurnchainHeaderHash,
        pox_consts: &PoxConstants,
        check_position: bool,
    ) -> Result<Result<(ConsensusHash, BlockHeaderHash, u32), u32>, CoordinatorError> {
        let prepare_end_sortid =
            self.get_sortition_id_for_bhh(prepare_end_bhh)?
                .ok_or_else(|| {
                    warn!("Missing parent"; "burn_header_hash" => %prepare_end_bhh);
                    BurnchainError::MissingParentBlock
                })?;
        let block_height = SortitionDB::get_block_height(self.deref(), &prepare_end_sortid)?
            .expect("CORRUPTION: SortitionID known, but no block height in SQL store");

        // if this block is the _end_ of a prepare phase,
        let effective_height = block_height - self.context.first_block_height as u32;
        let position_in_cycle = effective_height % pox_consts.reward_cycle_length;
        if position_in_cycle != 0 {
            debug!(
                "effective_height = {}, reward cycle length == {}",
                effective_height, pox_consts.reward_cycle_length
            );
            if check_position {
                return Err(CoordinatorError::NotPrepareEndBlock);
            }
        }

        if effective_height == 0 {
            debug!(
                "effective_height = {}, reward cycle length == {}",
                effective_height, pox_consts.reward_cycle_length
            );
            return Ok(Err(0));
        }

        let prepare_end = block_height;
        let prepare_begin = prepare_end.saturating_sub(pox_consts.prepare_length);

        let mut candidate_anchors = HashMap::new();
        let mut memoized_candidates: HashMap<_, (Txid, u64)> = HashMap::new();

        // iterate over every sortition winner in the prepare phase
        //   looking for their highest ancestor _before_ prepare_begin.
        let winners = self.get_sortition_winners_in_fork(prepare_begin, prepare_end)?;
        for (winner_commit_txid, winner_block_height) in winners.into_iter() {
            let mut cursor = (winner_commit_txid, winner_block_height);
            let mut found_ancestor = true;

            while cursor.1 > (prepare_begin as u64) {
                // check if we've already discovered the candidate for this block
                if let Some(ancestor) = memoized_candidates.get(&cursor.1) {
                    cursor = ancestor.clone();
                } else {
                    // get the block commit
                    let block_commit = self.get_block_commit_by_txid(&cursor.0)?.expect(
                        "CORRUPTED: Failed to fetch block commit for known sortition winner",
                    );
                    // is this a height=1 block?
                    if block_commit.is_parent_genesis() {
                        debug!("First parent before prepare phase for block winner is the genesis block, dropping block's PoX anchor vote";
                               "winner_txid" => %&cursor.0,
                               "burn_block_height" => cursor.1);
                        found_ancestor = false;
                        break;
                    }

                    // find the parent sortition
                    let sn = SortitionDB::get_ancestor_snapshot(
                        self,
                        block_commit.parent_block_ptr as u64,
                        &self.context.chain_tip,
                    )?
                    .expect(
                        "CORRUPTED: accepted block commit, but parent pointer not in sortition set",
                    );
                    assert!(sn.sortition, "CORRUPTED: accepted block commit, but parent pointer not a sortition winner");

                    cursor = (sn.winning_block_txid, sn.block_height);
                }
            }
            if !found_ancestor {
                continue;
            }
            // this is the burn block height of the sortition that chose the
            //   highest ancestor of winner_stacks_bh whose sortition occurred before prepare_begin
            //  the winner of that sortition is the PoX anchor block candidate that winner_stacks_bh is "voting for"
            let highest_ancestor = cursor.1;
            memoized_candidates.insert(winner_block_height, cursor);
            if let Some(x) = candidate_anchors.get_mut(&highest_ancestor) {
                *x += 1;
            } else {
                candidate_anchors.insert(highest_ancestor, 1u32);
            }
        }

        // did any candidate receive >= F*w?
        let mut result = None;
        let mut max_confirmed_by = 0;
        for (candidate, confirmed_by) in candidate_anchors.into_iter() {
            if confirmed_by > max_confirmed_by {
                max_confirmed_by = confirmed_by;
            }
            if confirmed_by >= pox_consts.anchor_threshold {
                // find the sortition at height
                let sn =
                    SortitionDB::get_ancestor_snapshot(self, candidate, &self.context.chain_tip)?
                        .expect("BUG: cannot find chosen PoX candidate's sortition");
                assert!(
                    result
                        .replace((
                            sn.consensus_hash,
                            sn.winning_stacks_block_hash,
                            confirmed_by
                        ))
                        .is_none(),
                    "BUG: multiple anchor blocks received more confirmations than anchor_threshold"
                );
            }
        }

        let reward_cycle_id = effective_height / pox_consts.reward_cycle_length;
        match result {
            None => {
                info!(
                    "Reward cycle #{} ({}): (F*w) not reached, expecting consensus over proof of burn",
                    reward_cycle_id, block_height
                );
                Ok(Err(max_confirmed_by))
            }
            Some(response) => {
                info!("Reward cycle #{} ({}): {:?} reached (F*w), expecting consensus over proof of transfer", reward_cycle_id, block_height, result);
                Ok(Ok(response))
            }
        }
    }
}

// Connection methods
impl SortitionDB {
    /// Begin a transaction.
    pub fn tx_begin<'a>(&'a mut self) -> Result<SortitionDBTx<'a>, db_error> {
        if !self.readwrite {
            return Err(db_error::ReadOnly);
        }

        let index_tx = SortitionDBTx::new(
            &mut self.marf,
            SortitionDBTxContext {
                first_block_height: self.first_block_height,
                pox_constants: self.pox_constants.clone(),
            },
        );
        Ok(index_tx)
    }

    /// Make an indexed connectino
    pub fn index_conn<'a>(&'a self) -> SortitionDBConn<'a> {
        SortitionDBConn::new(
            &self.marf,
            SortitionDBTxContext {
                first_block_height: self.first_block_height,
                pox_constants: self.pox_constants.clone(),
            },
        )
    }

    pub fn index_handle<'a>(&'a self, chain_tip: &SortitionId) -> SortitionHandleConn<'a> {
        SortitionHandleConn::new(
            &self.marf,
            SortitionHandleContext {
                first_block_height: self.first_block_height,
                chain_tip: chain_tip.clone(),
                pox_constants: self.pox_constants.clone(),
            },
        )
    }

    pub fn tx_handle_begin<'a>(
        &'a mut self,
        chain_tip: &SortitionId,
    ) -> Result<SortitionHandleTx<'a>, db_error> {
        if !self.readwrite {
            return Err(db_error::ReadOnly);
        }

        Ok(SortitionHandleTx::new(
            &mut self.marf,
            SortitionHandleContext {
                first_block_height: self.first_block_height,
                chain_tip: chain_tip.clone(),
                pox_constants: self.pox_constants.clone(),
            },
        ))
    }

    pub fn conn<'a>(&'a self) -> &'a Connection {
        self.marf.sqlite_conn()
    }

    fn open_index(index_path: &str) -> Result<MARF<SortitionId>, db_error> {
        test_debug!("Open index at {}", index_path);
        let open_opts = MARFOpenOpts::default();
        let marf = MARF::from_path(index_path, open_opts).map_err(|_e| db_error::Corruption)?;
        sql_pragma(marf.sqlite_conn(), "foreign_keys", &true)?;
        Ok(marf)
    }

    /// Open the database on disk.  It must already exist and be instantiated.
    /// It's best not to call this if you are able to call connect().  If you must call this, do so
    /// after you call connect() somewhere else, since connect() performs additional validations.
    pub fn open(
        path: &str,
        readwrite: bool,
        pox_constants: PoxConstants,
    ) -> Result<SortitionDB, db_error> {
        let index_path = db_mkdirs(path)?;
        debug!(
            "Open sortdb as '{}', with index as '{}'",
            if readwrite { "readwrite" } else { "readonly" },
            index_path
        );

        let marf = SortitionDB::open_index(&index_path)?;
        let first_snapshot = SortitionDB::get_first_block_snapshot(marf.sqlite_conn())?;

        let mut db = SortitionDB {
            marf,
            readwrite,
            pox_constants,
            first_block_height: first_snapshot.block_height,
            first_burn_header_hash: first_snapshot.burn_header_hash.clone(),
        };

        db.check_schema_version_or_error()?;
        Ok(db)
    }

    /// Open the burn database at the given path.  Open read-only or read/write.
    /// If opened for read/write and it doesn't exist, instantiate it.
    pub fn connect(
        path: &str,
        first_block_height: u64,
        first_burn_hash: &BurnchainHeaderHash,
        first_burn_header_timestamp: u64,
        epochs: &[StacksEpoch],
        pox_constants: PoxConstants,
        readwrite: bool,
    ) -> Result<SortitionDB, db_error> {
        let create_flag = match fs::metadata(path) {
            Err(e) => {
                if e.kind() == ErrorKind::NotFound {
                    // need to create
                    if readwrite {
                        true
                    } else {
                        return Err(db_error::NoDBError);
                    }
                } else {
                    return Err(db_error::IOError(e));
                }
            }
            Ok(_md) => false,
        };

        let index_path = db_mkdirs(path)?;
        debug!(
            "Connect/Open {} sortdb as '{}', with index as '{}'",
            if create_flag { "(create)" } else { "" },
            if readwrite { "readwrite" } else { "readonly" },
            index_path
        );

        let marf = SortitionDB::open_index(&index_path)?;

        let mut db = SortitionDB {
            marf,
            readwrite,
            first_block_height,
            pox_constants,
            first_burn_header_hash: first_burn_hash.clone(),
        };

        if create_flag {
            // instantiate!
            db.instantiate(
                first_block_height,
                first_burn_hash,
                first_burn_header_timestamp,
                epochs,
            )?;
        } else {
            // validate -- must contain the given first block and first block hash
            let snapshot = SortitionDB::get_first_block_snapshot(db.conn())?;
            if !snapshot.is_initial()
                || snapshot.block_height != first_block_height
                || snapshot.burn_header_hash != *first_burn_hash
            {
                error!("Invalid genesis snapshot: sn.is_initial = {}, sn.block_height = {}, sn.burn_hash = {}, expect.block_height = {}, expect.burn_hash = {}",
                       snapshot.is_initial(), snapshot.block_height, &snapshot.burn_header_hash, first_block_height, first_burn_hash);
                return Err(db_error::Corruption);
            }
        }

        db.check_schema_version_and_update(epochs)?;
        if readwrite {
            db.add_indexes()?;
        }
        Ok(db)
    }

    /// Open a burn database at random tmp dir (used for testing)
    #[cfg(test)]
    pub fn connect_test(
        first_block_height: u64,
        first_burn_hash: &BurnchainHeaderHash,
    ) -> Result<SortitionDB, db_error> {
        use crate::core::StacksEpochExtension;
        SortitionDB::connect_test_with_epochs(
            first_block_height,
            first_burn_hash,
            StacksEpoch::unit_test(StacksEpochId::Epoch20, first_block_height),
        )
    }

    /// Open a burn database at random tmp dir (used for testing)
    /// But, take a particular epoch configuration
    #[cfg(test)]
    pub fn connect_test_with_epochs(
        first_block_height: u64,
        first_burn_hash: &BurnchainHeaderHash,
        epochs: Vec<StacksEpoch>,
    ) -> Result<SortitionDB, db_error> {
        let mut rng = rand::thread_rng();
        let mut buf = [0u8; 32];
        rng.fill_bytes(&mut buf);
        let db_path_dir = format!(
            "/tmp/stacks-node-tests/unit-tests-sortdb/db-{}",
            to_hex(&buf)
        );

        SortitionDB::connect(
            &db_path_dir,
            first_block_height,
            first_burn_hash,
            get_epoch_time_secs(),
            &epochs,
            PoxConstants::test_default(),
            true,
        )
    }

    #[cfg(test)]
    pub fn connect_v1(
        path: &str,
        first_block_height: u64,
        first_burn_hash: &BurnchainHeaderHash,
        first_burn_header_timestamp: u64,
        readwrite: bool,
    ) -> Result<SortitionDB, db_error> {
        let create_flag = match fs::metadata(path) {
            Err(e) => {
                if e.kind() == ErrorKind::NotFound {
                    // need to create
                    if readwrite {
                        true
                    } else {
                        return Err(db_error::NoDBError);
                    }
                } else {
                    return Err(db_error::IOError(e));
                }
            }
            Ok(_md) => false,
        };

        let index_path = db_mkdirs(path)?;
        debug!(
            "Connect/Open {} sortdb '{}' as '{}'",
            if create_flag { "(create)" } else { "" },
            index_path,
            if readwrite { "readwrite" } else { "readonly" }
        );

        let marf = SortitionDB::open_index(&index_path)?;

        let mut db = SortitionDB {
            marf,
            readwrite,
            first_block_height,
            first_burn_header_hash: first_burn_hash.clone(),
            pox_constants: PoxConstants::test_default(),
        };

        if create_flag {
            // instantiate!
            db.instantiate_v1(
                first_block_height,
                first_burn_hash,
                first_burn_header_timestamp,
            )?;
        } else {
            // validate -- must contain the given first block and first block hash
            let snapshot = SortitionDB::get_first_block_snapshot(db.conn())?;
            if !snapshot.is_initial()
                || snapshot.block_height != first_block_height
                || snapshot.burn_header_hash != *first_burn_hash
            {
                error!("Invalid genesis snapshot: sn.is_initial = {}, sn.block_height = {}, sn.burn_hash = {}, expect.block_height = {}, expect.burn_hash = {}",
                       snapshot.is_initial(), snapshot.block_height, &snapshot.burn_header_hash, first_block_height, first_burn_hash);
                return Err(db_error::Corruption);
            }
        }

        Ok(db)
    }

    /// Validate all Stacks Epochs. Since this is data that always comes from a static variable,
    /// any invalid StacksEpoch structuring should result in a runtime panic.
    fn validate_epochs(epochs_ref: &[StacksEpoch]) -> Vec<StacksEpoch> {
        // sanity check -- epochs must all be contiguous, each epoch must be unique,
        // and the range of epochs should span the whole non-negative i64 space.
        let mut epochs = epochs_ref.to_vec();
        let mut seen_epochs = HashSet::new();
        epochs.sort();

        let mut epoch_end_height = 0;
        for epoch in epochs.iter() {
            assert!(
                epoch.start_height <= epoch.end_height,
                "{} > {} for {:?}",
                epoch.start_height,
                epoch.end_height,
                &epoch.epoch_id
            );

            if epoch_end_height == 0 {
                // first ever epoch must be defined for all of the prior chain history
                assert_eq!(epoch.start_height, 0);
                epoch_end_height = epoch.end_height;
            } else {
                assert_eq!(epoch_end_height, epoch.start_height);
                epoch_end_height = epoch.end_height;
            }
            if seen_epochs.contains(&epoch.epoch_id) {
                panic!("BUG: duplicate epoch");
            }

            seen_epochs.insert(epoch.epoch_id);
        }

        assert_eq!(epoch_end_height, STACKS_EPOCH_MAX);
        epochs
    }

    fn instantiate(
        &mut self,
        first_block_height: u64,
        first_burn_header_hash: &BurnchainHeaderHash,
        first_burn_header_timestamp: u64,
        epochs_ref: &[StacksEpoch],
    ) -> Result<(), db_error> {
        debug!("Instantiate sortition DB");

        sql_pragma(self.conn(), "journal_mode", &"WAL")?;
        sql_pragma(self.conn(), "foreign_keys", &true)?;

        let mut db_tx = SortitionHandleTx::begin(self, &SortitionId::sentinel())?;

        // create first (sentinel) snapshot
        debug!("Make first snapshot");
        let mut first_snapshot = BlockSnapshot::initial(
            first_block_height,
            first_burn_header_hash,
            first_burn_header_timestamp,
        );

        assert!(first_snapshot.parent_burn_header_hash != first_snapshot.burn_header_hash);
        assert_eq!(
            first_snapshot.parent_burn_header_hash,
            BurnchainHeaderHash::sentinel()
        );

        for row_text in SORTITION_DB_INITIAL_SCHEMA {
            db_tx.execute_batch(row_text)?;
        }
        SortitionDB::apply_schema_2(&db_tx, epochs_ref)?;
        SortitionDB::apply_schema_3(&db_tx)?;
        SortitionDB::apply_schema_4(&db_tx)?;

        db_tx.instantiate_index()?;

        let mut first_sn = first_snapshot.clone();
        first_sn.sortition_id = SortitionId::sentinel();
        let (index_root, pox_payout) =
            db_tx.index_add_fork_info(&mut first_sn, &first_snapshot, &vec![], None, None, None)?;
        first_snapshot.index_root = index_root;

        db_tx.insert_block_snapshot(&first_snapshot, pox_payout)?;
        db_tx.store_transition_ops(
            &first_snapshot.sortition_id,
            &BurnchainStateTransition::noop(),
        )?;

        db_tx.commit()?;

        self.add_indexes()?;
        Ok(())
    }

    /// Validates given StacksEpochs (will runtime panic if there is any invalid StacksEpoch structuring) and
    ///  inserts them into the SortitionDB's epochs table.
    fn validate_and_insert_epochs(
        db_tx: &Transaction,
        epochs: &[StacksEpoch],
    ) -> Result<(), db_error> {
        let epochs = SortitionDB::validate_epochs(epochs);
        for epoch in epochs.into_iter() {
            let args: &[&dyn ToSql] = &[
                &(epoch.epoch_id as u32),
                &u64_to_sql(epoch.start_height)?,
                &u64_to_sql(epoch.end_height)?,
                &epoch.block_limit,
                &epoch.network_epoch,
            ];
            db_tx.execute(
                "INSERT INTO epochs (epoch_id,start_block_height,end_block_height,block_limit,network_epoch) VALUES (?1,?2,?3,?4,?5)",
                args
            )?;
        }
        Ok(())
    }

    #[cfg(test)]
    fn instantiate_v1(
        &mut self,
        first_block_height: u64,
        first_burn_header_hash: &BurnchainHeaderHash,
        first_burn_header_timestamp: u64,
    ) -> Result<(), db_error> {
        debug!("Instantiate SortDB");

        sql_pragma(self.conn(), "journal_mode", &"WAL")?;
        sql_pragma(self.conn(), "foreign_keys", &true)?;

        let mut db_tx = SortitionHandleTx::begin(self, &SortitionId::sentinel())?;

        // create first (sentinel) snapshot
        debug!("Make first snapshot");
        let mut first_snapshot = BlockSnapshot::initial(
            first_block_height,
            first_burn_header_hash,
            first_burn_header_timestamp,
        );

        assert!(first_snapshot.parent_burn_header_hash != first_snapshot.burn_header_hash);
        assert_eq!(
            first_snapshot.parent_burn_header_hash,
            BurnchainHeaderHash::sentinel()
        );

        for row_text in SORTITION_DB_INITIAL_SCHEMA {
            db_tx.execute_batch(row_text)?;
        }

        db_tx.execute(
            "INSERT OR REPLACE INTO db_config (version) VALUES (?1)",
            &[&"1"],
        )?;

        db_tx.instantiate_index()?;

        let mut first_sn = first_snapshot.clone();
        first_sn.sortition_id = SortitionId::sentinel();
        let (index_root, pox_payout) =
            db_tx.index_add_fork_info(&mut first_sn, &first_snapshot, &vec![], None, None, None)?;
        first_snapshot.index_root = index_root;

        db_tx.insert_block_snapshot(&first_snapshot, pox_payout)?;
        db_tx.store_transition_ops(
            &first_snapshot.sortition_id,
            &BurnchainStateTransition::noop(),
        )?;

        db_tx.commit()?;
        Ok(())
    }

    /// Get a block commit by its content-addressed location in a specific sortition.
    pub fn get_block_commit(
        conn: &Connection,
        txid: &Txid,
        sortition_id: &SortitionId,
    ) -> Result<Option<LeaderBlockCommitOp>, db_error> {
        let qry = "SELECT * FROM block_commits WHERE txid = ?1 AND sortition_id = ?2";
        let args: [&dyn ToSql; 2] = [&txid, &sortition_id];
        query_row(conn, qry, &args)
    }

    /// Get the Sortition ID for the burnchain block containing `txid`'s parent.
    /// `txid` is the burnchain txid of a block-commit.
    /// Because the block_commit_parents table is not populated on schema migration, the returned
    /// value may be NULL (and this is okay).
    pub fn get_block_commit_parent_sortition_id(
        conn: &Connection,
        txid: &Txid,
        sortition_id: &SortitionId,
    ) -> Result<Option<SortitionId>, db_error> {
        let qry = "SELECT parent_sortition_id AS sortition_id FROM block_commit_parents WHERE block_commit_parents.block_commit_txid = ?1 AND block_commit_parents.block_commit_sortition_id = ?2";
        let args: &[&dyn ToSql] = &[txid, sortition_id];
        query_row(conn, qry, args)
    }

    /// Load up all snapshots, in ascending order by block height.  Great for testing!
    pub fn get_all_snapshots(&self) -> Result<Vec<BlockSnapshot>, db_error> {
        let qry = "SELECT * FROM snapshots ORDER BY block_height ASC";
        query_rows(self.conn(), qry, NO_PARAMS)
    }

    /// Get the schema version of a sortition DB, given the path to it.
    /// Returns the version string, if it exists
    pub fn get_db_version_from_path(path: &str) -> Result<Option<String>, db_error> {
        if fs::metadata(path).is_err() {
            return Err(db_error::NoDBError);
        }
        let index_path = db_mkdirs(path)?;
        let marf = SortitionDB::open_index(&index_path)?;
        SortitionDB::get_schema_version(marf.sqlite_conn())
    }

    /// Get the height of the highest burnchain block, given the DB path.
    /// Importantly, this will *not* apply any schema migrations.
    /// This is used to check if the DB is compatible with the current epoch.
    pub fn get_highest_block_height_from_path(path: &str) -> Result<u64, db_error> {
        if fs::metadata(path).is_err() {
            return Err(db_error::NoDBError);
        }
        let index_path = db_mkdirs(path)?;
        let marf = SortitionDB::open_index(&index_path)?;
        let sql = "SELECT MAX(block_height) FROM snapshots";
        Ok(query_rows(&marf.sqlite_conn(), sql, NO_PARAMS)?
            .pop()
            .expect("BUG: no snapshots in block_snapshots"))
    }

    /// Is a particular database version supported by a given epoch?
    pub fn is_db_version_supported_in_epoch(epoch: StacksEpochId, version: &str) -> bool {
        match epoch {
<<<<<<< HEAD
            StacksEpochId::Epoch10 => true,
            StacksEpochId::Epoch20 => version == "1" || version == "2" || version == "3",
            StacksEpochId::Epoch2_05 => version == "2" || version == "3",
            StacksEpochId::Epoch21 => version == "3",
=======
            StacksEpochId::Epoch10 => false,
            StacksEpochId::Epoch20 => version == "1" || version == "2" || version == "3",
            StacksEpochId::Epoch2_05 => version == "2" || version == "3" || version == "4",
>>>>>>> 9d897256
        }
    }

    /// Get the database schema version, given a DB connection
    fn get_schema_version(conn: &Connection) -> Result<Option<String>, db_error> {
        let version = conn
            .query_row(
                "SELECT MAX(version) from db_config",
                rusqlite::NO_PARAMS,
                |row| row.get(0),
            )
            .optional()?;
        Ok(version)
    }

    fn apply_schema_2(tx: &DBTx, epochs: &[StacksEpoch]) -> Result<(), db_error> {
        for sql_exec in SORTITION_DB_SCHEMA_2 {
            tx.execute_batch(sql_exec)?;
        }

        SortitionDB::validate_and_insert_epochs(&tx, epochs)?;

        tx.execute(
            "INSERT OR REPLACE INTO db_config (version) VALUES (?1)",
            &["2"],
        )?;

        Ok(())
    }

    fn apply_schema_3(tx: &DBTx) -> Result<(), db_error> {
        for sql_exec in SORTITION_DB_SCHEMA_3 {
            tx.execute_batch(sql_exec)?;
        }
        tx.execute(
            "INSERT OR REPLACE INTO db_config (version) VALUES (?1)",
            &["3"],
        )?;
        Ok(())
    }

    fn apply_schema_4(tx: &DBTx) -> Result<(), db_error> {
        for sql_exec in SORTITION_DB_SCHEMA_4 {
            tx.execute_batch(sql_exec)?;
        }

        let typical_rules: &[&dyn ToSql] = &[&(ASTRules::Typical as u8), &0i64];

        let precheck_size_rules: &[&dyn ToSql] = &[
            &(ASTRules::PrecheckSize as u8),
            &u64_to_sql(AST_RULES_PRECHECK_SIZE)?,
        ];

        tx.execute(
            "INSERT INTO ast_rule_heights (ast_rule_id,block_height) VALUES (?1, ?2)",
            typical_rules,
        )?;
        tx.execute(
            "INSERT INTO ast_rule_heights (ast_rule_id,block_height) VALUES (?1, ?2)",
            precheck_size_rules,
        )?;
        tx.execute(
            "INSERT OR REPLACE INTO db_config (version) VALUES (?1)",
            &["4"],
        )?;
        Ok(())
    }

    fn check_schema_version_or_error(&mut self) -> Result<(), db_error> {
        match SortitionDB::get_schema_version(self.conn()) {
            Ok(Some(version)) => {
                let expected_version = SORTITION_DB_VERSION.to_string();
                if version == expected_version {
                    Ok(())
                } else {
                    let version_u64 = version.parse::<u64>().unwrap();
                    Err(db_error::OldSchema(version_u64))
                }
            }
            Ok(None) => panic!("The schema version of the sortition DB is not recorded."),
            Err(e) => panic!("Error obtaining the version of the sortition DB: {:?}", e),
        }
    }

    /// Migrate the sortition DB to its latest version, given the set of system epochs
    pub fn check_schema_version_and_update(
        &mut self,
        epochs: &[StacksEpoch],
    ) -> Result<(), db_error> {
        let expected_version = SORTITION_DB_VERSION.to_string();
        loop {
            match SortitionDB::get_schema_version(self.conn()) {
                Ok(Some(version)) => {
                    if version == "1" {
                        let tx = self.tx_begin()?;
                        SortitionDB::apply_schema_2(&tx.deref(), epochs)?;
                        tx.commit()?;
                    } else if version == "2" {
                        // add the tables of schema 3, but do not populate them.
                        let tx = self.tx_begin()?;
                        SortitionDB::apply_schema_3(&tx.deref())?;
                        tx.commit()?;
                    } else if version == "3" {
                        let tx = self.tx_begin()?;
                        SortitionDB::apply_schema_4(&tx.deref())?;
                        tx.commit()?;
                    } else if version == expected_version {
                        return Ok(());
                    } else {
                        panic!("The schema version of the sortition DB is invalid.")
                    }
                }
                Ok(None) => panic!("The schema version of the sortition DB is not recorded."),
                Err(e) => panic!("Error obtaining the version of the sortition DB: {:?}", e),
            }
        }
    }

    /// Open and migrate the sortition DB if it exists.
    pub fn migrate_if_exists(path: &str, epochs: &[StacksEpoch]) -> Result<(), db_error> {
        // NOTE: the sortition DB created here will not be used for anything, so it's safe to use
        // the mainnet_default PoX constants
        if let Err(db_error::OldSchema(_)) =
            SortitionDB::open(path, false, PoxConstants::mainnet_default())
        {
            let index_path = db_mkdirs(path)?;
            let marf = SortitionDB::open_index(&index_path)?;
            let mut db = SortitionDB {
                marf,
                readwrite: true,
                // not used by migration logic
                first_block_height: 0,
                first_burn_header_hash: BurnchainHeaderHash([0xff; 32]),
                pox_constants: PoxConstants::mainnet_default(),
            };
            db.check_schema_version_and_update(epochs)
        } else {
            Ok(())
        }
    }

    fn add_indexes(&mut self) -> Result<(), db_error> {
        // do we need to instantiate indexes?
        // only do a transaction if we need to, since this gets called each time the sortition DB
        // is opened.
        let exists: i64 = query_row(
            self.conn(),
            "SELECT 1 FROM sqlite_master WHERE type = 'index' AND name = ?1",
            &[LAST_SORTITION_DB_INDEX],
        )?
        .unwrap_or(0);
        if exists == 0 {
            let tx = self.tx_begin()?;
            for row_text in SORTITION_DB_INDEXES {
                tx.execute_batch(row_text)?;
            }
            tx.commit()?;
        }
        Ok(())
    }

    #[cfg(any(test, feature = "testing"))]
    pub fn override_ast_rule_height<'a>(
        tx: &mut DBTx<'a>,
        ast_rules: ASTRules,
        height: u64,
    ) -> Result<(), db_error> {
        let rules: &[&dyn ToSql] = &[&u64_to_sql(height)?, &(ast_rules as u8)];

        tx.execute(
            "UPDATE ast_rule_heights SET block_height = ?1 WHERE ast_rule_id = ?2",
            rules,
        )?;
        Ok(())
    }

    #[cfg(not(any(test, feature = "testing")))]
    pub fn override_ast_rule_height<'a>(
        _tx: &mut DBTx<'a>,
        _ast_rules: ASTRules,
        _height: u64,
    ) -> Result<(), db_error> {
        Ok(())
    }

    /// What's the default AST rules at the given block height?
    pub fn get_ast_rules(conn: &DBConn, height: u64) -> Result<ASTRules, db_error> {
        let ast_rule_sets: Vec<(ASTRules, u64)> = query_rows(
            conn,
            "SELECT * FROM ast_rule_heights ORDER BY block_height ASC",
            NO_PARAMS,
        )?;

        assert!(ast_rule_sets.len() > 0);
        let mut last_height = ast_rule_sets[0].1;
        let mut last_rules = ast_rule_sets[0].0;
        for (ast_rules, ast_rule_height) in ast_rule_sets.into_iter() {
            if last_height <= height && height < ast_rule_height {
                return Ok(last_rules);
            }
            last_height = ast_rule_height;
            last_rules = ast_rules;
        }

        return Ok(last_rules);
    }
}

impl<'a> SortitionDBConn<'a> {
    pub fn as_handle<'b>(&'b self, chain_tip: &SortitionId) -> SortitionHandleConn<'b> {
        SortitionHandleConn {
            index: self.index,
            context: SortitionHandleContext {
                first_block_height: self.context.first_block_height.clone(),
                chain_tip: chain_tip.clone(),
                pox_constants: self.context.pox_constants.clone(),
            },
        }
    }

    /// Given a burnchain consensus hash,
    /// go get the last N Stacks block headers that won sortition
    /// leading up to the given header hash.  The ith slot in the vector will be Some(...) if there
    /// was a sortition, and None if not.
    /// Returns up to num_headers prior block header hashes.
    /// The list of hashes will be in ascending order -- the lowest-height block is item 0.
    /// The last hash will be the hash for the given consensus hash.
    pub fn get_stacks_header_hashes(
        &self,
        num_headers: u64,
        tip_consensus_hash: &ConsensusHash,
        cache: &BlockHeaderCache,
    ) -> Result<Vec<(ConsensusHash, Option<BlockHeaderHash>)>, db_error> {
        let mut ret = vec![];
        let tip_snapshot = SortitionDB::get_block_snapshot_consensus(self, tip_consensus_hash)?
            .ok_or_else(|| db_error::NotFoundError)?;

        if !tip_snapshot.pox_valid {
            warn!("Consensus hash {:?} corresponds to a sortition that is not on the canonical PoX fork", tip_consensus_hash);
            return Err(db_error::InvalidPoxSortition);
        }

        assert!(
            tip_snapshot.block_height >= self.context.first_block_height,
            "DB corruption: have snapshot with a smaller block height than the first block height"
        );

        let db_handle = self.as_handle(&tip_snapshot.sortition_id);

        let headers_count =
            if tip_snapshot.block_height - self.context.first_block_height < num_headers {
                tip_snapshot.block_height - self.context.first_block_height
            } else {
                num_headers
            };

        let mut ancestor_consensus_hash = tip_snapshot.consensus_hash;

        for _i in 0..headers_count {
            if let Some((header_hash_opt, prev_consensus_hash)) =
                cache.get(&ancestor_consensus_hash)
            {
                // cache hit
                ret.push((ancestor_consensus_hash, header_hash_opt.clone()));
                ancestor_consensus_hash = prev_consensus_hash.clone();
                continue;
            }

            // cache miss
            let ancestor_snapshot = SortitionDB::get_block_snapshot_consensus(
                db_handle.conn(),
                &ancestor_consensus_hash,
            )?
            .expect(&format!(
                "Discontiguous index: missing block for consensus hash {}",
                ancestor_consensus_hash
            ));

            // this can happen if this call is interleaved with a PoX invalidation transaction
            if !ancestor_snapshot.pox_valid {
                warn!("Consensus hash {:?} corresponds to a sortition that is not on the canonical PoX fork", ancestor_consensus_hash);
                return Err(db_error::InvalidPoxSortition);
            }

            let header_hash_opt = if ancestor_snapshot.sortition {
                Some(ancestor_snapshot.winning_stacks_block_hash.clone())
            } else {
                None
            };

            debug!(
                "CACHE MISS {} (height {}): {:?}",
                &ancestor_consensus_hash, ancestor_snapshot.block_height, &header_hash_opt
            );

            ret.push((ancestor_snapshot.consensus_hash, header_hash_opt.clone()));

            let ancestor_snapshot_parent = SortitionDB::get_block_snapshot(
                db_handle.conn(),
                &ancestor_snapshot.parent_sortition_id,
            )?
            .expect(&format!(
                "Discontiguous index: missing parent block of parent burn header hash {}",
                &ancestor_snapshot.parent_burn_header_hash
            ));

            ancestor_consensus_hash = ancestor_snapshot_parent.consensus_hash;
        }

        ret.reverse();
        Ok(ret)
    }

    /// Get the height of a burnchain block
    pub fn inner_get_burn_block_height(
        &self,
        burn_header_hash: &BurnchainHeaderHash,
    ) -> Result<Option<u64>, db_error> {
        let qry = "SELECT block_height FROM snapshots WHERE burn_header_hash = ?1 LIMIT 1";
        query_row(self.conn(), qry, &[burn_header_hash])
    }

    /// Get the burnchain hash given a height
    pub fn inner_get_burn_header_hash(
        &self,
        height: u32,
    ) -> Result<Option<BurnchainHeaderHash>, db_error> {
        let tip = SortitionDB::get_canonical_burn_chain_tip(self.conn())?;
        let ancestor_opt =
            SortitionDB::get_ancestor_snapshot(&self, height as u64, &tip.sortition_id)?
                .map(|snapshot| snapshot.burn_header_hash);
        Ok(ancestor_opt)
    }

    pub fn get_reward_set_size_at(&mut self, sortition_id: &SortitionId) -> Result<u16, db_error> {
        self.get_indexed(sortition_id, &db_keys::pox_reward_set_size())
            .map(|x| {
                db_keys::reward_set_size_from_string(
                    &x.expect("CORRUPTION: no current reward set size written"),
                )
            })
    }

    pub fn get_reward_set_entry_at(
        &mut self,
        sortition_id: &SortitionId,
        entry_ix: u16,
    ) -> Result<PoxAddress, db_error> {
        let entry_str = self
            .get_indexed(sortition_id, &db_keys::pox_reward_set_entry(entry_ix))?
            .expect(&format!(
                "CORRUPTION: expected reward set entry at index={}, but not found",
                entry_ix
            ));
        Ok(PoxAddress::from_db_string(&entry_str).expect("FATAL: could not decode PoX address"))
    }

    pub fn get_reward_set_payouts_at(
        &self,
        sortition_id: &SortitionId,
    ) -> Result<(Vec<PoxAddress>, u128), db_error> {
        let sql = "SELECT pox_payouts FROM snapshots WHERE sortition_id = ?1";
        let args: &[&dyn ToSql] = &[sortition_id];
        let pox_addrs_json: String =
            query_row(self.conn(), sql, args)?.ok_or(db_error::NotFoundError)?;

        let pox_addrs: (Vec<PoxAddress>, u128) =
            serde_json::from_str(&pox_addrs_json).expect("FATAL: failed to decode pox payout JSON");
        Ok(pox_addrs)
    }
}

// High-level functions used by ChainsCoordinator
impl SortitionDB {
    pub fn get_sortition_id(
        &self,
        burnchain_header_hash: &BurnchainHeaderHash,
        sortition_tip: &SortitionId,
    ) -> Result<Option<SortitionId>, BurnchainError> {
        let handle = self.index_handle(sortition_tip);
        handle
            .get_sortition_id_for_bhh(burnchain_header_hash)
            .map_err(BurnchainError::from)
    }

    pub fn is_sortition_processed(
        &self,
        burnchain_header_hash: &BurnchainHeaderHash,
    ) -> Result<Option<SortitionId>, BurnchainError> {
        let qry = "SELECT sortition_id FROM snapshots WHERE burn_header_hash = ? AND pox_valid = 1";
        query_row(self.conn(), qry, &[burnchain_header_hash]).map_err(BurnchainError::from)
    }

    fn get_block_height(
        conn: &Connection,
        sortition_id: &SortitionId,
    ) -> Result<Option<u32>, db_error> {
        let qry = "SELECT block_height FROM snapshots WHERE sortition_id = ? LIMIT 1";
        conn.query_row(qry, &[sortition_id], |row| row.get(0))
            .optional()
            .map_err(db_error::from)
    }

    /// Is the given block an expected PoX anchor in this sortition history?
    ///  if so, return the Stacks block hash
    pub fn is_stacks_block_pox_anchor(
        &mut self,
        block: &BlockHeaderHash,
        sortition_tip: &SortitionId,
    ) -> Result<Option<BlockHeaderHash>, BurnchainError> {
        let handle = self.index_handle(sortition_tip);
        let expects_block_as_anchor = handle
            .get_tip_indexed(&db_keys::pox_anchor_to_prepare_end(block))?
            .map(|_| block.clone());

        return Ok(expects_block_as_anchor);
    }

    fn parse_last_anchor_block_hash(s: Option<String>) -> Option<BlockHeaderHash> {
        s.map(|s| {
            if s == "" {
                None
            } else {
                Some(BlockHeaderHash::from_hex(&s).expect("BUG: Bad BlockHeaderHash stored in DB"))
            }
        })
        .flatten()
    }

    pub fn invalidate_descendants_of(
        &mut self,
        burn_block: &BurnchainHeaderHash,
    ) -> Result<(), BurnchainError> {
        let db_tx = self.tx_begin()?;
        let mut queue = vec![burn_block.clone()];

        while let Some(header) = queue.pop() {
            db_tx.tx().execute(
                "UPDATE snapshots SET pox_valid = 0 WHERE parent_burn_header_hash = ?",
                &[&header],
            )?;
            let mut stmt = db_tx.prepare(
                "SELECT DISTINCT burn_header_hash FROM snapshots WHERE parent_burn_header_hash = ?",
            )?;
            for next_header in stmt.query_map(&[&header], |row| row.get(0))? {
                queue.push(next_header?);
            }
        }

        db_tx.commit()?;
        Ok(())
    }

    /// Get the last sortition in the prepare phase that chose a particular Stacks block as the anchor,
    ///   or if the anchor is not expected, return None
    pub fn get_prepare_end_for(
        &mut self,
        sortition_tip: &SortitionId,
        anchor: &BlockHeaderHash,
    ) -> Result<Option<BlockSnapshot>, BurnchainError> {
        let handle = self.index_handle(sortition_tip);
        let prepare_end_sortid = match handle
            .get_tip_indexed(&db_keys::pox_anchor_to_prepare_end(anchor))?
        {
            Some(s) => SortitionId::from_hex(&s).expect("CORRUPTION: DB stored bad sortition ID"),
            None => return Ok(None),
        };
        let snapshot =
            SortitionDB::get_block_snapshot(self.conn(), &prepare_end_sortid)?.expect(&format!(
            "BUG: Sortition ID for prepare phase end is known, but no BlockSnapshot is stored: {}",
            &prepare_end_sortid
        ));
        Ok(Some(snapshot))
    }

    /// Get the PoX ID at the particular sortition_tip
    pub fn get_pox_id(&mut self, sortition_tip: &SortitionId) -> Result<PoxId, BurnchainError> {
        let handle = self.index_handle(sortition_tip);
        handle.get_pox_id().map_err(BurnchainError::from)
    }

    pub fn get_sortition_result(
        &self,
        id: &SortitionId,
    ) -> Result<Option<(BlockSnapshot, BurnchainStateTransitionOps)>, BurnchainError> {
        let snapshot = match SortitionDB::get_block_snapshot(self.conn(), id)? {
            Some(x) => x,
            None => return Ok(None),
        };

        let sql_transition_ops = "SELECT accepted_ops, consumed_keys FROM snapshot_transition_ops WHERE sortition_id = ?";
        let transition_ops = self
            .conn()
            .query_row(sql_transition_ops, &[id], |row| {
                let accepted_ops: String = row.get_unwrap(0);
                let consumed_leader_keys: String = row.get_unwrap(1);
                Ok(BurnchainStateTransitionOps {
                    accepted_ops: serde_json::from_str(&accepted_ops)
                        .expect("CORRUPTION: DB stored bad transition ops"),
                    consumed_leader_keys: serde_json::from_str(&consumed_leader_keys)
                        .expect("CORRUPTION: DB stored bad transition ops"),
                })
            })
            .optional()?
            .expect("CORRUPTION: DB stored BlockSnapshot, but not the transition ops");

        Ok(Some((snapshot, transition_ops)))
    }

    /// Evaluate the sortition (SIP-001 miner block election) in the burnchain block defined by
    /// `burn_header`. Returns the new snapshot and burnchain state
    /// transition.
    ///
    /// # Arguments
    /// * `burn_header` - the burnchain block header to process sortition for
    /// * `ops` - the parsed blockstack operations (will be validated in this function)
    /// * `burnchain` - a reference to the burnchain information struct
    /// * `from_tip` - tip of the "sortition chain" that is being built on
    /// * `next_pox_info` - iff this sortition is the first block in a reward cycle, this should be Some
    /// * `announce_to` - a function that will be invoked with the calculated reward set before this method
    ///                   commits its results. This is used to post the calculated reward set to an event observer.
    pub fn evaluate_sortition<F: FnOnce(Option<RewardSetInfo>) -> ()>(
        &mut self,
        burn_header: &BurnchainBlockHeader,
        ops: Vec<BlockstackOperationType>,
        burnchain: &Burnchain,
        from_tip: &SortitionId,
        next_pox_info: Option<RewardCycleInfo>,
        announce_to: F,
    ) -> Result<(BlockSnapshot, BurnchainStateTransition), BurnchainError> {
        let parent_sort_id = self
            .get_sortition_id(&burn_header.parent_block_hash, from_tip)?
            .ok_or_else(|| {
                warn!("Unknown block {:?}", burn_header.parent_block_hash);
                BurnchainError::MissingParentBlock
            })?;

        let mut sortition_db_handle = SortitionHandleTx::begin(self, &parent_sort_id)?;
        let parent_snapshot = sortition_db_handle
            .get_block_snapshot(&burn_header.parent_block_hash, &parent_sort_id)?
            .ok_or_else(|| {
                warn!("Unknown block {:?}", burn_header.parent_block_hash);
                BurnchainError::MissingParentBlock
            })?;

        let parent_pox = sortition_db_handle.get_pox_id()?;

        let reward_set_vrf_hash = parent_snapshot
            .sortition_hash
            .mix_burn_header(&parent_snapshot.burn_header_hash);

        let reward_set_info = sortition_db_handle.pick_recipients(
            burnchain,
            burn_header.block_height,
            &reward_set_vrf_hash,
            next_pox_info.as_ref(),
        )?;

        // Get any initial mining bonus which would be due to the winner of this block.
        let bonus_remaining =
            sortition_db_handle.get_initial_mining_bonus_remaining(&parent_sort_id)?;

        let initial_mining_bonus = if bonus_remaining > 0 {
            let mining_bonus_per_block = sortition_db_handle
                .get_initial_mining_bonus_per_block(&parent_sort_id)?
                .expect("BUG: initial mining bonus amount written, but not the per block amount.");
            cmp::min(bonus_remaining, mining_bonus_per_block)
        } else {
            0
        };

        let new_snapshot = sortition_db_handle.process_block_txs(
            &parent_snapshot,
            burn_header,
            burnchain,
            ops,
            next_pox_info,
            parent_pox,
            reward_set_info.as_ref(),
            initial_mining_bonus,
        )?;

        sortition_db_handle.store_transition_ops(&new_snapshot.0.sortition_id, &new_snapshot.1)?;

        announce_to(reward_set_info);

        // commit everything!
        sortition_db_handle.commit().expect(
            "Failed to commit to sortition db after announcing reward set info, state corrupted.",
        );
        Ok((new_snapshot.0, new_snapshot.1))
    }

    #[cfg(test)]
    pub fn test_get_next_block_recipients(
        &mut self,
        burnchain: &Burnchain,
        next_pox_info: Option<&RewardCycleInfo>,
    ) -> Result<Option<RewardSetInfo>, BurnchainError> {
        let parent_snapshot = SortitionDB::get_canonical_burn_chain_tip(self.conn())?;
        self.get_next_block_recipients(burnchain, &parent_snapshot, next_pox_info)
    }

    pub fn get_next_block_recipients(
        &mut self,
        burnchain: &Burnchain,
        parent_snapshot: &BlockSnapshot,
        next_pox_info: Option<&RewardCycleInfo>,
    ) -> Result<Option<RewardSetInfo>, BurnchainError> {
        let reward_set_vrf_hash = parent_snapshot
            .sortition_hash
            .mix_burn_header(&parent_snapshot.burn_header_hash);

        let mut sortition_db_handle =
            SortitionHandleTx::begin(self, &parent_snapshot.sortition_id)?;

        sortition_db_handle.pick_recipients(
            burnchain,
            parent_snapshot.block_height + 1,
            &reward_set_vrf_hash,
            next_pox_info,
        )
    }

    pub fn is_stacks_block_in_sortition_set(
        &self,
        sortition_id: &SortitionId,
        block_to_check: &BlockHeaderHash,
    ) -> Result<bool, BurnchainError> {
        let result = self
            .index_handle(sortition_id)
            .get_tip_indexed(&db_keys::stacks_block_present(block_to_check))?;
        Ok(result.is_some())
    }

    pub fn latest_stacks_blocks_processed(
        &self,
        sortition_id: &SortitionId,
    ) -> Result<u64, BurnchainError> {
        let db_handle = self.index_handle(sortition_id);
        SortitionDB::get_max_arrival_index(&db_handle).map_err(|e| BurnchainError::from(e))
    }

    /// Get a burn blockchain snapshot, given a burnchain configuration struct.
    /// Used mainly by the network code to determine what the chain tip currently looks like.
    pub fn get_burnchain_view(
        conn: &DBConn,
        burnchain: &Burnchain,
        chain_tip: &BlockSnapshot,
    ) -> Result<BurnchainView, db_error> {
        if chain_tip.block_height < burnchain.first_block_height {
            // should never happen, but don't panic since this is network-callable code
            error!(
                "Invalid block height from DB: {}: expected at least {}",
                chain_tip.block_height, burnchain.first_block_height
            );
            return Err(db_error::Corruption);
        }

        if chain_tip.block_height < burnchain.stable_confirmations as u64 {
            // should never happen, but don't panic since this is network-callable code
            error!(
                "Invalid block height from DB: {}: expected at least {}",
                chain_tip.block_height, burnchain.stable_confirmations
            );
            return Err(db_error::Corruption);
        }

        let stable_block_height = cmp::max(
            burnchain.first_block_height,
            chain_tip.block_height - (burnchain.stable_confirmations as u64),
        );

        // get all burn block hashes between the chain tip, and the stable height back
        // MAX_NEIGHBOR_BLOCK_DELAY
        let oldest_height = if stable_block_height < MAX_NEIGHBOR_BLOCK_DELAY {
            0
        } else {
            stable_block_height - MAX_NEIGHBOR_BLOCK_DELAY
        };

        let mut last_burn_block_hashes = HashMap::new();
        let tip_height = chain_tip.block_height;

        let mut cursor = chain_tip.clone();
        let mut cur_height = cursor.block_height;

        for _height in oldest_height..(tip_height + 1) {
            let (ancestor_hash, ancestor_height) =
                if cursor.block_height > burnchain.first_block_height {
                    match SortitionDB::get_block_snapshot(conn, &cursor.parent_sortition_id) {
                        Ok(Some(new_cursor)) => {
                            let ret = (cursor.burn_header_hash.clone(), cursor.block_height);

                            cursor = new_cursor;
                            assert_eq!(cursor.block_height + 1, cur_height);

                            cur_height = cursor.block_height;
                            ret
                        }
                        _ => {
                            cur_height = cur_height.saturating_sub(1);
                            (burnchain.first_block_hash.clone(), cur_height)
                        }
                    }
                } else {
                    cur_height = cur_height.saturating_sub(1);
                    (burnchain.first_block_hash.clone(), cur_height)
                };

            last_burn_block_hashes.insert(ancestor_height, ancestor_hash);
        }

        let burn_stable_block_hash = last_burn_block_hashes
            .get(&stable_block_height)
            .unwrap_or(&burnchain.first_block_hash)
            .clone();

        test_debug!(
            "Chain view: {},{}-{},{}",
            chain_tip.block_height,
            chain_tip.burn_header_hash,
            stable_block_height,
            &burn_stable_block_hash
        );
        Ok(BurnchainView {
            burn_block_height: chain_tip.block_height,
            burn_block_hash: chain_tip.burn_header_hash,
            burn_stable_block_height: stable_block_height,
            burn_stable_block_hash: burn_stable_block_hash,
            last_burn_block_hashes: last_burn_block_hashes,
        })
    }
}

// Querying methods
impl SortitionDB {
    /// Get the canonical burn chain tip -- the tip of the longest burn chain we know about.
    /// Break ties deterministically by ordering on burnchain block hash.
    pub fn get_canonical_burn_chain_tip(conn: &Connection) -> Result<BlockSnapshot, db_error> {
        let qry = "SELECT * FROM snapshots WHERE pox_valid = 1 ORDER BY block_height DESC, burn_header_hash ASC LIMIT 1";
        query_row(conn, qry, NO_PARAMS)
            .map(|opt| opt.expect("CORRUPTION: No canonical burnchain tip"))
    }

    /// Get the canonical burn chain tip -- the tip of the longest burn chain we know about.
    /// Break ties deterministically by ordering on burnchain block hash.
    pub fn get_canonical_chain_tip_bhh(conn: &Connection) -> Result<BurnchainHeaderHash, db_error> {
        let qry = "SELECT burn_header_hash FROM snapshots WHERE pox_valid = 1 ORDER BY block_height DESC, burn_header_hash ASC LIMIT 1";
        match conn.query_row(qry, NO_PARAMS, |row| row.get(0)).optional() {
            Ok(opt) => Ok(opt.expect("CORRUPTION: No canonical burnchain tip")),
            Err(e) => Err(db_error::from(e)),
        }
    }

    /// Get the canonical burn chain tip -- the tip of the longest burn chain we know about.
    /// Break ties deterministically by ordering on burnchain block hash.
    ///
    /// Returns Err if the underlying SQLite call fails.
    pub fn get_canonical_sortition_tip(conn: &Connection) -> Result<SortitionId, db_error> {
        let qry = "SELECT sortition_id FROM snapshots WHERE pox_valid = 1 ORDER BY block_height DESC, burn_header_hash ASC LIMIT 1";
        match conn.query_row(qry, NO_PARAMS, |row| row.get(0)).optional() {
            Ok(opt) => Ok(opt.expect("CORRUPTION: No canonical burnchain tip")),
            Err(e) => Err(db_error::from(e)),
        }
    }

    /// Get the list of Stack-STX operations processed in a given burnchain block.
    /// This will be the same list in each PoX fork; it's up to the Stacks block-processing logic
    /// to reject them.
    pub fn get_stack_stx_ops(
        conn: &Connection,
        burn_header_hash: &BurnchainHeaderHash,
    ) -> Result<Vec<StackStxOp>, db_error> {
        query_rows(
            conn,
            "SELECT * FROM stack_stx WHERE burn_header_hash = ?",
            &[burn_header_hash],
        )
    }

    /// Get the list of Transfer-STX operations processed in a given burnchain block.
    /// This will be the same list in each PoX fork; it's up to the Stacks block-processing logic
    /// to reject them.
    pub fn get_transfer_stx_ops(
        conn: &Connection,
        burn_header_hash: &BurnchainHeaderHash,
    ) -> Result<Vec<TransferStxOp>, db_error> {
        query_rows(
            conn,
            "SELECT * FROM transfer_stx WHERE burn_header_hash = ?",
            &[burn_header_hash],
        )
    }

    /// Get the parent burnchain header hash of a given burnchain header hash
    fn get_parent_burnchain_header_hash(
        conn: &Connection,
        burnchain_header_hash: &BurnchainHeaderHash,
    ) -> Result<Option<BurnchainHeaderHash>, db_error> {
        let sql = "SELECT parent_burn_header_hash AS burn_header_hash FROM snapshots WHERE burn_header_hash = ?1";
        let args: &[&dyn ToSql] = &[burnchain_header_hash];
        let mut rows = query_rows::<BurnchainHeaderHash, _>(conn, sql, args)?;

        // there can be more than one if there was a PoX reorg.  If so, make sure they're _all the
        // same_ (otherwise we have corruption and must panic)
        if let Some(bhh) = rows.pop() {
            for row in rows.into_iter() {
                if row != bhh {
                    panic!(
                        "FATAL: burnchain header hash {} has two parents: {} and {}",
                        burnchain_header_hash, &bhh, &row
                    );
                }
            }
            Ok(Some(bhh))
        } else {
            Ok(None)
        }
    }

    /// Get the last N ancestor burnchain header hashes, given a burnchain header hash.
    /// This is done without regards to PoX forks.
    ///
    /// The returned list will be formatted as follows:
    ///
    /// * burn_header_hash
    /// * 1st ancestor of burn_header_hash
    /// * 2nd ancestor of burn_header_hash
    /// ...
    /// * Nth ancestor of burn_header_hash
    ///
    /// That is, the resulting list will have up to N+1 items.
    ///
    /// If an ancestor is not found, then return early.
    /// The returned list always starts with `burn_header_hash`.
    pub fn get_ancestor_burnchain_header_hashes(
        conn: &Connection,
        burn_header_hash: &BurnchainHeaderHash,
        count: u64,
    ) -> Result<Vec<BurnchainHeaderHash>, db_error> {
        let mut ret = vec![burn_header_hash.clone()];
        for _i in 0..count {
            let parent_bhh = match SortitionDB::get_parent_burnchain_header_hash(
                conn,
                ret.last().expect("FATAL: empty burn header hash list"),
            )? {
                Some(bhh) => bhh,
                None => {
                    break;
                }
            };
            ret.push(parent_bhh);
        }
        Ok(ret)
    }

    pub fn index_handle_at_tip<'a>(&'a self) -> SortitionHandleConn<'a> {
        let sortition_id = SortitionDB::get_canonical_sortition_tip(self.conn()).unwrap();
        self.index_handle(&sortition_id)
    }

    /// Open a tx handle at the burn chain tip
    pub fn tx_begin_at_tip<'a>(&'a mut self) -> SortitionHandleTx<'a> {
        let sortition_id = SortitionDB::get_canonical_sortition_tip(self.conn()).unwrap();
        self.tx_handle_begin(&sortition_id).unwrap()
    }

    /// Get the canonical Stacks chain tip -- this gets memoized on the canonical burn chain tip.
    pub fn get_canonical_stacks_chain_tip_hash(
        conn: &Connection,
    ) -> Result<(ConsensusHash, BlockHeaderHash), db_error> {
        let sn = SortitionDB::get_canonical_burn_chain_tip(conn)?;

        let stacks_block_hash = sn.canonical_stacks_tip_hash;
        let consensus_hash = sn.canonical_stacks_tip_consensus_hash;

        Ok((consensus_hash, stacks_block_hash))
    }

    /// Get an accepted stacks block header in a fork whose chain tip has not yet committed
    /// to it.
    fn get_accepted_stacks_block_pointer(
        conn: &Connection,
        tip_consensus_hash: &ConsensusHash,
        stacks_block_hash: &BlockHeaderHash,
    ) -> Result<Option<AcceptedStacksBlockHeader>, db_error> {
        let args: &[&dyn ToSql] = &[tip_consensus_hash, stacks_block_hash];
        query_row_panic(conn, "SELECT * FROM canonical_accepted_stacks_blocks WHERE tip_consensus_hash = ?1 AND stacks_block_hash = ?2", args,
                        || format!("BUG: the same Stacks block {} shows up twice or more in the same burn chain fork (whose tip is {})", stacks_block_hash, tip_consensus_hash))
    }

    /// Add an accepted Stacks block to the canonical accepted stacks header table, to indicate
    /// that it will be committed to by the next burn block added to the canonical chain tip.  Used
    /// to identify Stacks blocks that get accepted in the mean time, so we can ensure that the
    /// canonical burn chain tip always points to the canonical stacks chain tip.
    fn insert_accepted_stacks_block_pointer(
        tx: &Transaction,
        tip_consensus_hash: &ConsensusHash,
        consensus_hash: &ConsensusHash,
        stacks_block_hash: &BlockHeaderHash,
        stacks_block_height: u64,
    ) -> Result<(), db_error> {
        let args: &[&dyn ToSql] = &[
            tip_consensus_hash,
            consensus_hash,
            stacks_block_hash,
            &u64_to_sql(stacks_block_height)?,
        ];
        tx.execute("INSERT OR REPLACE INTO canonical_accepted_stacks_blocks (tip_consensus_hash, consensus_hash, stacks_block_hash, block_height) VALUES (?1, ?2, ?3, ?4)", args)
            .map_err(db_error::SqliteError)?;
        Ok(())
    }

    /// Get the maximum arrival index for any known snapshot.
    fn get_max_arrival_index(conn: &Connection) -> Result<u64, db_error> {
        match conn
            .query_row(
                "SELECT IFNULL(MAX(arrival_index), 0) FROM snapshots",
                NO_PARAMS,
                |row| Ok(u64::from_row(row).expect("Expected u64 in database")),
            )
            .optional()?
        {
            Some(arrival_index) => Ok(arrival_index),
            None => Ok(0),
        }
    }

    /// Get a snapshot with an arrived block (i.e. a block that was marked as processed)
    fn get_snapshot_by_arrival_index(
        conn: &Connection,
        arrival_index: u64,
    ) -> Result<Option<BlockSnapshot>, db_error> {
        query_row_panic(
            conn,
            "SELECT * FROM snapshots WHERE arrival_index = ?1 AND stacks_block_accepted > 0 AND pox_valid = 1",
            &[&u64_to_sql(arrival_index)?],
            || "BUG: multiple snapshots have the same non-zero arrival index".to_string(),
        )
    }

    pub fn get_sortition_id_by_consensus(
        conn: &Connection,
        consensus_hash: &ConsensusHash,
    ) -> Result<Option<SortitionId>, db_error> {
        let qry = "SELECT sortition_id FROM snapshots WHERE consensus_hash = ?1 AND pox_valid = 1 LIMIT 1";
        let args = [&consensus_hash];
        query_row_panic(conn, qry, &args, || {
            format!(
                "FATAL: multiple block snapshots for the same block with consensus hash {}",
                consensus_hash
            )
        })
    }

    /// Get a snapshot for an existing burn chain block given its consensus hash.
    /// The snapshot may not be valid.
    pub fn get_block_snapshot_consensus(
        conn: &Connection,
        consensus_hash: &ConsensusHash,
    ) -> Result<Option<BlockSnapshot>, db_error> {
        let qry = "SELECT * FROM snapshots WHERE consensus_hash = ?1";
        let args = [&consensus_hash];
        query_row_panic(conn, qry, &args, || {
            format!(
                "FATAL: multiple block snapshots for the same block with consensus hash {}",
                consensus_hash
            )
        })
    }

    /// Get a snapshot for an processed sortition.
    /// The snapshot may not be valid
    pub fn get_block_snapshot(
        conn: &Connection,
        sortition_id: &SortitionId,
    ) -> Result<Option<BlockSnapshot>, db_error> {
        let qry = "SELECT * FROM snapshots WHERE sortition_id = ?1";
        let args = [&sortition_id];
        query_row_panic(conn, qry, &args, || {
            format!(
                "FATAL: multiple block snapshots for the same block {}",
                sortition_id
            )
        })
        .map(|x| {
            if x.is_none() {
                test_debug!("No snapshot with burn hash {}", sortition_id);
            }
            x
        })
    }

    /// Get the first snapshot
    pub fn get_first_block_snapshot(conn: &Connection) -> Result<BlockSnapshot, db_error> {
        let qry = "SELECT * FROM snapshots WHERE consensus_hash = ?1";
        let result = query_row_panic(conn, qry, &[&ConsensusHash::empty()], || {
            "FATAL: multiple first-block snapshots".into()
        })?;
        match result {
            None => {
                // should never happen
                panic!("FATAL: no first snapshot");
            }
            Some(snapshot) => Ok(snapshot),
        }
    }

    pub fn is_pox_active(
        &self,
        burnchain: &Burnchain,
        block: &BlockSnapshot,
    ) -> Result<bool, db_error> {
        let reward_start_height = burnchain.reward_cycle_to_block_height(
            burnchain
                .block_height_to_reward_cycle(block.block_height)
                .ok_or_else(|| db_error::NotFoundError)?,
        );
        let sort_id_of_start =
            get_ancestor_sort_id(&self.index_conn(), reward_start_height, &block.sortition_id)?
                .ok_or_else(|| db_error::NotFoundError)?;

        let handle = self.index_handle(&sort_id_of_start);
        Ok(handle.get_reward_set_size_at(&sort_id_of_start)? > 0)
    }

    /// Find out how any burn tokens were destroyed in a given block on a given fork.
    pub fn get_block_burn_amount(
        conn: &Connection,
        block_snapshot: &BlockSnapshot,
    ) -> Result<u64, db_error> {
        let user_burns = SortitionDB::get_user_burns_by_block(conn, &block_snapshot.sortition_id)?;
        let block_commits =
            SortitionDB::get_block_commits_by_block(conn, &block_snapshot.sortition_id)?;
        let mut burn_total: u64 = 0;

        for i in 0..user_burns.len() {
            burn_total = burn_total
                .checked_add(user_burns[i].burn_fee)
                .expect("Way too many tokens burned");
        }
        for i in 0..block_commits.len() {
            burn_total = burn_total
                .checked_add(block_commits[i].burn_fee)
                .expect("Way too many tokens burned");
        }
        Ok(burn_total)
    }

    /// Get all user burns registered in a block on is fork.
    /// Returns list of user burns in order by vtxindex.
    pub fn get_user_burns_by_block(
        conn: &Connection,
        sortition: &SortitionId,
    ) -> Result<Vec<UserBurnSupportOp>, db_error> {
        let qry = "SELECT * FROM user_burn_support WHERE sortition_id = ?1 ORDER BY vtxindex ASC";
        let args: &[&dyn ToSql] = &[sortition];

        query_rows(conn, qry, args)
    }

    /// Get all block commitments registered in a block on the burn chain's history in this fork.
    /// Returns the list of block commits in order by vtxindex.
    pub fn get_block_commits_by_block(
        conn: &Connection,
        sortition: &SortitionId,
    ) -> Result<Vec<LeaderBlockCommitOp>, db_error> {
        let qry = "SELECT * FROM block_commits WHERE sortition_id = ?1 ORDER BY vtxindex ASC";
        let args: &[&dyn ToSql] = &[sortition];

        query_rows(conn, qry, args)
    }

    /// Get all the missed block commits that were intended to be included in the given
    ///  block but were not
    pub fn get_missed_commits_by_intended(
        conn: &Connection,
        sortition: &SortitionId,
    ) -> Result<Vec<MissedBlockCommit>, db_error> {
        let qry = "SELECT * FROM missed_commits WHERE intended_sortition_id = ?1";
        let args: &[&dyn ToSql] = &[sortition];

        query_rows(conn, qry, args)
    }

    /// Get all leader keys registered in a block on the burn chain's history in this fork.
    /// Returns the list of leader keys in order by vtxindex.
    pub fn get_leader_keys_by_block(
        conn: &Connection,
        sortition: &SortitionId,
    ) -> Result<Vec<LeaderKeyRegisterOp>, db_error> {
        let qry = "SELECT * FROM leader_keys WHERE sortition_id = ?1 ORDER BY vtxindex ASC";
        let args: &[&dyn ToSql] = &[sortition];

        query_rows(conn, qry, args)
    }

    pub fn get_block_winning_vtxindex(
        conn: &Connection,
        sortition: &SortitionId,
    ) -> Result<Option<u16>, db_error> {
        let qry = "SELECT vtxindex FROM block_commits WHERE sortition_id = ?1 
                    AND txid = (
                      SELECT winning_block_txid FROM snapshots WHERE sortition_id = ?2 LIMIT 1) LIMIT 1";
        let args: &[&dyn ToSql] = &[sortition, sortition];
        conn.query_row(qry, args, |row| row.get(0))
            .optional()
            .map_err(db_error::from)
    }

    /// Given the fork index hash of a chain tip, and a block height that is an ancestor of the last
    /// block in this fork, find the snapshot of the block at that height.
    ///
    /// Returns None if there is no ancestor at this height.
    pub fn get_ancestor_snapshot<C: SortitionContext>(
        ic: &IndexDBConn<'_, C, SortitionId>,
        ancestor_block_height: u64,
        tip_block_hash: &SortitionId,
    ) -> Result<Option<BlockSnapshot>, db_error> {
        assert!(ancestor_block_height < BLOCK_HEIGHT_MAX);

        let ancestor = match get_ancestor_sort_id(ic, ancestor_block_height, tip_block_hash)? {
            Some(id) => id,
            None => {
                debug!(
                    "No ancestor block {} from {} in index",
                    ancestor_block_height, tip_block_hash
                );
                return Ok(None);
            }
        };

        SortitionDB::get_block_snapshot(ic, &ancestor)
    }

    /// Given the fork index hash of a chain tip, and a block height that is an ancestor of the last
    /// block in this fork, find the snapshot of the block at that height.
    pub fn get_ancestor_snapshot_tx<C: SortitionContext>(
        ic: &mut IndexDBTx<'_, C, SortitionId>,
        ancestor_block_height: u64,
        tip_block_hash: &SortitionId,
    ) -> Result<Option<BlockSnapshot>, db_error> {
        assert!(ancestor_block_height < BLOCK_HEIGHT_MAX);

        let ancestor = match get_ancestor_sort_id_tx(ic, ancestor_block_height, tip_block_hash)? {
            Some(id) => id,
            None => {
                debug!(
                    "No ancestor block {} from {} in index",
                    ancestor_block_height, tip_block_hash
                );
                return Ok(None);
            }
        };

        SortitionDB::get_block_snapshot(ic.tx(), &ancestor)
    }

    /// Get a parent block commit at a specific location in the burn chain on a particular fork.
    /// Returns None if there is no block commit at this location.
    pub fn get_block_commit_parent<C: SortitionContext>(
        ic: &IndexDBConn<'_, C, SortitionId>,
        block_height: u64,
        vtxindex: u32,
        tip: &SortitionId,
    ) -> Result<Option<LeaderBlockCommitOp>, db_error> {
        assert!(block_height < BLOCK_HEIGHT_MAX);
        let ancestor_id = match get_ancestor_sort_id(ic, block_height, tip)? {
            Some(id) => id,
            None => {
                return Ok(None);
            }
        };

        SortitionDB::get_block_commit_of_sortition(ic, &ancestor_id, block_height, vtxindex)
    }

    fn get_block_commit_of_sortition(
        conn: &Connection,
        sortition: &SortitionId,
        block_height: u64,
        vtxindex: u32,
    ) -> Result<Option<LeaderBlockCommitOp>, db_error> {
        assert!(block_height < BLOCK_HEIGHT_MAX);

        let qry = "SELECT * FROM block_commits WHERE sortition_id = ?1 AND block_height = ?2 AND vtxindex = ?3 LIMIT 2";
        let args: &[&dyn ToSql] = &[sortition, &u64_to_sql(block_height)?, &vtxindex];
        query_row_panic(conn, qry, args, || {
            format!(
                "Multiple parent blocks at {},{} in {}",
                block_height, vtxindex, sortition
            )
        })
    }

    /// Get a leader key at a specific location in the burn chain's fork history, given the
    /// matching block commit's fork index root (block_height and vtxindex are the leader's
    /// calculated location in this fork).
    /// Returns None if there is no leader key at this location.
    pub fn get_leader_key_at<C: SortitionContext>(
        ic: &IndexDBConn<'_, C, SortitionId>,
        key_block_height: u64,
        key_vtxindex: u32,
        tip: &SortitionId,
    ) -> Result<Option<LeaderKeyRegisterOp>, db_error> {
        assert!(key_block_height < BLOCK_HEIGHT_MAX);
        let ancestor_snapshot = match SortitionDB::get_ancestor_snapshot(ic, key_block_height, tip)?
        {
            Some(sn) => sn,
            None => {
                return Ok(None);
            }
        };

        let qry = "SELECT * FROM leader_keys WHERE sortition_id = ?1 AND block_height = ?2 AND vtxindex = ?3 LIMIT 2";
        let args: &[&dyn ToSql] = &[
            &ancestor_snapshot.sortition_id,
            &u64_to_sql(key_block_height)?,
            &key_vtxindex,
        ];
        query_row_panic(ic, qry, args, || {
            format!(
                "Multiple keys at {},{} in {}",
                key_block_height, key_vtxindex, tip
            )
        })
    }

    /// Get a block commit by its committed block
    pub fn get_block_commit_for_stacks_block(
        conn: &Connection,
        consensus_hash: &ConsensusHash,
        block_hash: &BlockHeaderHash,
    ) -> Result<Option<LeaderBlockCommitOp>, db_error> {
        let (sortition_id, winning_txid) = match SortitionDB::get_block_snapshot_consensus(
            conn,
            consensus_hash,
        )? {
            Some(sn) => {
                if !sn.pox_valid {
                    warn!("Consensus hash {:?} corresponds to a sortition that is not on the canonical PoX fork", consensus_hash);
                    return Err(db_error::InvalidPoxSortition);
                }
                (sn.sortition_id, sn.winning_block_txid)
            }
            None => {
                return Ok(None);
            }
        };

        let qry = "SELECT * FROM block_commits WHERE sortition_id = ?1 AND block_header_hash = ?2 AND txid = ?3";
        let args: [&dyn ToSql; 3] = [&sortition_id, &block_hash, &winning_txid];
        query_row_panic(conn, qry, &args, || {
            format!("FATAL: multiple block commits for {}", &block_hash)
        })
    }

    /// Get a block snapshot for a winning block hash in a given burn chain fork.
    pub fn get_block_snapshot_for_winning_stacks_block(
        ic: &SortitionDBConn,
        tip: &SortitionId,
        block_hash: &BlockHeaderHash,
    ) -> Result<Option<BlockSnapshot>, db_error> {
        match ic.get_indexed(tip, &db_keys::stacks_block_present(block_hash))? {
            Some(sortition_id_hex) => {
                let sortition_id = SortitionId::from_hex(&sortition_id_hex)
                    .expect("FATAL: DB stored non-parseable sortition id");
                SortitionDB::get_block_snapshot(ic, &sortition_id)
            }
            None => Ok(None),
        }
    }

    /// Merge the result of get_stacks_header_hashes() into a BlockHeaderCache
    pub fn merge_block_header_cache(
        cache: &mut BlockHeaderCache,
        header_data: &Vec<(ConsensusHash, Option<BlockHeaderHash>)>,
    ) -> () {
        if header_data.len() > 0 {
            let mut i = header_data.len() - 1;
            while i > 0 {
                let cur_consensus_hash = &header_data[i].0;
                let cur_block_opt = &header_data[i].1;

                if let Some((ref cached_block_opt, _)) = cache.get(cur_consensus_hash) {
                    assert_eq!(cached_block_opt, cur_block_opt);
                } else {
                    let prev_consensus_hash = header_data[i - 1].0.clone();
                    cache.insert(
                        (*cur_consensus_hash).clone(),
                        ((*cur_block_opt).clone(), prev_consensus_hash.clone()),
                    );
                }

                i -= 1;
            }
        }
        debug!("Block header cache has {} items", cache.len());
    }

    /// Get a blockstack burnchain operation by txid
    #[cfg(test)]
    pub fn get_burnchain_transaction(
        conn: &Connection,
        txid: &Txid,
    ) -> Result<Option<BlockstackOperationType>, db_error> {
        // leader key?
        let leader_key_sql = "SELECT * FROM leader_keys WHERE txid = ?1 LIMIT 1";
        let args = [&txid];

        let leader_key_res = query_row_panic(conn, &leader_key_sql, &args, || {
            "Multiple leader keys with same txid".to_string()
        })?;
        if let Some(leader_key) = leader_key_res {
            return Ok(Some(BlockstackOperationType::LeaderKeyRegister(leader_key)));
        }

        // block commit?
        let block_commit_sql = "SELECT * FROM block_commits WHERE txid = ?1 LIMIT 1";

        let block_commit_res = query_row_panic(conn, &block_commit_sql, &args, || {
            "Multiple block commits with same txid".to_string()
        })?;
        if let Some(block_commit) = block_commit_res {
            return Ok(Some(BlockstackOperationType::LeaderBlockCommit(
                block_commit,
            )));
        }

        // user burn?
        let user_burn_sql = "SELECT * FROM user_burn_support WHERE txid = ?1 LIMIT 1".to_string();

        let user_burn_res = query_row_panic(conn, &user_burn_sql, &args, || {
            "Multiple user burns with same txid".to_string()
        })?;
        if let Some(user_burn) = user_burn_res {
            return Ok(Some(BlockstackOperationType::UserBurnSupport(user_burn)));
        }

        Ok(None)
    }

    /// Get the StacksEpoch for a given burn block height
    pub fn get_stacks_epoch(
        conn: &DBConn,
        burn_block_height: u64,
    ) -> Result<Option<StacksEpoch>, db_error> {
        let sql =
            "SELECT * FROM epochs WHERE start_block_height <= ?1 AND ?2 < end_block_height LIMIT 1";
        let args: &[&dyn ToSql] = &[
            &u64_to_sql(burn_block_height)?,
            &u64_to_sql(burn_block_height)?,
        ];
        query_row(conn, sql, args)
    }

    /// Get all StacksEpochs, in order by ascending start height
    pub fn get_stacks_epochs(conn: &DBConn) -> Result<Vec<StacksEpoch>, db_error> {
        let sql = "SELECT * FROM epochs ORDER BY start_block_height ASC";
        query_rows(conn, sql, NO_PARAMS)
    }

    pub fn get_stacks_epoch_by_epoch_id(
        conn: &DBConn,
        epoch_id: &StacksEpochId,
    ) -> Result<Option<StacksEpoch>, db_error> {
        let sql = "SELECT * FROM epochs WHERE epoch_id = ?1 LIMIT 1";
        let args: &[&dyn ToSql] = &[&(*epoch_id as u32)];
        query_row(conn, sql, args)
    }
}

impl<'a> SortitionHandleTx<'a> {
    /// Append a snapshot to a chain tip, and update various chain tip statistics.
    /// Returns the new state root of this fork.
    /// `initialize_bonus` - if Some(..), then this snapshot is the first mined snapshot,
    ///    and this method should initialize the `initial_mining_bonus` fields in the sortition db.
    pub fn append_chain_tip_snapshot(
        &mut self,
        parent_snapshot: &BlockSnapshot,
        snapshot: &BlockSnapshot,
        block_ops: &Vec<BlockstackOperationType>,
        missed_commits: &Vec<MissedBlockCommit>,
        next_pox_info: Option<RewardCycleInfo>,
        reward_info: Option<&RewardSetInfo>,
        initialize_bonus: Option<InitialMiningBonus>,
    ) -> Result<TrieHash, db_error> {
        assert_eq!(
            snapshot.parent_burn_header_hash,
            parent_snapshot.burn_header_hash
        );
        assert_eq!(snapshot.parent_sortition_id, parent_snapshot.sortition_id);
        assert_eq!(parent_snapshot.block_height + 1, snapshot.block_height);
        if snapshot.sortition {
            assert_eq!(parent_snapshot.num_sortitions + 1, snapshot.num_sortitions);
        } else {
            assert_eq!(parent_snapshot.num_sortitions, snapshot.num_sortitions);
        }

        let mut parent_sn = parent_snapshot.clone();
        let (root_hash, pox_payout) = self.index_add_fork_info(
            &mut parent_sn,
            snapshot,
            block_ops,
            next_pox_info,
            reward_info,
            initialize_bonus,
        )?;

        let mut sn = snapshot.clone();
        sn.index_root = root_hash.clone();

        // preserve memoized stacks chain tip from this burn chain fork
        sn.canonical_stacks_tip_height = parent_sn.canonical_stacks_tip_height;
        sn.canonical_stacks_tip_hash = parent_sn.canonical_stacks_tip_hash;
        sn.canonical_stacks_tip_consensus_hash = parent_sn.canonical_stacks_tip_consensus_hash;

        self.insert_block_snapshot(&sn, pox_payout)?;

        for block_op in block_ops {
            self.store_burnchain_transaction(block_op, &sn.sortition_id)?;
        }

        for missed_commit in missed_commits {
            self.insert_missed_block_commit(missed_commit)?;
        }

        Ok(root_hash)
    }

    pub fn get_initial_mining_bonus_remaining(
        &mut self,
        chain_tip: &SortitionId,
    ) -> Result<u128, db_error> {
        self.get_indexed(&chain_tip, db_keys::initial_mining_bonus_remaining())?
            .map(|s| Ok(s.parse().expect("BUG: bad mining bonus stored in DB")))
            .unwrap_or(Ok(0))
    }

    pub fn get_initial_mining_bonus_per_block(
        &mut self,
        chain_tip: &SortitionId,
    ) -> Result<Option<u128>, db_error> {
        Ok(self
            .get_indexed(&chain_tip, db_keys::initial_mining_bonus_per_block())?
            .map(|s| s.parse().expect("BUG: bad mining bonus stored in DB")))
    }

    #[cfg(any(test, feature = "testing"))]
    fn store_burn_distribution(
        &mut self,
        new_sortition: &SortitionId,
        transition: &BurnchainStateTransition,
    ) {
        let create = "CREATE TABLE IF NOT EXISTS snapshot_burn_distributions (sortition_id TEXT PRIMARY KEY, data TEXT NOT NULL);";
        self.execute(create, NO_PARAMS).unwrap();
        let sql = "INSERT INTO snapshot_burn_distributions (sortition_id, data) VALUES (?, ?)";
        let args: &[&dyn ToSql] = &[
            new_sortition,
            &serde_json::to_string(&transition.burn_dist).unwrap(),
        ];
        self.execute(sql, args).unwrap();
    }

    #[cfg(not(any(test, feature = "testing")))]
    fn store_burn_distribution(
        &mut self,
        _new_sortition: &SortitionId,
        _transition: &BurnchainStateTransition,
    ) {
    }

    fn store_transition_ops(
        &mut self,
        new_sortition: &SortitionId,
        transition: &BurnchainStateTransition,
    ) -> Result<(), db_error> {
        let sql = "INSERT INTO snapshot_transition_ops (sortition_id, accepted_ops, consumed_keys) VALUES (?, ?, ?)";
        let args: &[&dyn ToSql] = &[
            new_sortition,
            &serde_json::to_string(&transition.accepted_ops).unwrap(),
            &serde_json::to_string(&transition.consumed_leader_keys).unwrap(),
        ];
        self.execute(sql, args)?;
        self.store_burn_distribution(new_sortition, transition);
        Ok(())
    }

    fn get_pox_id(&mut self) -> Result<PoxId, db_error> {
        let chain_tip = self.context.chain_tip.clone();
        let pox_id = self
            .get_indexed(&chain_tip, db_keys::pox_identifier())?
            .map(|s| s.parse().expect("BUG: Bad PoX identifier stored in DB"))
            .expect("BUG: No PoX identifier stored.");
        Ok(pox_id)
    }

    /// Store a blockstack burnchain operation
    fn store_burnchain_transaction(
        &mut self,
        blockstack_op: &BlockstackOperationType,
        sort_id: &SortitionId,
    ) -> Result<(), db_error> {
        match blockstack_op {
            BlockstackOperationType::LeaderKeyRegister(ref op) => {
                info!(
                    "ACCEPTED({}) leader key register {} at {},{}",
                    op.block_height, &op.txid, op.block_height, op.vtxindex
                );
                self.insert_leader_key(op, sort_id)
            }
            BlockstackOperationType::LeaderBlockCommit(ref op) => {
                info!(
                    "ACCEPTED({}) leader block commit {} at {},{}",
                    op.block_height, &op.txid, op.block_height, op.vtxindex;
                    "apparent_sender" => %op.apparent_sender.to_bitcoin_address(BitcoinNetworkType::Mainnet)
                );
                self.insert_block_commit(op, sort_id)
            }
            BlockstackOperationType::UserBurnSupport(ref op) => {
                info!(
                    "ACCEPTED({}) user burn support {} at {},{}",
                    op.block_height, &op.txid, op.block_height, op.vtxindex
                );
                self.insert_user_burn(op, sort_id)
            }
            BlockstackOperationType::StackStx(ref op) => {
                info!(
                    "ACCEPTED({}) stack stx opt {} at {},{}",
                    op.block_height, &op.txid, op.block_height, op.vtxindex
                );
                self.insert_stack_stx(op)
            }
            BlockstackOperationType::TransferStx(ref op) => {
                info!(
                    "ACCEPTED({}) transfer stx opt {} at {},{}",
                    op.block_height, &op.txid, op.block_height, op.vtxindex
                );
                self.insert_transfer_stx(op)
            }
            BlockstackOperationType::PreStx(ref op) => {
                info!(
                    "ACCEPTED({}) pre stack stx op {} at {},{}",
                    op.block_height, &op.txid, op.block_height, op.vtxindex
                );
                // no need to store this op in the sortition db.
                Ok(())
            }
        }
    }

    /// Insert a leader key registration.
    /// No validity checking will be done, beyond what is encoded in the leader_keys table
    /// constraints.  That is, type mismatches and serialization issues will be caught, but nothing else.
    /// The corresponding snapshot must already be inserted
    fn insert_leader_key(
        &mut self,
        leader_key: &LeaderKeyRegisterOp,
        sort_id: &SortitionId,
    ) -> Result<(), db_error> {
        assert!(leader_key.block_height < BLOCK_HEIGHT_MAX);

        let args: &[&dyn ToSql] = &[
            &leader_key.txid,
            &leader_key.vtxindex,
            &u64_to_sql(leader_key.block_height)?,
            &leader_key.burn_header_hash,
            &leader_key.consensus_hash,
            &leader_key.public_key.to_hex(),
            &to_hex(&leader_key.memo),
            &leader_key.address.to_string(),
            sort_id,
        ];

        self.execute("INSERT INTO leader_keys (txid, vtxindex, block_height, burn_header_hash, consensus_hash, public_key, memo, address, sortition_id) VALUES (?1, ?2, ?3, ?4, ?5, ?6, ?7, ?8, ?9)", args)?;

        Ok(())
    }

    /// Insert a stack-stx op
    fn insert_stack_stx(&mut self, op: &StackStxOp) -> Result<(), db_error> {
        let args: &[&dyn ToSql] = &[
            &op.txid,
            &op.vtxindex,
            &u64_to_sql(op.block_height)?,
            &op.burn_header_hash,
            &op.sender.to_string(),
            &op.reward_addr.to_db_string(),
            &op.stacked_ustx.to_string(),
            &op.num_cycles,
        ];

        self.execute("REPLACE INTO stack_stx (txid, vtxindex, block_height, burn_header_hash, sender_addr, reward_addr, stacked_ustx, num_cycles) VALUES (?1, ?2, ?3, ?4, ?5, ?6, ?7, ?8)", args)?;

        Ok(())
    }

    #[cfg(test)]
    pub fn mock_insert_stack_stx(&mut self, op: &StackStxOp) -> Result<(), db_error> {
        self.insert_stack_stx(op)
    }

    /// Insert a transfer-stx op
    fn insert_transfer_stx(&mut self, op: &TransferStxOp) -> Result<(), db_error> {
        let args: &[&dyn ToSql] = &[
            &op.txid,
            &op.vtxindex,
            &u64_to_sql(op.block_height)?,
            &op.burn_header_hash,
            &op.sender.to_string(),
            &op.recipient.to_string(),
            &op.transfered_ustx.to_string(),
            &to_hex(&op.memo),
        ];

        self.execute("REPLACE INTO transfer_stx (txid, vtxindex, block_height, burn_header_hash, sender_addr, recipient_addr, transfered_ustx, memo) VALUES (?1, ?2, ?3, ?4, ?5, ?6, ?7, ?8)", args)?;

        Ok(())
    }

    #[cfg(test)]
    pub fn mock_insert_transfer_stx(&mut self, op: &TransferStxOp) -> Result<(), db_error> {
        self.insert_transfer_stx(op)
    }

    /// Insert a leader block commitment.
    /// No validity checking will be done, beyond what is encoded in the block_commits table
    /// constraints.  That is, type mismatches and serialization issues will be caught, but nothing else.
    /// The corresponding snapshot must already be inserted
    fn insert_block_commit(
        &mut self,
        block_commit: &LeaderBlockCommitOp,
        sort_id: &SortitionId,
    ) -> Result<(), db_error> {
        assert!(block_commit.block_height < BLOCK_HEIGHT_MAX);

        // serialize tx input to JSON
        let tx_input_str = serde_json::to_string(&block_commit.input)
            .map_err(|e| db_error::SerializationError(e))?;

        // serialize apparent sender to JSON
        let apparent_sender_str = serde_json::to_string(&block_commit.apparent_sender)
            .map_err(|e| db_error::SerializationError(e))?;

        // find parent block commit's snapshot's sortition ID.
        // If the parent_block_ptr doesn't point to a valid snapshot, then store an empty
        // sortition.  If we're not testing, then this should never happen.
        let parent_sortition_id = self
            .get_block_snapshot_by_height(block_commit.parent_block_ptr as u64)?
            .map(|parent_commit_sn| parent_commit_sn.sortition_id)
            .unwrap_or(SortitionId([0x00; 32]));

        if !cfg!(test) {
            if block_commit.parent_block_ptr != 0 || block_commit.parent_vtxindex != 0 {
                assert!(parent_sortition_id != SortitionId([0x00; 32]));
            }
        }

        let args: &[&dyn ToSql] = &[
            &block_commit.txid,
            &block_commit.vtxindex,
            &u64_to_sql(block_commit.block_height)?,
            &block_commit.burn_header_hash,
            &block_commit.block_header_hash,
            &block_commit.new_seed,
            &block_commit.parent_block_ptr,
            &block_commit.parent_vtxindex,
            &block_commit.key_block_ptr,
            &block_commit.key_vtxindex,
            &to_hex(&block_commit.memo[..]),
            &block_commit.burn_fee.to_string(),
            &tx_input_str,
            sort_id,
            &serde_json::to_value(&block_commit.commit_outs).unwrap(),
            &0i64,
            &apparent_sender_str,
            &block_commit.burn_parent_modulus,
        ];

        self.execute("INSERT INTO block_commits (txid, vtxindex, block_height, burn_header_hash, block_header_hash, new_seed, parent_block_ptr, parent_vtxindex, key_block_ptr, key_vtxindex, memo, burn_fee, input, sortition_id, commit_outs, sunset_burn, apparent_sender, burn_parent_modulus) \
                      VALUES (?1, ?2, ?3, ?4, ?5, ?6, ?7, ?8, ?9, ?10, ?11, ?12, ?13, ?14, ?15, ?16, ?17, ?18)", args)?;

        let parent_args: &[&dyn ToSql] = &[sort_id, &block_commit.txid, &parent_sortition_id];

        debug!(
            "Parent sortition of {},{},{} is {}",
            &block_commit.txid,
            block_commit.block_height,
            block_commit.vtxindex,
            &parent_sortition_id
        );
        let res = self.execute("INSERT INTO block_commit_parents (block_commit_sortition_id, block_commit_txid, parent_sortition_id) VALUES (?1, ?2, ?3)", parent_args);

        // in tests, this table doesn't always exist.  Do nothing in that case, but in prod, error
        // out if this fails.
        if !cfg!(test) {
            res?;
        }

        Ok(())
    }

    /// Insert a user support burn.
    /// No validity checking will be done, beyond what is encoded in the user_burn_support table
    /// constraints.  That is, type mismatches and serialization errors will be caught, but nothing
    /// else.
    /// The corresponding snapshot must already be inserted
    fn insert_user_burn(
        &mut self,
        user_burn: &UserBurnSupportOp,
        sort_id: &SortitionId,
    ) -> Result<(), db_error> {
        assert!(user_burn.block_height < BLOCK_HEIGHT_MAX);

        // represent burn fee as TEXT
        let burn_fee_str = format!("{}", user_burn.burn_fee);

        let args: &[&dyn ToSql] = &[
            &user_burn.txid,
            &user_burn.vtxindex,
            &u64_to_sql(user_burn.block_height)?,
            &user_burn.burn_header_hash,
            &user_burn.address.to_string(),
            &user_burn.consensus_hash,
            &user_burn.public_key.to_hex(),
            &user_burn.key_block_ptr,
            &user_burn.key_vtxindex,
            &user_burn.block_header_hash_160,
            &burn_fee_str,
            sort_id,
        ];

        self.execute("INSERT INTO user_burn_support (txid, vtxindex, block_height, burn_header_hash, address, consensus_hash, public_key, key_block_ptr, key_vtxindex, block_header_hash_160, burn_fee, sortition_id) \
                      VALUES (?1, ?2, ?3, ?4, ?5, ?6, ?7, ?8, ?9, ?10, ?11, ?12)", args)?;

        Ok(())
    }

    /// Insert a missed block commit
    fn insert_missed_block_commit(&mut self, op: &MissedBlockCommit) -> Result<(), db_error> {
        // serialize tx input to JSON
        let tx_input_str =
            serde_json::to_string(&op.input).map_err(|e| db_error::SerializationError(e))?;

        let args: &[&dyn ToSql] = &[&op.txid, &op.intended_sortition, &tx_input_str];

        self.execute(
            "INSERT OR REPLACE INTO missed_commits (txid, intended_sortition_id, input) \
                      VALUES (?1, ?2, ?3)",
            args,
        )?;
        info!(
            "ACCEPTED missed block commit";
            "txid" => %op.txid,
            "intended_sortition" => %op.intended_sortition,
        );

        Ok(())
    }

    /// Insert a snapshots row from a block's-worth of operations.
    /// Do not call directly -- use append_chain_tip_snapshot to preserve the fork table structure.
    fn insert_block_snapshot(
        &self,
        snapshot: &BlockSnapshot,
        total_pox_payouts: (Vec<PoxAddress>, u128),
    ) -> Result<(), db_error> {
        assert!(snapshot.block_height < BLOCK_HEIGHT_MAX);
        assert!(snapshot.num_sortitions < BLOCK_HEIGHT_MAX);

        let pox_payouts_json = serde_json::to_string(&total_pox_payouts)
            .expect("FATAL: could not encode `total_pox_payouts` as JSON");

        test_debug!(
            "Insert block snapshot state {} for block {} ({},{}) {}",
            snapshot.index_root,
            snapshot.block_height,
            snapshot.burn_header_hash,
            snapshot.parent_burn_header_hash,
            snapshot.num_sortitions
        );

        let args: &[&dyn ToSql] = &[
            &u64_to_sql(snapshot.block_height)?,
            &snapshot.burn_header_hash,
            &u64_to_sql(snapshot.burn_header_timestamp)?,
            &snapshot.parent_burn_header_hash,
            &snapshot.consensus_hash,
            &snapshot.ops_hash,
            &snapshot.total_burn.to_string(),
            &snapshot.sortition,
            &snapshot.sortition_hash,
            &snapshot.winning_block_txid,
            &snapshot.winning_stacks_block_hash,
            &snapshot.index_root,
            &u64_to_sql(snapshot.num_sortitions)?,
            &snapshot.stacks_block_accepted,
            &u64_to_sql(snapshot.stacks_block_height)?,
            &u64_to_sql(snapshot.arrival_index)?,
            &u64_to_sql(snapshot.canonical_stacks_tip_height)?,
            &snapshot.canonical_stacks_tip_hash,
            &snapshot.canonical_stacks_tip_consensus_hash,
            &snapshot.sortition_id,
            &snapshot.parent_sortition_id,
            &snapshot.pox_valid,
            &snapshot.accumulated_coinbase_ustx.to_string(),
            &pox_payouts_json,
        ];

        self.execute("INSERT INTO snapshots \
                      (block_height, burn_header_hash, burn_header_timestamp, parent_burn_header_hash, consensus_hash, ops_hash, total_burn, sortition, sortition_hash, winning_block_txid, winning_stacks_block_hash, index_root, num_sortitions, \
                      stacks_block_accepted, stacks_block_height, arrival_index, canonical_stacks_tip_height, canonical_stacks_tip_hash, canonical_stacks_tip_consensus_hash, sortition_id, parent_sortition_id, pox_valid, accumulated_coinbase_ustx, \
                      pox_payouts) \
                      VALUES (?1, ?2, ?3, ?4, ?5, ?6, ?7, ?8, ?9, ?10, ?11, ?12, ?13, ?14, ?15, ?16, ?17, ?18, ?19, ?20, ?21, ?22, ?23, ?24)", args)
            .map_err(db_error::SqliteError)?;

        Ok(())
    }

    /// Get the expected number of PoX payouts per output
    fn get_num_pox_payouts(&self, burn_block_height: u64) -> usize {
        let op_num_outputs = if Burnchain::static_is_in_prepare_phase(
            self.context.first_block_height,
            self.context.pox_constants.reward_cycle_length as u64,
            self.context.pox_constants.prepare_length.into(),
            burn_block_height,
        ) {
            1
        } else {
            OUTPUTS_PER_COMMIT
        };
        op_num_outputs
    }

    /// Given all of a snapshot's block ops, calculate how many burnchain tokens were sent to each
    /// PoX payout.  Note that this value is *per payout*:
    /// * in a reward phase, multiply this by OUTPUTS_PER_COMMIT to get the total amount of tokens
    /// sent across all miners.
    /// * in a prepare phase, where there is only one output, this value is the total amount of
    /// tokens sent across all miners.
    fn get_pox_payout_per_output(&self, block_ops: &[BlockstackOperationType]) -> u128 {
        let mut total = 0u128;
        for block_op in block_ops.iter() {
            if let BlockstackOperationType::LeaderBlockCommit(ref op) = block_op {
                // burn_fee = pox_fee * OUTPUTS_PER_COMMIT
                // we're finding sum(pox_fee)
                let num_outputs = self.get_num_pox_payouts(op.block_height);
                total += (op.burn_fee as u128) / (num_outputs as u128);
            }
        }

        total
    }

    /// Record fork information to the index and calculate the new fork index root hash.
    /// * sortdb::vrf::${VRF_PUBLIC_KEY} --> 0 or 1 (1 if available, 0 if consumed), for each VRF public key we process
    /// * sortdb::last_sortition --> $BURN_BLOCK_HASH, for each block that had a sortition
    /// * sortdb::sortition_block_hash::${STACKS_BLOCK_HASH} --> $BURN_BLOCK_HASH for each winning block sortition
    /// * sortdb::stacks::block::${STACKS_BLOCK_HASH} --> ${STACKS_BLOCK_HEIGHT} for each block that has been accepted so far
    /// * sortdb::stacks::block::max_arrival_index --> ${ARRIVAL_INDEX} to set the maximum arrival index processed in this fork
    /// * sortdb::pox_reward_set::${n} --> recipient Bitcoin address, to track the reward set as the permutation progresses
    ///
    /// `recipient_info` is used to pass information to this function about which reward set addresses were consumed
    ///   during this sortition. this object will be None in the following cases:
    ///    * The reward cycle had an anchor block, but it isn't known by this node.
    ///    * The reward cycle did not have anchor block
    ///    * The Stacking recipient set is empty (either because this reward cycle has already exhausted the set of addresses or because no one ever Stacked).
    ///
    /// NOTE: the resulting index root must be globally unique.  This is guaranteed because each
    /// burn block hash is unique, no matter what fork it's on (and this index uses burn block
    /// hashes as its index's block hash data).
    fn index_add_fork_info(
        &mut self,
        parent_snapshot: &mut BlockSnapshot,
        snapshot: &BlockSnapshot,
        block_ops: &Vec<BlockstackOperationType>,
        next_pox_info: Option<RewardCycleInfo>,
        recipient_info: Option<&RewardSetInfo>,
        initialize_bonus: Option<InitialMiningBonus>,
    ) -> Result<(TrieHash, (Vec<PoxAddress>, u128)), db_error> {
        if !snapshot.is_initial() {
            assert_eq!(
                snapshot.parent_burn_header_hash,
                parent_snapshot.burn_header_hash
            );
            assert_eq!(&parent_snapshot.sortition_id, &self.context.chain_tip);
        }

        // data we want to store
        let mut keys = vec![];
        let mut values = vec![];

        // record each new VRF key, and each consumed VRF key
        for block_op in block_ops.iter() {
            if let BlockstackOperationType::LeaderKeyRegister(ref data) = block_op {
                keys.push(db_keys::vrf_key_status(&data.public_key));
                values.push("1".to_string()); // the value is no longer used, but the key needs to exist to figure whether a key was registered
            }
        }

        // map burnchain header hashes to sortition ids
        keys.push(db_keys::sortition_id_for_bhh(&snapshot.burn_header_hash));
        values.push(snapshot.sortition_id.to_hex());

        // if this commit has a sortition, record its burn block hash and stacks block hash
        if snapshot.sortition {
            keys.push(db_keys::last_sortition().to_string());
            values.push(snapshot.burn_header_hash.to_hex());

            keys.push(db_keys::stacks_block_present(
                &snapshot.winning_stacks_block_hash,
            ));
            values.push(snapshot.sortition_id.to_hex());
        }

        if let Some(initialize_bonus) = initialize_bonus {
            debug!("Add initial mining bonus: {:?}", &initialize_bonus);
            // first sortition with a winner, set the initial mining bonus fields
            keys.push(db_keys::initial_mining_bonus_per_block().into());
            values.push(initialize_bonus.per_block.to_string());

            let total_reward_remaining = initialize_bonus
                .total_reward
                .saturating_sub(initialize_bonus.per_block);
            keys.push(db_keys::initial_mining_bonus_remaining().into());
            values.push(total_reward_remaining.to_string());
        } else if parent_snapshot.total_burn > 0 {
            // mining has started, check if there's still any remaining bonus that this
            //  block consumed, and then decrement
            let prior_bonus_remaining =
                self.get_initial_mining_bonus_remaining(&parent_snapshot.sortition_id)?;
            if prior_bonus_remaining > 0 {
                let mining_bonus_per_block = self
                    .get_initial_mining_bonus_per_block(&parent_snapshot.sortition_id)?
                    .expect(
                        "BUG: initial mining bonus amount written, but not the per block amount.",
                    );
                let bonus_remaining = prior_bonus_remaining.saturating_sub(mining_bonus_per_block);
                keys.push(db_keys::initial_mining_bonus_remaining().into());
                values.push(bonus_remaining.to_string());
            }
        }

        // if this is the start of a reward cycle, store the new PoX keys.
        // Get the PoX payouts while doing so.
        let pox_payout = self.get_pox_payout_per_output(block_ops);
        let mut pox_payout_addrs = if !snapshot.is_initial() {
            if let Some(reward_info) = next_pox_info {
                let mut pox_id = self.get_pox_id()?;
                let pox_payout_addrs;

                // update the PoX bit vector with whether or not
                //  this reward cycle is aware of its anchor (if one wasn't selected,
                //   mark this as "known")
                if reward_info.is_reward_info_known() {
                    pox_id.extend_with_present_block();
                } else {
                    pox_id.extend_with_not_present_block();
                }
                // if we have selected an anchor block, write that info
                if let Some(ref anchor_block) = reward_info.selected_anchor_block() {
                    keys.push(db_keys::pox_anchor_to_prepare_end(anchor_block));
                    values.push(parent_snapshot.sortition_id.to_hex());

                    keys.push(db_keys::pox_last_anchor().to_string());
                    values.push(anchor_block.to_hex());
                } else {
                    keys.push(db_keys::pox_last_anchor().to_string());
                    values.push("".to_string());
                }
                // if we've selected an anchor _and_ know of the anchor,
                //  write the reward set information
                if let Some(mut reward_set) = reward_info.known_selected_anchor_block_owned() {
                    // record payouts separately from the remaining addresses, since some of them
                    // could have just been consumed.
                    if reward_set.rewarded_addresses.len() > 0 {
                        // if we have a reward set, then we must also have produced a recipient
                        //   info for this block
                        let mut recipients_to_remove: Vec<_> = recipient_info
                            .unwrap()
                            .recipients
                            .iter()
                            .map(|(addr, ix)| (addr.clone(), *ix))
                            .collect();
                        recipients_to_remove.sort_unstable_by(|(_, a), (_, b)| b.cmp(a));
                        // remove from the reward set any consumed addresses in this first reward block
                        let mut addrs = vec![];
                        for (addr, ix) in recipients_to_remove.iter() {
                            addrs.push(addr.clone());
                            assert_eq!(reward_set.rewarded_addresses.remove(*ix as usize).to_burnchain_repr(), addr.to_burnchain_repr(),
                                       "BUG: Attempted to remove used address from reward set, but failed to do so safely");
                        }
                        pox_payout_addrs = addrs;
                    } else {
                        // no payouts
                        pox_payout_addrs = vec![];
                    }

                    keys.push(db_keys::pox_reward_set_size().to_string());
                    values.push(db_keys::reward_set_size_to_string(
                        reward_set.rewarded_addresses.len(),
                    ));

                    // NOTE: the pox_addr _must_ come from the reward set (i.e. from the PoX
                    // contract), since we _must_ know the hash modes for standard addresses.  This
                    // information cannot be learned from the burnchain alone.
                    for (ix, pox_addr) in reward_set.rewarded_addresses.iter().enumerate() {
                        keys.push(db_keys::pox_reward_set_entry(ix as u16));
                        values.push(pox_addr.to_db_string());
                    }
                    // if there are qualifying auto-unlocks, record them
                    if !reward_set.start_cycle_state.is_empty() {
                        let cycle_number = Burnchain::static_block_height_to_reward_cycle(
                            snapshot.block_height,
                            self.context.first_block_height,
                            self.context.pox_constants.reward_cycle_length.into(),
                        )
                        .expect("FATAL: PoX reward cycle started before first block height");

                        keys.push(db_keys::pox_reward_cycle_unlocks(cycle_number));
                        values.push(reward_set.start_cycle_state.serialize());
                    }
                } else {
                    // no anchor block; we're burning
                    keys.push(db_keys::pox_reward_set_size().to_string());
                    values.push(db_keys::reward_set_size_to_string(0));

                    pox_payout_addrs = vec![];
                }

                // in all cases, write the new PoX bit vector
                keys.push(db_keys::pox_identifier().to_string());
                values.push(pox_id.to_string());

                pox_payout_addrs
            } else {
                // if this snapshot consumed some reward set entries AND
                //  this isn't the start of a new reward cycle,
                //   update the reward set
                if let Some(reward_info) = recipient_info {
                    let mut current_len = self.get_reward_set_size()?;
                    let payout_addrs: Vec<_> = reward_info
                        .recipients
                        .iter()
                        .map(|(addr, _)| addr.clone())
                        .collect();
                    let mut recipient_indexes: Vec<_> =
                        reward_info.recipients.iter().map(|(_, x)| *x).collect();
                    let mut remapped_entries = HashMap::new();
                    // sort in decrementing order
                    recipient_indexes.sort_unstable_by(|a, b| b.cmp(a));
                    for index in recipient_indexes.into_iter() {
                        // sanity check
                        if index >= current_len {
                            unreachable!(
                                "Supplied index should never be greater than recipient set size"
                            );
                        } else if index + 1 == current_len {
                            // selected index is the last element: no need to swap, just decrement len
                            current_len -= 1;
                        } else {
                            let replacement = current_len - 1; // if current_len were 0, we would already have panicked.
                            let replace_with = if let Some((_prior_ix, replace_with)) =
                                remapped_entries.remove_entry(&replacement)
                            {
                                // the entry to swap in was itself swapped, so let's use the new value instead
                                replace_with
                            } else {
                                self.get_reward_set_entry(replacement)?
                            };

                            // NOTE: we have to have a hash mode for the address -- i.e. we have to be
                            // able to conver it to a clarity tuple -- since this data must be available
                            // via `get-burn-block-info?`.
                            assert!(
                                replace_with.as_clarity_tuple().is_some(),
                                "FATAL: do not know hash mode for next PoX address"
                            );

                            // swap and decrement to remove from set
                            remapped_entries.insert(index, replace_with);
                            current_len -= 1;
                        }
                    }
                    // store the changes in the new trie
                    keys.push(db_keys::pox_reward_set_size().to_string());
                    values.push(db_keys::reward_set_size_to_string(current_len as usize));

                    for (recipient_index, replace_with) in remapped_entries.into_iter() {
                        keys.push(db_keys::pox_reward_set_entry(recipient_index));
                        values.push(replace_with.to_db_string());
                    }

                    // reward-phase PoX payout addresses
                    payout_addrs
                } else {
                    // in prepare phase (no recipient info), so no payouts
                    vec![]
                }
            }
        } else {
            // initial snapshot
            assert_eq!(next_pox_info, None);
            keys.push(db_keys::pox_identifier().to_string());
            values.push(PoxId::initial().to_string());
            keys.push(db_keys::pox_reward_set_size().to_string());
            values.push(db_keys::reward_set_size_to_string(0));
            keys.push(db_keys::pox_last_anchor().to_string());
            values.push("".to_string());

            // no payouts
            vec![]
        };

        // commit to all newly-arrived blocks
        let (mut block_arrival_keys, mut block_arrival_values) =
            self.process_new_block_arrivals(parent_snapshot)?;
        keys.append(&mut block_arrival_keys);
        values.append(&mut block_arrival_values);

        // store each indexed field
        let root_hash = self.put_indexed_all(
            &parent_snapshot.sortition_id,
            &snapshot.sortition_id,
            &keys,
            &values,
        )?;

        // pox payout addrs must include burn addresses
        let num_pox_payouts = self.get_num_pox_payouts(snapshot.block_height);
        while pox_payout_addrs.len() < num_pox_payouts {
            // NOTE: while this coerces mainnet, it's totally fine in practice because the address
            // version is not exposed to Clarity.  Clarity only sees a PoX-specific version and the
            // hash.
            pox_payout_addrs.push(PoxAddress::standard_burn_address(true));
        }

        self.context.chain_tip = snapshot.sortition_id.clone();
        Ok((root_hash, (pox_payout_addrs, pox_payout)))
    }

    /// Find all stacks blocks that were processed since parent_tip had been processed, and generate MARF
    /// key/value pairs for the subset that arrived on ancestor blocks of the parent.  Update the
    /// given parent chain tip to have the correct memoized canonical chain tip present in the fork
    /// it represents.
    fn process_new_block_arrivals(
        &mut self,
        parent_tip: &mut BlockSnapshot,
    ) -> Result<(Vec<String>, Vec<String>), db_error> {
        let mut keys = vec![];
        let mut values = vec![];

        let mut new_block_arrivals = vec![];

        let old_max_arrival_index = self
            .get_indexed(
                &parent_tip.sortition_id,
                &db_keys::stacks_block_max_arrival_index(),
            )?
            .unwrap_or("0".into())
            .parse::<u64>()
            .expect("BUG: max arrival index is not a u64");

        let max_arrival_index = SortitionDB::get_max_arrival_index(self.tx())?;

        // find all Stacks block hashes who arrived since this parent_tip was built.
        for ari in old_max_arrival_index..(max_arrival_index + 1) {
            test_debug!("Get block with arrival index {}", ari);
            let arrival_sn = match SortitionDB::get_snapshot_by_arrival_index(self.tx(), ari)? {
                Some(sn) => sn,
                None => {
                    continue;
                }
            };

            // must be an ancestor of this tip, or must be this tip
            if let Some(sn) =
                self.get_block_snapshot(&arrival_sn.burn_header_hash, &parent_tip.sortition_id)?
            {
                assert_eq!(sn, arrival_sn);

                debug!(
                    "New Stacks anchored block arrived since {}: block {} ({}) ari={} tip={}",
                    parent_tip.burn_header_hash,
                    sn.stacks_block_height,
                    sn.winning_stacks_block_hash,
                    ari,
                    &parent_tip.burn_header_hash
                );
                new_block_arrivals.push((
                    sn.consensus_hash,
                    sn.winning_stacks_block_hash,
                    sn.stacks_block_height,
                ));
            } else {
                // this block did not arrive on an ancestor block
                continue;
            }
        }

        let mut best_tip_block_bhh = parent_tip.canonical_stacks_tip_hash.clone();
        let mut best_tip_consensus_hash = parent_tip.canonical_stacks_tip_consensus_hash.clone();
        let mut best_tip_height = parent_tip.canonical_stacks_tip_height;

        // NOTE: new_block_arrivals is ordered by arrival index, which means it is partially
        // ordered by block height!
        for (consensus_hash, block_bhh, height) in new_block_arrivals.into_iter() {
            keys.push(db_keys::stacks_block_index(&block_bhh));
            values.push(db_keys::stacks_block_index_value(height));

            if height > best_tip_height {
                debug!(
                    "At tip {}: {}/{} (height {}) is superceded by {}/{} (height {})",
                    &parent_tip.burn_header_hash,
                    &best_tip_consensus_hash,
                    &best_tip_block_bhh,
                    best_tip_height,
                    consensus_hash,
                    block_bhh,
                    height
                );

                best_tip_block_bhh = block_bhh;
                best_tip_consensus_hash = consensus_hash;
                best_tip_height = height;
            }
        }

        // update parent tip
        parent_tip.canonical_stacks_tip_consensus_hash = best_tip_consensus_hash;
        parent_tip.canonical_stacks_tip_hash = best_tip_block_bhh;
        parent_tip.canonical_stacks_tip_height = best_tip_height;

        debug!(
            "Max arrival for child of {} (burn {}) is {}",
            &parent_tip.consensus_hash, &parent_tip.burn_header_hash, &max_arrival_index
        );
        keys.push(db_keys::stacks_block_max_arrival_index());
        values.push(db_keys::stacks_block_max_arrival_index_value(
            max_arrival_index,
        ));

        Ok((keys, values))
    }
}

impl ChainstateDB for SortitionDB {
    fn backup(_backup_path: &String) -> Result<(), db_error> {
        return Err(db_error::NotImplemented);
    }
}

#[cfg(test)]
pub mod tests {
    use crate::chainstate::stacks::index::TrieHashExtension;
    use crate::core::StacksEpochExtension;
    use std::sync::mpsc::sync_channel;
    use std::thread;

    use crate::burnchains::bitcoin::address::BitcoinAddress;
    use crate::burnchains::bitcoin::keys::BitcoinPublicKey;
    use crate::burnchains::bitcoin::BitcoinNetworkType;
    use crate::burnchains::*;
    use crate::chainstate::burn::operations::{
        leader_block_commit::BURN_BLOCK_MINED_AT_MODULUS, BlockstackOperationType,
        LeaderBlockCommitOp, LeaderKeyRegisterOp, UserBurnSupportOp,
    };
    use crate::chainstate::burn::ConsensusHash;
    use crate::chainstate::stacks::StacksPublicKey;
    use crate::core::*;
    use crate::util_lib::db::Error as db_error;
    use stacks_common::address::AddressHashMode;
    use stacks_common::util::get_epoch_time_secs;
    use stacks_common::util::hash::{hex_bytes, Hash160};
    use stacks_common::util::vrf::*;

    use crate::types::chainstate::StacksAddress;
    use crate::types::chainstate::{BlockHeaderHash, VRFSeed};

    use super::*;

    #[test]
    fn test_instantiate() {
        let first_burn_hash = BurnchainHeaderHash::from_hex(
            "0000000000000000000000000000000000000000000000000000000000000000",
        )
        .unwrap();
        let _db = SortitionDB::connect_test(123, &first_burn_hash).unwrap();
    }

    #[test]
    fn test_v1_to_v2_migration() {
        let mut rng = rand::thread_rng();
        let mut buf = [0u8; 32];
        rng.fill_bytes(&mut buf);
        let db_path_dir = format!(
            "/tmp/stacks-node-tests/unit-tests-sortdb/db-{}",
            to_hex(&buf)
        );

        let first_block_height = 123;
        let first_burn_hash = BurnchainHeaderHash::from_hex(
            "0000000000000000000000000000000000000000000000000000000000000000",
        )
        .unwrap();

        // create a v1 sortition DB
        let db = SortitionDB::connect_v1(
            &db_path_dir,
            first_block_height,
            &first_burn_hash,
            get_epoch_time_secs(),
            true,
        )
        .unwrap();
        let res = SortitionDB::get_stacks_epoch(db.conn(), first_block_height);
        assert!(res.is_err());
        assert!(format!("{:?}", res).contains("no such table: epochs"));

        assert!(SortitionDB::open(&db_path_dir, true, PoxConstants::test_default()).is_err());

        // create a v2 sortition DB at the same path as the v1 DB.
        // the schema migration should be successfully applied, and the epochs table should exist.
        let db = SortitionDB::connect(
            &db_path_dir,
            first_block_height,
            &first_burn_hash,
            get_epoch_time_secs(),
            &StacksEpoch::unit_test_2_05(first_block_height),
            PoxConstants::test_default(),
            true,
        )
        .unwrap();
        // assert that an epoch is returned
        SortitionDB::get_stacks_epoch(db.conn(), first_block_height)
            .expect("Database should not error querying epochs")
            .expect("Database should have an epoch entry");

        assert!(SortitionDB::open(&db_path_dir, true, PoxConstants::test_default()).is_ok());
    }

    #[test]
    fn test_tx_begin_end() {
        let first_burn_hash = BurnchainHeaderHash::from_hex(
            "0000000000000000000000000000000000000000000000000000000000000000",
        )
        .unwrap();
        let mut db = SortitionDB::connect_test(123, &first_burn_hash).unwrap();
        let tx = db.tx_begin().unwrap();
        tx.commit().unwrap();
    }

    pub fn test_append_snapshot_with_winner(
        db: &mut SortitionDB,
        next_hash: BurnchainHeaderHash,
        block_ops: &Vec<BlockstackOperationType>,
        parent_sn: Option<BlockSnapshot>,
        winning_block_commit: Option<LeaderBlockCommitOp>,
    ) -> BlockSnapshot {
        let mut sn = match parent_sn {
            Some(sn) => sn,
            None => SortitionDB::get_canonical_burn_chain_tip(db.conn()).unwrap(),
        };

        let mut tx = SortitionHandleTx::begin(db, &sn.sortition_id).unwrap();

        let sn_parent = sn.clone();
        sn.parent_burn_header_hash = sn.burn_header_hash.clone();
        sn.parent_sortition_id = sn.sortition_id.clone();
        sn.burn_header_hash = next_hash;
        sn.block_height += 1;
        sn.num_sortitions += 1;
        sn.sortition_id = SortitionId::stubbed(&sn.burn_header_hash);
        sn.consensus_hash = ConsensusHash(Hash160::from_data(&sn.consensus_hash.0).0);

        if let Some(cmt) = winning_block_commit {
            sn.sortition = true;
            sn.winning_stacks_block_hash = cmt.block_header_hash;
            sn.winning_block_txid = cmt.txid;
        }

        let index_root = tx
            .append_chain_tip_snapshot(&sn_parent, &sn, block_ops, &vec![], None, None, None)
            .unwrap();
        sn.index_root = index_root;

        tx.commit().unwrap();

        sn
    }

    pub fn test_append_snapshot(
        db: &mut SortitionDB,
        next_hash: BurnchainHeaderHash,
        block_ops: &Vec<BlockstackOperationType>,
    ) -> BlockSnapshot {
        test_append_snapshot_with_winner(db, next_hash, block_ops, None, None)
    }

    #[test]
    fn test_insert_leader_key() {
        let block_height = 123;
        let vtxindex = 456;
        let first_burn_hash = BurnchainHeaderHash::from_hex(
            "0000000000000000000000000000000000000000000000000000000000000000",
        )
        .unwrap();

        let leader_key = LeaderKeyRegisterOp {
            consensus_hash: ConsensusHash::from_bytes(
                &hex_bytes("2222222222222222222222222222222222222222").unwrap(),
            )
            .unwrap(),
            public_key: VRFPublicKey::from_bytes(
                &hex_bytes("a366b51292bef4edd64063d9145c617fec373bceb0758e98cd72becd84d54c7a")
                    .unwrap(),
            )
            .unwrap(),
            memo: vec![01, 02, 03, 04, 05],
            address: StacksAddress::from_bitcoin_address(
                &BitcoinAddress::from_scriptpubkey(
                    BitcoinNetworkType::Testnet,
                    &hex_bytes("76a9140be3e286a15ea85882761618e366586b5574100d88ac").unwrap(),
                )
                .unwrap(),
            ),

            txid: Txid::from_bytes_be(
                &hex_bytes("1bfa831b5fc56c858198acb8e77e5863c1e9d8ac26d49ddb914e24d8d4083562")
                    .unwrap(),
            )
            .unwrap(),
            vtxindex: vtxindex,
            block_height: block_height + 1,
            burn_header_hash: BurnchainHeaderHash([0x01; 32]),
        };

        let mut db = SortitionDB::connect_test(block_height, &first_burn_hash).unwrap();

        let snapshot = test_append_snapshot(
            &mut db,
            BurnchainHeaderHash([0x01; 32]),
            &vec![BlockstackOperationType::LeaderKeyRegister(
                leader_key.clone(),
            )],
        );

        {
            let ic = db.index_conn();
            let leader_key_opt = SortitionDB::get_leader_key_at(
                &ic,
                block_height + 1,
                vtxindex,
                &snapshot.sortition_id,
            )
            .unwrap();
            assert!(leader_key_opt.is_some());
            assert_eq!(leader_key_opt.unwrap(), leader_key);
        }

        let new_snapshot = test_append_snapshot(&mut db, BurnchainHeaderHash([0x02; 32]), &vec![]);

        {
            let ic = db.index_conn();
            let leader_key_opt = SortitionDB::get_leader_key_at(
                &ic,
                block_height + 1,
                vtxindex,
                &new_snapshot.sortition_id,
            )
            .unwrap();
            assert!(leader_key_opt.is_some());
            assert_eq!(leader_key_opt.unwrap(), leader_key);

            let leader_key_none = SortitionDB::get_leader_key_at(
                &ic,
                block_height + 1,
                vtxindex + 1,
                &new_snapshot.sortition_id,
            )
            .unwrap();
            assert!(leader_key_none.is_none());
        }
    }

    #[test]
    fn test_insert_block_commit() {
        let block_height = 123;
        let vtxindex = 456;
        let first_burn_hash = BurnchainHeaderHash::from_hex(
            "0000000000000000000000000000000000000000000000000000000000000000",
        )
        .unwrap();

        let leader_key = LeaderKeyRegisterOp {
            consensus_hash: ConsensusHash::from_bytes(
                &hex_bytes("2222222222222222222222222222222222222222").unwrap(),
            )
            .unwrap(),
            public_key: VRFPublicKey::from_bytes(
                &hex_bytes("a366b51292bef4edd64063d9145c617fec373bceb0758e98cd72becd84d54c7a")
                    .unwrap(),
            )
            .unwrap(),
            memo: vec![01, 02, 03, 04, 05],
            address: StacksAddress::from_bitcoin_address(
                &BitcoinAddress::from_scriptpubkey(
                    BitcoinNetworkType::Testnet,
                    &hex_bytes("76a9140be3e286a15ea85882761618e366586b5574100d88ac").unwrap(),
                )
                .unwrap(),
            ),

            txid: Txid::from_bytes_be(
                &hex_bytes("1bfa831b5fc56c858198acb8e77e5863c1e9d8ac26d49ddb914e24d8d4083562")
                    .unwrap(),
            )
            .unwrap(),
            vtxindex: vtxindex,
            block_height: block_height + 1,
            burn_header_hash: BurnchainHeaderHash([0x01; 32]),
        };

        let block_commit = LeaderBlockCommitOp {
            block_header_hash: BlockHeaderHash::from_bytes(
                &hex_bytes("2222222222222222222222222222222222222222222222222222222222222222")
                    .unwrap(),
            )
            .unwrap(),
            new_seed: VRFSeed::from_bytes(
                &hex_bytes("3333333333333333333333333333333333333333333333333333333333333333")
                    .unwrap(),
            )
            .unwrap(),
            parent_block_ptr: 0x43424140,
            parent_vtxindex: 0x5150,
            key_block_ptr: (block_height + 1) as u32,
            key_vtxindex: vtxindex as u16,
            memo: vec![0x80],

            commit_outs: vec![],
            burn_fee: 12345,
            input: (Txid([0; 32]), 0),
            apparent_sender: BurnchainSigner {
                public_keys: vec![StacksPublicKey::from_hex(
                    "02d8015134d9db8178ac93acbc43170a2f20febba5087a5b0437058765ad5133d0",
                )
                .unwrap()],
                num_sigs: 1,
                hash_mode: AddressHashMode::SerializeP2PKH,
            },

            txid: Txid::from_bytes_be(
                &hex_bytes("3c07a0a93360bc85047bbaadd49e30c8af770f73a37e10fec400174d2e5f27cf")
                    .unwrap(),
            )
            .unwrap(),
            vtxindex: vtxindex,
            block_height: block_height + 2,
            burn_parent_modulus: ((block_height + 1) % BURN_BLOCK_MINED_AT_MODULUS) as u8,
            burn_header_hash: BurnchainHeaderHash([0x03; 32]),
        };

        let mut db = SortitionDB::connect_test(block_height, &first_burn_hash).unwrap();

        let snapshot = test_append_snapshot(
            &mut db,
            BurnchainHeaderHash([0x01; 32]),
            &vec![BlockstackOperationType::LeaderKeyRegister(
                leader_key.clone(),
            )],
        );

        // test get_consumed_leader_keys()
        {
            let mut ic = SortitionHandleTx::begin(&mut db, &snapshot.sortition_id).unwrap();
            let keys = ic
                .get_consumed_leader_keys(&snapshot, &vec![block_commit.clone()])
                .unwrap();
            assert_eq!(keys, vec![leader_key.clone()]);
        }

        let snapshot_consumed = test_append_snapshot(
            &mut db,
            BurnchainHeaderHash([0x03; 32]),
            &vec![BlockstackOperationType::LeaderBlockCommit(
                block_commit.clone(),
            )],
        );

        {
            let res_block_commits =
                SortitionDB::get_block_commits_by_block(db.conn(), &snapshot_consumed.sortition_id)
                    .unwrap();
            assert_eq!(res_block_commits.len(), 1);
            assert_eq!(res_block_commits[0], block_commit);
        }

        // advance and get parent
        let empty_snapshot =
            test_append_snapshot(&mut db, BurnchainHeaderHash([0x05; 32]), &vec![]);

        // test get_block_commit_parent()
        {
            let ic = db.index_conn();
            let parent = SortitionDB::get_block_commit_parent(
                &ic,
                block_height + 2,
                block_commit.vtxindex,
                &empty_snapshot.sortition_id,
            )
            .unwrap();
            assert!(parent.is_some());
            assert_eq!(parent.unwrap(), block_commit);

            let parent = SortitionDB::get_block_commit_parent(
                &ic,
                block_height + 3,
                block_commit.vtxindex,
                &empty_snapshot.sortition_id,
            )
            .unwrap();
            assert!(parent.is_none());

            let parent = SortitionDB::get_block_commit_parent(
                &ic,
                block_height + 2,
                block_commit.vtxindex + 1,
                &empty_snapshot.sortition_id,
            )
            .unwrap();
            assert!(parent.is_none());
        }

        // test get_block_commit()
        {
            let handle = db.index_handle(&empty_snapshot.sortition_id);
            let commit = handle.get_block_commit_by_txid(&block_commit.txid).unwrap();
            assert!(commit.is_some());
            assert_eq!(commit.unwrap(), block_commit);

            let bad_txid = Txid::from_bytes_be(
                &hex_bytes("4c07a0a93360bc85047bbaadd49e30c8af770f73a37e10fec400174d2e5f27cf")
                    .unwrap(),
            )
            .unwrap();
            let commit = handle.get_block_commit_by_txid(&bad_txid).unwrap();
            assert!(commit.is_none());
        }

        // sortition ID is memoized, or absent
        {
            assert_eq!(
                SortitionDB::get_block_commit_parent_sortition_id(
                    db.conn(),
                    &block_commit.txid,
                    &snapshot_consumed.sortition_id
                )
                .unwrap(),
                Some(SortitionId([0x00; 32]))
            );
        }

        // test get_consumed_leader_keys() (should be doable at any subsequent index root)
        {
            let mut ic = SortitionHandleTx::begin(&mut db, &snapshot.sortition_id).unwrap();
            let keys = ic
                .get_consumed_leader_keys(&empty_snapshot, &vec![block_commit.clone()])
                .unwrap();
            assert_eq!(keys, vec![leader_key.clone()]);
        }

        // make a fork between the leader key and block commit, and verify that the key is
        // unconsumed
        let fork_snapshot = {
            let mut sn = SortitionDB::get_block_snapshot(db.conn(), &snapshot.sortition_id)
                .unwrap()
                .unwrap();
            let next_hash = BurnchainHeaderHash([0x13; 32]);
            let mut tx = SortitionHandleTx::begin(&mut db, &sn.sortition_id).unwrap();

            let sn_parent = sn.clone();
            sn.parent_burn_header_hash = sn.burn_header_hash.clone();
            sn.sortition_id = SortitionId(next_hash.0.clone());
            sn.parent_sortition_id = sn_parent.sortition_id.clone();
            sn.burn_header_hash = next_hash;
            sn.block_height += 1;
            sn.num_sortitions += 1;
            sn.consensus_hash = ConsensusHash([0x23; 20]);

            let index_root = tx
                .append_chain_tip_snapshot(&sn_parent, &sn, &vec![], &vec![], None, None, None)
                .unwrap();
            sn.index_root = index_root;

            tx.commit().unwrap();

            sn
        };

        // test get_consumed_leader_keys() and is_leader_key_consumed() against this new fork
        {
            let mut ic = SortitionHandleTx::begin(&mut db, &snapshot.sortition_id).unwrap();
            let keys = ic
                .get_consumed_leader_keys(&fork_snapshot, &vec![block_commit.clone()])
                .unwrap();
            assert_eq!(keys, vec![leader_key.clone()]);
        }
    }

    #[test]
    fn test_insert_user_burn() {
        let block_height = 123;
        let vtxindex = 456;
        let first_burn_hash = BurnchainHeaderHash::from_hex(
            "0000000000000000000000000000000000000000000000000000000000000000",
        )
        .unwrap();

        let leader_key = LeaderKeyRegisterOp {
            consensus_hash: ConsensusHash::from_bytes(
                &hex_bytes("2222222222222222222222222222222222222222").unwrap(),
            )
            .unwrap(),
            public_key: VRFPublicKey::from_bytes(
                &hex_bytes("a366b51292bef4edd64063d9145c617fec373bceb0758e98cd72becd84d54c7a")
                    .unwrap(),
            )
            .unwrap(),
            memo: vec![01, 02, 03, 04, 05],
            address: StacksAddress::from_bitcoin_address(
                &BitcoinAddress::from_scriptpubkey(
                    BitcoinNetworkType::Testnet,
                    &hex_bytes("76a9140be3e286a15ea85882761618e366586b5574100d88ac").unwrap(),
                )
                .unwrap(),
            ),

            txid: Txid::from_bytes_be(
                &hex_bytes("1bfa831b5fc56c858198acb8e77e5863c1e9d8ac26d49ddb914e24d8d4083562")
                    .unwrap(),
            )
            .unwrap(),
            vtxindex: vtxindex,
            block_height: block_height + 1,
            burn_header_hash: BurnchainHeaderHash([0x01; 32]),
        };

        let user_burn = UserBurnSupportOp {
            address: StacksAddress::new(1, Hash160([1u8; 20])),
            consensus_hash: ConsensusHash::from_bytes(
                &hex_bytes("2222222222222222222222222222222222222222").unwrap(),
            )
            .unwrap(),
            public_key: VRFPublicKey::from_bytes(
                &hex_bytes("a366b51292bef4edd64063d9145c617fec373bceb0758e98cd72becd84d54c7a")
                    .unwrap(),
            )
            .unwrap(),
            block_header_hash_160: Hash160::from_bytes(
                &hex_bytes("3333333333333333333333333333333333333333").unwrap(),
            )
            .unwrap(),
            key_block_ptr: (block_height + 1) as u32,
            key_vtxindex: vtxindex as u16,
            burn_fee: 12345,

            txid: Txid::from_bytes_be(
                &hex_bytes("1d5cbdd276495b07f0e0bf0181fa57c175b217bc35531b078d62fc20986c716c")
                    .unwrap(),
            )
            .unwrap(),
            vtxindex: vtxindex,
            block_height: block_height + 2,
            burn_header_hash: BurnchainHeaderHash([0x03; 32]),
        };

        let mut db = SortitionDB::connect_test(block_height, &first_burn_hash).unwrap();

        let snapshot = test_append_snapshot(
            &mut db,
            BurnchainHeaderHash([0x01; 32]),
            &vec![BlockstackOperationType::LeaderKeyRegister(
                leader_key.clone(),
            )],
        );

        let user_burn_snapshot = test_append_snapshot(
            &mut db,
            BurnchainHeaderHash([0x03; 32]),
            &vec![BlockstackOperationType::UserBurnSupport(user_burn.clone())],
        );

        {
            let res_user_burns =
                SortitionDB::get_user_burns_by_block(db.conn(), &user_burn_snapshot.sortition_id)
                    .unwrap();
            assert_eq!(res_user_burns.len(), 1);
            assert_eq!(res_user_burns[0], user_burn);

            let no_user_burns =
                SortitionDB::get_user_burns_by_block(db.conn(), &snapshot.sortition_id).unwrap();
            assert_eq!(no_user_burns.len(), 0);
        }
    }

    #[test]
    fn has_VRF_public_key() {
        let public_key = VRFPublicKey::from_bytes(
            &hex_bytes("a366b51292bef4edd64063d9145c617fec373bceb0758e98cd72becd84d54c7a").unwrap(),
        )
        .unwrap();
        let block_height = 123;
        let vtxindex = 456;
        let first_burn_hash = BurnchainHeaderHash::from_hex(
            "0000000000000000000000000000000000000000000000000000000000000000",
        )
        .unwrap();

        let leader_key = LeaderKeyRegisterOp {
            consensus_hash: ConsensusHash::from_bytes(
                &hex_bytes("2222222222222222222222222222222222222222").unwrap(),
            )
            .unwrap(),
            public_key: public_key.clone(),
            memo: vec![01, 02, 03, 04, 05],
            address: StacksAddress::from_bitcoin_address(
                &BitcoinAddress::from_scriptpubkey(
                    BitcoinNetworkType::Testnet,
                    &hex_bytes("76a9140be3e286a15ea85882761618e366586b5574100d88ac").unwrap(),
                )
                .unwrap(),
            ),

            txid: Txid::from_bytes_be(
                &hex_bytes("1bfa831b5fc56c858198acb8e77e5863c1e9d8ac26d49ddb914e24d8d4083562")
                    .unwrap(),
            )
            .unwrap(),
            vtxindex: vtxindex,
            block_height: block_height + 2,
            burn_header_hash: BurnchainHeaderHash([0x03; 32]),
        };

        let mut db = SortitionDB::connect_test(block_height, &first_burn_hash).unwrap();

        let no_key_snapshot =
            test_append_snapshot(&mut db, BurnchainHeaderHash([0x01; 32]), &vec![]);

        let has_key_before = {
            let mut ic = SortitionHandleTx::begin(&mut db, &no_key_snapshot.sortition_id).unwrap();
            ic.has_VRF_public_key(&public_key).unwrap()
        };

        assert!(!has_key_before);

        let key_snapshot = test_append_snapshot(
            &mut db,
            BurnchainHeaderHash([0x03; 32]),
            &vec![BlockstackOperationType::LeaderKeyRegister(
                leader_key.clone(),
            )],
        );

        let has_key_after = {
            let mut ic = SortitionHandleTx::begin(&mut db, &key_snapshot.sortition_id).unwrap();
            ic.has_VRF_public_key(&public_key).unwrap()
        };

        assert!(has_key_after);
    }

    #[test]
    fn is_fresh_consensus_hash() {
        let consensus_hash_lifetime = 24;
        let first_burn_hash = BurnchainHeaderHash::from_hex(
            "10000000000000000000000000000000000000000000000000000000000000ff",
        )
        .unwrap();
        let mut db = SortitionDB::connect_test(0, &first_burn_hash).unwrap();
        {
            let mut last_snapshot = SortitionDB::get_first_block_snapshot(db.conn()).unwrap();
            for i in 0..255 {
                let sortition_id = SortitionId([
                    0, 0, 0, 0, 0, 0, 0, 0, 0, 0, 0, 0, 0, 0, 0, 0, 0, 0, 0, 0, 0, 0, 0, 0, 0, 0,
                    0, 0, 0, 0, 0, i as u8,
                ]);
                let parent_sortition_id = if i == 0 {
                    last_snapshot.sortition_id.clone()
                } else {
                    SortitionId([
                        0,
                        0,
                        0,
                        0,
                        0,
                        0,
                        0,
                        0,
                        0,
                        0,
                        0,
                        0,
                        0,
                        0,
                        0,
                        0,
                        0,
                        0,
                        0,
                        0,
                        0,
                        0,
                        0,
                        0,
                        0,
                        0,
                        0,
                        0,
                        0,
                        0,
                        0,
                        i - 1 as u8,
                    ])
                };

                let mut tx = SortitionHandleTx::begin(&mut db, &parent_sortition_id).unwrap();
                let snapshot_row = BlockSnapshot {
                    accumulated_coinbase_ustx: 0,
                    pox_valid: true,
                    block_height: i as u64 + 1,
                    burn_header_timestamp: get_epoch_time_secs(),
                    burn_header_hash: BurnchainHeaderHash::from_bytes(&[
                        0, 0, 0, 0, 0, 0, 0, 0, 0, 0, 0, 0, 0, 0, 0, 0, 0, 0, 0, 0, 0, 0, 0, 0, 0,
                        0, 0, 0, 0, 0, 0, i as u8,
                    ])
                    .unwrap(),
                    sortition_id,
                    parent_sortition_id,
                    parent_burn_header_hash: BurnchainHeaderHash::from_bytes(&[
                        (if i == 0 { 0x10 } else { 0 }) as u8,
                        0,
                        0,
                        0,
                        0,
                        0,
                        0,
                        0,
                        0,
                        0,
                        0,
                        0,
                        0,
                        0,
                        0,
                        0,
                        0,
                        0,
                        0,
                        0,
                        0,
                        0,
                        0,
                        0,
                        0,
                        0,
                        0,
                        0,
                        0,
                        0,
                        0,
                        (if i == 0 { 0xff } else { i - 1 }) as u8,
                    ])
                    .unwrap(),
                    consensus_hash: ConsensusHash::from_bytes(&[
                        0,
                        0,
                        0,
                        0,
                        0,
                        0,
                        0,
                        0,
                        0,
                        0,
                        0,
                        0,
                        0,
                        0,
                        0,
                        0,
                        0,
                        0,
                        0,
                        (i + 1) as u8,
                    ])
                    .unwrap(),
                    ops_hash: OpsHash::from_bytes(&[
                        0, 0, 0, 0, 0, 0, 0, 0, 0, 0, 0, 0, 0, 0, 0, 0, 0, 0, 0, 0, 0, 0, 0, 0, 0,
                        0, 0, 0, 0, 0, 0, i as u8,
                    ])
                    .unwrap(),
                    total_burn: i as u64,
                    sortition: true,
                    sortition_hash: SortitionHash::initial(),
                    winning_block_txid: Txid::from_hex(
                        "0000000000000000000000000000000000000000000000000000000000000000",
                    )
                    .unwrap(),
                    winning_stacks_block_hash: BlockHeaderHash::from_hex(
                        "0000000000000000000000000000000000000000000000000000000000000000",
                    )
                    .unwrap(),
                    index_root: TrieHash::from_empty_data(),
                    num_sortitions: i as u64 + 1,
                    stacks_block_accepted: false,
                    stacks_block_height: 0,
                    arrival_index: 0,
                    canonical_stacks_tip_height: 0,
                    canonical_stacks_tip_hash: BlockHeaderHash([0u8; 32]),
                    canonical_stacks_tip_consensus_hash: ConsensusHash([0u8; 20]),
                };
                let index_root = tx
                    .append_chain_tip_snapshot(
                        &last_snapshot,
                        &snapshot_row,
                        &vec![],
                        &vec![],
                        None,
                        None,
                        None,
                    )
                    .unwrap();
                last_snapshot = snapshot_row;
                last_snapshot.index_root = index_root;
                tx.commit().unwrap();
            }
        }

        let tip = SortitionDB::get_canonical_burn_chain_tip(db.conn()).unwrap();

        let ch_fresh = ConsensusHash::from_bytes(&[
            0, 0, 0, 0, 0, 0, 0, 0, 0, 0, 0, 0, 0, 0, 0, 0, 0, 0, 0, 255,
        ])
        .unwrap();
        let ch_oldest_fresh = ConsensusHash::from_bytes(&[
            0,
            0,
            0,
            0,
            0,
            0,
            0,
            0,
            0,
            0,
            0,
            0,
            0,
            0,
            0,
            0,
            0,
            0,
            0,
            (255 - consensus_hash_lifetime) as u8,
        ])
        .unwrap();
        let ch_newest_stale = ConsensusHash::from_bytes(&[
            0,
            0,
            0,
            0,
            0,
            0,
            0,
            0,
            0,
            0,
            0,
            0,
            0,
            0,
            0,
            0,
            0,
            0,
            0,
            (255 - consensus_hash_lifetime - 1) as u8,
        ])
        .unwrap();
        let ch_missing = ConsensusHash::from_bytes(&[
            0, 0, 0, 0, 0, 0, 0, 0, 0, 0, 0, 0, 0, 0, 0, 0, 0, 0, 1, 255,
        ])
        .unwrap();

        let mut ic = SortitionHandleTx::begin(&mut db, &tip.sortition_id).unwrap();
        let fresh_check = ic
            .is_fresh_consensus_hash(consensus_hash_lifetime, &ch_fresh)
            .unwrap();

        assert!(fresh_check);

        let oldest_fresh_check = ic
            .is_fresh_consensus_hash(consensus_hash_lifetime, &ch_oldest_fresh)
            .unwrap();

        assert!(oldest_fresh_check);

        let newest_stale_check = ic
            .is_fresh_consensus_hash(consensus_hash_lifetime, &ch_newest_stale)
            .unwrap();

        assert!(!newest_stale_check);

        let missing_check = ic
            .is_fresh_consensus_hash(consensus_hash_lifetime, &ch_missing)
            .unwrap();

        assert!(!missing_check);
    }

    #[test]
    fn get_consensus_at() {
        let first_burn_hash = BurnchainHeaderHash::from_hex(
            "10000000000000000000000000000000000000000000000000000000000000ff",
        )
        .unwrap();
        let mut db = SortitionDB::connect_test(0, &first_burn_hash).unwrap();
        {
            let mut last_snapshot = SortitionDB::get_first_block_snapshot(db.conn()).unwrap();
            for i in 0..256u64 {
                let sortition_id = SortitionId([
                    0, 0, 0, 0, 0, 0, 0, 0, 0, 0, 0, 0, 0, 0, 0, 0, 0, 0, 0, 0, 0, 0, 0, 0, 0, 0,
                    0, 0, 0, 0, 0, i as u8,
                ]);
                let parent_sortition_id = if i == 0 {
                    last_snapshot.sortition_id.clone()
                } else {
                    SortitionId([
                        0,
                        0,
                        0,
                        0,
                        0,
                        0,
                        0,
                        0,
                        0,
                        0,
                        0,
                        0,
                        0,
                        0,
                        0,
                        0,
                        0,
                        0,
                        0,
                        0,
                        0,
                        0,
                        0,
                        0,
                        0,
                        0,
                        0,
                        0,
                        0,
                        0,
                        0,
                        (i - 1) as u8,
                    ])
                };

                let mut tx = SortitionHandleTx::begin(&mut db, &parent_sortition_id).unwrap();
                let snapshot_row = BlockSnapshot {
                    accumulated_coinbase_ustx: 0,
                    pox_valid: true,
                    block_height: i as u64 + 1,
                    burn_header_timestamp: get_epoch_time_secs(),
                    burn_header_hash: BurnchainHeaderHash::from_bytes(&[
                        0, 0, 0, 0, 0, 0, 0, 0, 0, 0, 0, 0, 0, 0, 0, 0, 0, 0, 0, 0, 0, 0, 0, 0, 0,
                        0, 0, 0, 0, 0, 0, i as u8,
                    ])
                    .unwrap(),
                    sortition_id,
                    parent_sortition_id,
                    parent_burn_header_hash: BurnchainHeaderHash::from_bytes(&[
                        (if i == 0 { 0x10 } else { 0 }) as u8,
                        0,
                        0,
                        0,
                        0,
                        0,
                        0,
                        0,
                        0,
                        0,
                        0,
                        0,
                        0,
                        0,
                        0,
                        0,
                        0,
                        0,
                        0,
                        0,
                        0,
                        0,
                        0,
                        0,
                        0,
                        0,
                        0,
                        0,
                        0,
                        0,
                        0,
                        (if i == 0 { 0xff } else { i - 1 }) as u8,
                    ])
                    .unwrap(),
                    consensus_hash: ConsensusHash::from_bytes(&[
                        0,
                        0,
                        0,
                        0,
                        0,
                        0,
                        0,
                        0,
                        0,
                        0,
                        0,
                        0,
                        0,
                        0,
                        0,
                        0,
                        0,
                        0,
                        ((i + 1) / 256) as u8,
                        (i + 1) as u8,
                    ])
                    .unwrap(),
                    ops_hash: OpsHash::from_bytes(&[
                        0, 0, 0, 0, 0, 0, 0, 0, 0, 0, 0, 0, 0, 0, 0, 0, 0, 0, 0, 0, 0, 0, 0, 0, 0,
                        0, 0, 0, 0, 0, 0, i as u8,
                    ])
                    .unwrap(),
                    total_burn: i as u64,
                    sortition: true,
                    sortition_hash: SortitionHash::initial(),
                    winning_block_txid: Txid::from_hex(
                        "0000000000000000000000000000000000000000000000000000000000000000",
                    )
                    .unwrap(),
                    winning_stacks_block_hash: BlockHeaderHash::from_hex(
                        "0000000000000000000000000000000000000000000000000000000000000000",
                    )
                    .unwrap(),
                    index_root: TrieHash::from_empty_data(),
                    num_sortitions: i as u64 + 1,
                    stacks_block_accepted: false,
                    stacks_block_height: 0,
                    arrival_index: 0,
                    canonical_stacks_tip_height: 0,
                    canonical_stacks_tip_hash: BlockHeaderHash([0u8; 32]),
                    canonical_stacks_tip_consensus_hash: ConsensusHash([0u8; 20]),
                };
                let index_root = tx
                    .append_chain_tip_snapshot(
                        &last_snapshot,
                        &snapshot_row,
                        &vec![],
                        &vec![],
                        None,
                        None,
                        None,
                    )
                    .unwrap();
                last_snapshot = snapshot_row;
                last_snapshot.index_root = index_root;
                // should succeed within the tx
                let ch = tx.get_consensus_at(i as u64 + 1).unwrap().unwrap();
                assert_eq!(ch, last_snapshot.consensus_hash);

                tx.commit().unwrap();
            }
        }

        let tip = SortitionDB::get_canonical_burn_chain_tip(db.conn()).unwrap();

        for i in 0..256 {
            // should succeed within the conn
            let ic = db.index_handle(&tip.sortition_id);
            let expected_ch = ConsensusHash::from_bytes(&[
                0, 0, 0, 0, 0, 0, 0, 0, 0, 0, 0, 0, 0, 0, 0, 0, 0, 0, 0, i as u8,
            ])
            .unwrap();
            let ch = ic.get_consensus_at(i).unwrap().unwrap();
            assert_eq!(ch, expected_ch);
        }
    }

    #[test]
    fn get_block_burn_amount() {
        let block_height = 123;
        let vtxindex = 456;
        let first_burn_hash = BurnchainHeaderHash::from_hex(
            "0000000000000000000000000000000000000000000000000000000000000000",
        )
        .unwrap();

        let leader_key = LeaderKeyRegisterOp {
            consensus_hash: ConsensusHash::from_bytes(
                &hex_bytes("2222222222222222222222222222222222222222").unwrap(),
            )
            .unwrap(),
            public_key: VRFPublicKey::from_bytes(
                &hex_bytes("a366b51292bef4edd64063d9145c617fec373bceb0758e98cd72becd84d54c7a")
                    .unwrap(),
            )
            .unwrap(),
            memo: vec![01, 02, 03, 04, 05],
            address: StacksAddress::from_bitcoin_address(
                &BitcoinAddress::from_scriptpubkey(
                    BitcoinNetworkType::Testnet,
                    &hex_bytes("76a9140be3e286a15ea85882761618e366586b5574100d88ac").unwrap(),
                )
                .unwrap(),
            ),

            txid: Txid::from_bytes_be(
                &hex_bytes("1bfa831b5fc56c858198acb8e77e5863c1e9d8ac26d49ddb914e24d8d4083562")
                    .unwrap(),
            )
            .unwrap(),
            vtxindex: vtxindex,
            block_height: block_height + 1,
            burn_header_hash: BurnchainHeaderHash([0x01; 32]),
        };

        let block_commit = LeaderBlockCommitOp {
            block_header_hash: BlockHeaderHash::from_bytes(
                &hex_bytes("2222222222222222222222222222222222222222222222222222222222222222")
                    .unwrap(),
            )
            .unwrap(),
            new_seed: VRFSeed::from_bytes(
                &hex_bytes("3333333333333333333333333333333333333333333333333333333333333333")
                    .unwrap(),
            )
            .unwrap(),
            parent_block_ptr: 0x43424140,
            parent_vtxindex: 0x4342,
            key_block_ptr: (block_height + 1) as u32,
            key_vtxindex: vtxindex as u16,
            memo: vec![0x80],
            commit_outs: vec![],

            burn_fee: 12345,
            input: (Txid([0; 32]), 0),
            apparent_sender: BurnchainSigner {
                public_keys: vec![StacksPublicKey::from_hex(
                    "02d8015134d9db8178ac93acbc43170a2f20febba5087a5b0437058765ad5133d0",
                )
                .unwrap()],
                num_sigs: 1,
                hash_mode: AddressHashMode::SerializeP2PKH,
            },

            txid: Txid::from_bytes_be(
                &hex_bytes("3c07a0a93360bc85047bbaadd49e30c8af770f73a37e10fec400174d2e5f27cf")
                    .unwrap(),
            )
            .unwrap(),
            vtxindex: vtxindex,
            block_height: block_height + 2,
            burn_parent_modulus: ((block_height + 1) % BURN_BLOCK_MINED_AT_MODULUS) as u8,
            burn_header_hash: BurnchainHeaderHash([0x03; 32]),
        };

        let user_burn = UserBurnSupportOp {
            address: StacksAddress::new(2, Hash160([2u8; 20])),
            consensus_hash: ConsensusHash::from_bytes(
                &hex_bytes("2222222222222222222222222222222222222222").unwrap(),
            )
            .unwrap(),
            public_key: VRFPublicKey::from_bytes(
                &hex_bytes("a366b51292bef4edd64063d9145c617fec373bceb0758e98cd72becd84d54c7a")
                    .unwrap(),
            )
            .unwrap(),
            block_header_hash_160: Hash160::from_bytes(
                &hex_bytes("3333333333333333333333333333333333333333").unwrap(),
            )
            .unwrap(),
            key_block_ptr: (block_height + 1) as u32,
            key_vtxindex: vtxindex as u16,
            burn_fee: 12345,

            txid: Txid::from_bytes_be(
                &hex_bytes("1d5cbdd276495b07f0e0bf0181fa57c175b217bc35531b078d62fc20986c716c")
                    .unwrap(),
            )
            .unwrap(),
            vtxindex: vtxindex + 1,
            block_height: block_height + 2,
            burn_header_hash: BurnchainHeaderHash([0x03; 32]),
        };

        let mut db = SortitionDB::connect_test(block_height, &first_burn_hash).unwrap();

        let key_snapshot = test_append_snapshot(
            &mut db,
            BurnchainHeaderHash([0x01; 32]),
            &vec![BlockstackOperationType::LeaderKeyRegister(
                leader_key.clone(),
            )],
        );

        let commit_snapshot = test_append_snapshot(
            &mut db,
            BurnchainHeaderHash([0x03; 32]),
            &vec![
                BlockstackOperationType::LeaderBlockCommit(block_commit.clone()),
                BlockstackOperationType::UserBurnSupport(user_burn.clone()),
            ],
        );

        {
            let burn_amt = SortitionDB::get_block_burn_amount(db.conn(), &commit_snapshot).unwrap();
            assert_eq!(burn_amt, block_commit.burn_fee + user_burn.burn_fee);

            let no_burn_amt = SortitionDB::get_block_burn_amount(db.conn(), &key_snapshot).unwrap();
            assert_eq!(no_burn_amt, 0);
        }
    }

    #[test]
    fn get_last_snapshot_with_sortition() {
        let block_height = 123;
        let total_burn_sortition = 100;
        let total_burn_no_sortition = 200;
        let first_burn_hash = BurnchainHeaderHash::from_hex(
            "0000000000000000000000000000000000000000000000000000000000000000",
        )
        .unwrap();

        let mut first_snapshot = BlockSnapshot {
            accumulated_coinbase_ustx: 0,
            pox_valid: true,
            block_height: block_height - 2,
            burn_header_timestamp: get_epoch_time_secs(),
            burn_header_hash: first_burn_hash.clone(),
            sortition_id: SortitionId(first_burn_hash.0.clone()),
            parent_sortition_id: SortitionId(first_burn_hash.0.clone()),
            parent_burn_header_hash: BurnchainHeaderHash([0xff; 32]),
            consensus_hash: ConsensusHash::from_hex("0000000000000000000000000000000000000000")
                .unwrap(),
            ops_hash: OpsHash::from_hex(
                "0000000000000000000000000000000000000000000000000000000000000000",
            )
            .unwrap(),
            total_burn: 0,
            sortition: true,
            sortition_hash: SortitionHash::initial(),
            winning_block_txid: Txid::from_hex(
                "0000000000000000000000000000000000000000000000000000000000000000",
            )
            .unwrap(),
            winning_stacks_block_hash: BlockHeaderHash::from_hex(
                "0000000000000000000000000000000000000000000000000000000000000000",
            )
            .unwrap(),
            index_root: TrieHash([0u8; 32]),
            num_sortitions: 0,
            stacks_block_accepted: false,
            stacks_block_height: 0,
            arrival_index: 0,
            canonical_stacks_tip_height: 0,
            canonical_stacks_tip_hash: BlockHeaderHash([0u8; 32]),
            canonical_stacks_tip_consensus_hash: ConsensusHash([0u8; 20]),
        };

        let mut snapshot_with_sortition = BlockSnapshot {
            accumulated_coinbase_ustx: 0,
            pox_valid: true,
            block_height: block_height,
            burn_header_timestamp: get_epoch_time_secs(),
            burn_header_hash: BurnchainHeaderHash::from_bytes(&[
                0, 0, 0, 0, 0, 0, 0, 0, 0, 0, 0, 0, 0, 0, 0, 0, 0, 0, 0, 0, 0, 0, 0, 0, 0, 0, 0, 0,
                0, 0, 0, 2,
            ])
            .unwrap(),
            sortition_id: SortitionId([
                0, 0, 0, 0, 0, 0, 0, 0, 0, 0, 0, 0, 0, 0, 0, 0, 0, 0, 0, 0, 0, 0, 0, 0, 0, 0, 0, 0,
                0, 0, 0, 2,
            ]),
            parent_sortition_id: SortitionId([
                0, 0, 0, 0, 0, 0, 0, 0, 0, 0, 0, 0, 0, 0, 0, 0, 0, 0, 0, 0, 0, 0, 0, 0, 0, 0, 0, 0,
                0, 0, 0, 1,
            ]),
            parent_burn_header_hash: BurnchainHeaderHash::from_bytes(&[
                0, 0, 0, 0, 0, 0, 0, 0, 0, 0, 0, 0, 0, 0, 0, 0, 0, 0, 0, 0, 0, 0, 0, 0, 0, 0, 0, 0,
                0, 0, 0, 1,
            ])
            .unwrap(),
            consensus_hash: ConsensusHash::from_bytes(&[
                0, 0, 0, 0, 0, 0, 0, 0, 0, 0, 0, 0, 0, 0, 0, 0, 0, 0, 0, 1,
            ])
            .unwrap(),
            ops_hash: OpsHash::from_bytes(&[
                0, 0, 0, 0, 0, 0, 0, 0, 0, 0, 0, 0, 0, 0, 0, 0, 0, 0, 0, 0, 0, 0, 0, 0, 0, 0, 0, 0,
                0, 0, 0, 1,
            ])
            .unwrap(),
            total_burn: total_burn_sortition,
            sortition: true,
            sortition_hash: SortitionHash::initial(),
            winning_block_txid: Txid::from_hex(
                "0000000000000000000000000000000000000000000000000000000000000001",
            )
            .unwrap(),
            winning_stacks_block_hash: BlockHeaderHash::from_hex(
                "0000000000000000000000000000000000000000000000000000000000000001",
            )
            .unwrap(),
            index_root: TrieHash([1u8; 32]),
            num_sortitions: 1,
            stacks_block_accepted: false,
            stacks_block_height: 0,
            arrival_index: 0,
            canonical_stacks_tip_height: 0,
            canonical_stacks_tip_hash: BlockHeaderHash([0u8; 32]),
            canonical_stacks_tip_consensus_hash: ConsensusHash([0u8; 20]),
        };

        let snapshot_without_sortition = BlockSnapshot {
            accumulated_coinbase_ustx: 0,
            pox_valid: true,
            block_height: block_height - 1,
            burn_header_timestamp: get_epoch_time_secs(),
            burn_header_hash: BurnchainHeaderHash::from_bytes(&[
                0, 0, 0, 0, 0, 0, 0, 0, 0, 0, 0, 0, 0, 0, 0, 0, 0, 0, 0, 0, 0, 0, 0, 0, 0, 0, 0, 0,
                0, 0, 0, 1,
            ])
            .unwrap(),
            sortition_id: SortitionId([
                0, 0, 0, 0, 0, 0, 0, 0, 0, 0, 0, 0, 0, 0, 0, 0, 0, 0, 0, 0, 0, 0, 0, 0, 0, 0, 0, 0,
                0, 0, 0, 1,
            ]),
            parent_sortition_id: SortitionId([
                0, 0, 0, 0, 0, 0, 0, 0, 0, 0, 0, 0, 0, 0, 0, 0, 0, 0, 0, 0, 0, 0, 0, 0, 0, 0, 0, 0,
                0, 0, 0, 0,
            ]),
            parent_burn_header_hash: BurnchainHeaderHash::from_bytes(&[
                0, 0, 0, 0, 0, 0, 0, 0, 0, 0, 0, 0, 0, 0, 0, 0, 0, 0, 0, 0, 0, 0, 0, 0, 0, 0, 0, 0,
                0, 0, 0, 0,
            ])
            .unwrap(),
            consensus_hash: ConsensusHash::from_bytes(&[
                0, 0, 0, 0, 0, 0, 0, 0, 0, 0, 0, 0, 0, 0, 0, 0, 0, 0, 0, 2,
            ])
            .unwrap(),
            ops_hash: OpsHash::from_bytes(&[
                0, 0, 0, 0, 0, 0, 0, 0, 0, 0, 0, 0, 0, 0, 0, 0, 0, 0, 0, 0, 0, 0, 0, 0, 0, 0, 0, 0,
                0, 0, 0, 2,
            ])
            .unwrap(),
            total_burn: total_burn_no_sortition,
            sortition: false,
            sortition_hash: SortitionHash::initial(),
            winning_block_txid: Txid::from_hex(
                "0000000000000000000000000000000000000000000000000000000000000002",
            )
            .unwrap(),
            winning_stacks_block_hash: BlockHeaderHash::from_hex(
                "0000000000000000000000000000000000000000000000000000000000000002",
            )
            .unwrap(),
            index_root: TrieHash([2u8; 32]),
            num_sortitions: 0,
            stacks_block_accepted: false,
            stacks_block_height: 0,
            arrival_index: 0,
            canonical_stacks_tip_height: 0,
            canonical_stacks_tip_hash: BlockHeaderHash([0u8; 32]),
            canonical_stacks_tip_consensus_hash: ConsensusHash([0u8; 20]),
        };

        let mut db = SortitionDB::connect_test(block_height - 2, &first_burn_hash).unwrap();

        let chain_tip = SortitionDB::get_canonical_burn_chain_tip(db.conn()).unwrap();

        let initial_snapshot = {
            let ic = db.index_handle(&chain_tip.sortition_id);
            ic.get_last_snapshot_with_sortition(block_height - 2)
                .unwrap()
        };

        first_snapshot.index_root = initial_snapshot.index_root.clone();
        first_snapshot.burn_header_timestamp = initial_snapshot.burn_header_timestamp;
        assert_eq!(initial_snapshot, first_snapshot);

        {
            let chain_tip = SortitionDB::get_canonical_burn_chain_tip(db.conn()).unwrap();
            let mut tx = SortitionHandleTx::begin(&mut db, &chain_tip.sortition_id).unwrap();

            tx.append_chain_tip_snapshot(
                &chain_tip,
                &snapshot_without_sortition,
                &vec![],
                &vec![],
                None,
                None,
                None,
            )
            .unwrap();
            tx.commit().unwrap();
        }

        let chain_tip = SortitionDB::get_canonical_burn_chain_tip(db.conn()).unwrap();

        let mut next_snapshot = {
            let ic = db.index_handle(&chain_tip.sortition_id);
            ic.get_last_snapshot_with_sortition(block_height - 1)
                .unwrap()
        };

        next_snapshot.index_root = initial_snapshot.index_root.clone();
        next_snapshot.burn_header_timestamp = initial_snapshot.burn_header_timestamp;
        assert_eq!(initial_snapshot, next_snapshot);

        {
            let chain_tip = SortitionDB::get_canonical_burn_chain_tip(db.conn()).unwrap();
            let mut tx = SortitionHandleTx::begin(&mut db, &chain_tip.sortition_id).unwrap();

            tx.append_chain_tip_snapshot(
                &chain_tip,
                &snapshot_with_sortition,
                &vec![],
                &vec![],
                None,
                None,
                None,
            )
            .unwrap();
            tx.commit().unwrap();
        }

        let chain_tip = SortitionDB::get_canonical_burn_chain_tip(db.conn()).unwrap();

        let next_snapshot_2 = {
            let ic = db.index_handle(&chain_tip.sortition_id);
            ic.get_last_snapshot_with_sortition(block_height).unwrap()
        };

        snapshot_with_sortition.index_root = next_snapshot_2.index_root.clone();
        snapshot_with_sortition.burn_header_timestamp = next_snapshot_2.burn_header_timestamp;
        assert_eq!(snapshot_with_sortition, next_snapshot_2);
    }

    /// Verify that the snapshots in a fork are well-formed -- i.e. the block heights are
    /// sequential and the parent block hash of the ith block is equal to the block hash of the
    /// (i-1)th block.
    fn verify_fork_integrity(db: &mut SortitionDB, tip: &SortitionId) {
        let mut child = SortitionDB::get_block_snapshot(db.conn(), tip)
            .unwrap()
            .unwrap();

        let initial = SortitionDB::get_first_block_snapshot(db.conn()).unwrap();

        test_debug!(
            "Verify from {},hash={},parent={} back to {},hash={},parent={}",
            child.block_height,
            child.burn_header_hash,
            child.parent_burn_header_hash,
            initial.block_height,
            initial.burn_header_hash,
            initial.parent_burn_header_hash
        );

        while child.block_height > initial.block_height {
            let parent = {
                let ic = db.index_conn();
                SortitionDB::get_ancestor_snapshot(&ic, child.block_height - 1, &child.sortition_id)
                    .unwrap()
                    .unwrap()
            };

            test_debug!(
                "Verify {} == {} - 1 and hash={},parent_hash={} == parent={}",
                parent.block_height,
                child.block_height,
                child.burn_header_hash,
                parent.burn_header_hash,
                child.parent_burn_header_hash
            );

            assert_eq!(parent.block_height, child.block_height - 1);
            assert_eq!(parent.burn_header_hash, child.parent_burn_header_hash);

            child = parent.clone();
        }

        assert_eq!(child, initial);
    }

    #[test]
    fn test_chain_reorg() {
        // Create a set of forks that looks like this:
        // 0-1-2-3-4-5-6-7-8-9 (fork 0)
        //  \
        //   1-2-3-4-5-6-7-8-9 (fork 1)
        //    \
        //     2-3-4-5-6-7-8-9 (fork 2)
        //      \
        //       3-4-5-6-7-8-9 (fork 3)
        //
        //    ...etc...
        //
        // Then, append a block to fork 9, and confirm that it switches places with fork 0.
        // Append 2 blocks to fork 8, and confirm that it switches places with fork 0.
        // Append 3 blocks to fork 7, and confirm that it switches places with fork 0.
        // ... etc.
        //
        let first_burn_hash = BurnchainHeaderHash([0x00; 32]);
        let first_block_height = 100;

        let mut db = SortitionDB::connect_test(first_block_height, &first_burn_hash).unwrap();

        // make an initial fork
        let mut last_snapshot = SortitionDB::get_first_block_snapshot(db.conn()).unwrap();

        for i in 0..10 {
            let mut next_snapshot = last_snapshot.clone();

            next_snapshot.block_height += 1;
            next_snapshot.num_sortitions += 1;
            next_snapshot.parent_burn_header_hash = next_snapshot.burn_header_hash.clone();
            next_snapshot.burn_header_hash = BurnchainHeaderHash([
                0,
                0,
                0,
                0,
                0,
                0,
                0,
                0,
                0,
                0,
                0,
                0,
                0,
                0,
                0,
                0,
                0,
                0,
                0,
                0,
                0,
                0,
                0,
                0,
                0,
                0,
                0,
                0,
                0,
                0,
                0,
                i + 1,
            ]);
            next_snapshot.sortition_id = SortitionId([
                0,
                0,
                0,
                0,
                0,
                0,
                0,
                0,
                0,
                0,
                0,
                0,
                0,
                0,
                0,
                0,
                0,
                0,
                0,
                0,
                0,
                0,
                0,
                0,
                0,
                0,
                0,
                0,
                0,
                0,
                0,
                i + 1,
            ]);
            next_snapshot.parent_sortition_id = last_snapshot.sortition_id.clone();
            next_snapshot.consensus_hash = ConsensusHash([
                0,
                0,
                0,
                0,
                0,
                0,
                0,
                0,
                0,
                0,
                0,
                0,
                0,
                0,
                0,
                0,
                0,
                0,
                0,
                i + 1,
            ]);

            let mut tx = SortitionHandleTx::begin(&mut db, &last_snapshot.sortition_id).unwrap();
            tx.append_chain_tip_snapshot(
                &last_snapshot,
                &next_snapshot,
                &vec![],
                &vec![],
                None,
                None,
                None,
            )
            .unwrap();
            tx.commit().unwrap();

            last_snapshot = next_snapshot.clone();
        }

        test_debug!("----- make forks -----");

        // make other forks
        for i in 0..9 {
            let parent_block_hash = if i == 0 {
                [0u8; 32]
            } else {
                let mut tmp = [
                    0,
                    0,
                    0,
                    0,
                    0,
                    0,
                    0,
                    0,
                    0,
                    0,
                    0,
                    0,
                    0,
                    0,
                    0,
                    0,
                    0,
                    0,
                    0,
                    0,
                    0,
                    0,
                    0,
                    0,
                    0,
                    0,
                    0,
                    0,
                    0,
                    0,
                    0,
                    (i + 1) as u8,
                ];
                tmp[i - 1] = 1;
                tmp
            };

            let parent_block = SortitionId(parent_block_hash);
            test_debug!(
                "----- build fork off of parent {} (i = {}) -----",
                &parent_block,
                i
            );

            let mut last_snapshot = SortitionDB::get_block_snapshot(db.conn(), &parent_block)
                .unwrap()
                .unwrap();

            let initial_block_height = last_snapshot.block_height;
            let initial_num_sortitions = last_snapshot.num_sortitions;

            let mut next_snapshot = last_snapshot.clone();

            for j in (i + 1)..10 {
                let mut block_hash = [
                    0,
                    0,
                    0,
                    0,
                    0,
                    0,
                    0,
                    0,
                    0,
                    0,
                    0,
                    0,
                    0,
                    0,
                    0,
                    0,
                    0,
                    0,
                    0,
                    0,
                    0,
                    0,
                    0,
                    0,
                    0,
                    0,
                    0,
                    0,
                    0,
                    0,
                    0,
                    (j + 1) as u8,
                ];
                block_hash[i] = (j - i) as u8;

                next_snapshot.block_height = initial_block_height + (j - i) as u64;
                next_snapshot.num_sortitions = initial_num_sortitions + (j - i) as u64;
                next_snapshot.parent_burn_header_hash = next_snapshot.burn_header_hash.clone();
                next_snapshot.sortition_id = SortitionId(block_hash.clone());
                next_snapshot.parent_sortition_id = last_snapshot.sortition_id.clone();
                next_snapshot.burn_header_hash = BurnchainHeaderHash(block_hash);
                next_snapshot.consensus_hash = ConsensusHash([
                    1,
                    0,
                    0,
                    0,
                    0,
                    0,
                    0,
                    0,
                    0,
                    0,
                    0,
                    0,
                    0,
                    0,
                    0,
                    0,
                    0,
                    0,
                    j as u8,
                    (i + 1) as u8,
                ]);

                let mut tx =
                    SortitionHandleTx::begin(&mut db, &last_snapshot.sortition_id).unwrap();
                let next_index_root = tx
                    .append_chain_tip_snapshot(
                        &last_snapshot,
                        &next_snapshot,
                        &vec![],
                        &vec![],
                        None,
                        None,
                        None,
                    )
                    .unwrap();
                tx.commit().unwrap();

                next_snapshot.index_root = next_index_root;
                last_snapshot = next_snapshot.clone();
            }

            test_debug!(
                "----- made fork {} (i = {}) -----",
                &next_snapshot.burn_header_hash,
                i
            );
        }

        test_debug!("----- grow forks -----");

        let mut all_chain_tips = vec![];

        // grow each fork so it overtakes the currently-canonical fork
        for i in 0..9 {
            let mut last_block_hash = [
                0, 0, 0, 0, 0, 0, 0, 0, 0, 0, 0, 0, 0, 0, 0, 0, 0, 0, 0, 0, 0, 0, 0, 0, 0, 0, 0, 0,
                0, 0, 0, 10,
            ];
            last_block_hash[i] = (9 - i) as u8;
            let last_block = SortitionId(last_block_hash);

            test_debug!("----- grow fork {} (i = {}) -----", &last_block, i);

            let mut last_snapshot = SortitionDB::get_block_snapshot(db.conn(), &last_block)
                .unwrap()
                .unwrap();

            let initial_block_height = last_snapshot.block_height;
            let mut next_snapshot = last_snapshot.clone();

            // grow the fork up to the length of the previous fork
            for j in 0..((i + 1) as u64) {
                next_snapshot = last_snapshot.clone();

                let mut next_block_hash_vec = last_snapshot.burn_header_hash.as_bytes().to_vec();
                next_block_hash_vec[0] += 1;
                let mut next_block_hash = [0u8; 32];
                next_block_hash.copy_from_slice(&next_block_hash_vec[..]);

                next_snapshot.block_height = last_snapshot.block_height + 1;
                next_snapshot.num_sortitions = last_snapshot.num_sortitions + 1;
                next_snapshot.parent_burn_header_hash = last_snapshot.burn_header_hash.clone();
                next_snapshot.sortition_id = SortitionId(next_block_hash.clone());
                next_snapshot.parent_sortition_id = last_snapshot.sortition_id.clone();
                next_snapshot.burn_header_hash = BurnchainHeaderHash(next_block_hash);
                next_snapshot.consensus_hash = ConsensusHash([
                    2,
                    0,
                    0,
                    0,
                    0,
                    0,
                    0,
                    0,
                    0,
                    0,
                    0,
                    0,
                    0,
                    0,
                    0,
                    0,
                    0,
                    0,
                    j as u8,
                    (i + 1) as u8,
                ]);

                let next_index_root = {
                    let mut tx =
                        SortitionHandleTx::begin(&mut db, &last_snapshot.sortition_id).unwrap();
                    let next_index_root = tx
                        .append_chain_tip_snapshot(
                            &last_snapshot,
                            &next_snapshot,
                            &vec![],
                            &vec![],
                            None,
                            None,
                            None,
                        )
                        .unwrap();
                    tx.commit().unwrap();
                    next_index_root
                };

                last_snapshot =
                    SortitionDB::get_block_snapshot(db.conn(), &next_snapshot.sortition_id)
                        .unwrap()
                        .unwrap();
            }

            // make the fork exceed the canonical chain tip
            next_snapshot = last_snapshot.clone();

            let mut next_block_hash_vec = last_snapshot.burn_header_hash.as_bytes().to_vec();
            next_block_hash_vec[0] = 0xff;
            let mut next_block_hash = [0u8; 32];
            next_block_hash.copy_from_slice(&next_block_hash_vec[..]);

            next_snapshot.block_height += 1;
            next_snapshot.num_sortitions += 1;
            next_snapshot.parent_burn_header_hash = next_snapshot.burn_header_hash.clone();
            next_snapshot.sortition_id = SortitionId(next_block_hash.clone());
            next_snapshot.parent_sortition_id = last_snapshot.sortition_id.clone();
            next_snapshot.burn_header_hash = BurnchainHeaderHash(next_block_hash);
            next_snapshot.consensus_hash =
                ConsensusHash(Hash160::from_data(&next_snapshot.consensus_hash.0).0);

            let next_index_root = {
                let mut tx =
                    SortitionHandleTx::begin(&mut db, &last_snapshot.sortition_id).unwrap();
                let next_index_root = tx
                    .append_chain_tip_snapshot(
                        &last_snapshot,
                        &next_snapshot,
                        &vec![],
                        &vec![],
                        None,
                        None,
                        None,
                    )
                    .unwrap();
                tx.commit().unwrap();
                next_index_root
            };

            next_snapshot.index_root = next_index_root;

            let mut expected_tip = next_snapshot.clone();
            expected_tip.index_root = next_index_root;

            let canonical_tip = SortitionDB::get_canonical_burn_chain_tip(db.conn()).unwrap();
            assert_eq!(canonical_tip, expected_tip);

            verify_fork_integrity(&mut db, &canonical_tip.sortition_id);
            all_chain_tips.push(canonical_tip.sortition_id.clone());
        }

        for tip_header_hash in all_chain_tips.iter() {
            verify_fork_integrity(&mut db, tip_header_hash);
        }
    }

    #[test]
    fn test_get_stacks_header_hashes() {
        let first_burn_hash = BurnchainHeaderHash::from_hex(
            "10000000000000000000000000000000000000000000000000000000000000ff",
        )
        .unwrap();
        let mut db = SortitionDB::connect_test(0, &first_burn_hash).unwrap();
        {
            let mut last_snapshot = SortitionDB::get_first_block_snapshot(db.conn()).unwrap();
            let mut total_burn = 0;
            let mut total_sortitions = 0;
            for i in 0..256 {
                let snapshot_row = if i % 3 == 0 {
                    BlockSnapshot {
                        accumulated_coinbase_ustx: 0,
                        pox_valid: true,
                        block_height: i + 1,
                        burn_header_timestamp: get_epoch_time_secs(),
                        burn_header_hash: BurnchainHeaderHash::from_bytes(&[
                            0, 0, 0, 0, 0, 0, 0, 0, 0, 0, 0, 0, 0, 0, 0, 0, 0, 0, 0, 0, 0, 0, 0, 0,
                            0, 0, 0, 0, 0, 0, 0, i as u8,
                        ])
                        .unwrap(),
                        sortition_id: SortitionId([
                            0, 0, 0, 0, 0, 0, 0, 0, 0, 0, 0, 0, 0, 0, 0, 0, 0, 0, 0, 0, 0, 0, 0, 0,
                            0, 0, 0, 0, 0, 0, 0, i as u8,
                        ]),
                        parent_sortition_id: last_snapshot.sortition_id.clone(),
                        parent_burn_header_hash: BurnchainHeaderHash::from_bytes(&[
                            (if i == 0 { 0x10 } else { 0 }) as u8,
                            0,
                            0,
                            0,
                            0,
                            0,
                            0,
                            0,
                            0,
                            0,
                            0,
                            0,
                            0,
                            0,
                            0,
                            0,
                            0,
                            0,
                            0,
                            0,
                            0,
                            0,
                            0,
                            0,
                            0,
                            0,
                            0,
                            0,
                            0,
                            0,
                            0,
                            (if i == 0 { 0xff } else { i - 1 }) as u8,
                        ])
                        .unwrap(),
                        consensus_hash: ConsensusHash::from_bytes(&[
                            1, 0, 0, 0, 0, 0, 0, 0, 0, 0, 0, 0, 0, 0, 0, 0, 0, 0, 0, i as u8,
                        ])
                        .unwrap(),
                        ops_hash: OpsHash::from_bytes(&[
                            0, 0, 0, 0, 0, 0, 0, 0, 0, 0, 0, 0, 0, 0, 0, 0, 0, 0, 0, 0, 0, 0, 0, 0,
                            0, 0, 0, 0, 0, 0, 0, i as u8,
                        ])
                        .unwrap(),
                        total_burn: total_burn,
                        sortition: false,
                        sortition_hash: SortitionHash([(i as u8); 32]),
                        winning_block_txid: Txid([(i as u8); 32]),
                        winning_stacks_block_hash: BlockHeaderHash([0u8; 32]),
                        index_root: TrieHash::from_empty_data(),
                        num_sortitions: total_sortitions,
                        stacks_block_accepted: false,
                        stacks_block_height: 0,
                        arrival_index: 0,
                        canonical_stacks_tip_height: 0,
                        canonical_stacks_tip_hash: BlockHeaderHash([0u8; 32]),
                        canonical_stacks_tip_consensus_hash: ConsensusHash([0u8; 20]),
                    }
                } else {
                    total_burn += 1;
                    total_sortitions += 1;
                    BlockSnapshot {
                        accumulated_coinbase_ustx: 0,
                        pox_valid: true,
                        block_height: i + 1,
                        burn_header_timestamp: get_epoch_time_secs(),
                        burn_header_hash: BurnchainHeaderHash::from_bytes(&[
                            0, 0, 0, 0, 0, 0, 0, 0, 0, 0, 0, 0, 0, 0, 0, 0, 0, 0, 0, 0, 0, 0, 0, 0,
                            0, 0, 0, 0, 0, 0, 0, i as u8,
                        ])
                        .unwrap(),
                        sortition_id: SortitionId([
                            0, 0, 0, 0, 0, 0, 0, 0, 0, 0, 0, 0, 0, 0, 0, 0, 0, 0, 0, 0, 0, 0, 0, 0,
                            0, 0, 0, 0, 0, 0, 0, i as u8,
                        ]),
                        parent_sortition_id: last_snapshot.sortition_id.clone(),
                        parent_burn_header_hash: BurnchainHeaderHash::from_bytes(&[
                            (if i == 0 { 0x10 } else { 0 }) as u8,
                            0,
                            0,
                            0,
                            0,
                            0,
                            0,
                            0,
                            0,
                            0,
                            0,
                            0,
                            0,
                            0,
                            0,
                            0,
                            0,
                            0,
                            0,
                            0,
                            0,
                            0,
                            0,
                            0,
                            0,
                            0,
                            0,
                            0,
                            0,
                            0,
                            0,
                            (if i == 0 { 0xff } else { i - 1 }) as u8,
                        ])
                        .unwrap(),
                        consensus_hash: ConsensusHash::from_bytes(&[
                            1, 0, 0, 0, 0, 0, 0, 0, 0, 0, 0, 0, 0, 0, 0, 0, 0, 0, 0, i as u8,
                        ])
                        .unwrap(),
                        ops_hash: OpsHash::from_bytes(&[
                            0, 0, 0, 0, 0, 0, 0, 0, 0, 0, 0, 0, 0, 0, 0, 0, 0, 0, 0, 0, 0, 0, 0, 0,
                            0, 0, 0, 0, 0, 0, 0, i as u8,
                        ])
                        .unwrap(),
                        total_burn: total_burn,
                        sortition: true,
                        sortition_hash: SortitionHash([(i as u8); 32]),
                        winning_block_txid: Txid([(i as u8); 32]),
                        winning_stacks_block_hash: BlockHeaderHash([(i as u8); 32]),
                        index_root: TrieHash::from_empty_data(),
                        num_sortitions: total_sortitions,
                        stacks_block_accepted: false,
                        stacks_block_height: 0,
                        arrival_index: 0,
                        canonical_stacks_tip_height: 0,
                        canonical_stacks_tip_hash: BlockHeaderHash([0u8; 32]),
                        canonical_stacks_tip_consensus_hash: ConsensusHash([0u8; 20]),
                    }
                };

                // NOTE: we don't care about VRF keys or block commits here

                let mut tx =
                    SortitionHandleTx::begin(&mut db, &last_snapshot.sortition_id).unwrap();

                let index_root = tx
                    .append_chain_tip_snapshot(
                        &last_snapshot,
                        &snapshot_row,
                        &vec![],
                        &vec![],
                        None,
                        None,
                        None,
                    )
                    .unwrap();
                last_snapshot = snapshot_row;
                last_snapshot.index_root = index_root;

                // should succeed within the tx
                let ch = tx
                    .get_consensus_at(i + 1)
                    .unwrap()
                    .unwrap_or(ConsensusHash::empty());
                assert_eq!(ch, last_snapshot.consensus_hash);

                tx.commit().unwrap();
            }
        }

        let canonical_tip = SortitionDB::get_canonical_burn_chain_tip(db.conn()).unwrap();
        let mut cache = BlockHeaderCache::new();

        {
            let ic = db.index_conn();
            let hashes = ic
                .get_stacks_header_hashes(256, &canonical_tip.consensus_hash, &cache)
                .unwrap();
            SortitionDB::merge_block_header_cache(&mut cache, &hashes);

            assert_eq!(hashes.len(), 256);
            for i in 0..256 {
                let (ref consensus_hash, ref block_hash_opt) = &hashes[i];
                if i % 3 == 0 {
                    assert!(block_hash_opt.is_none());
                } else {
                    assert!(block_hash_opt.is_some());
                    let block_hash = block_hash_opt.unwrap();
                    assert_eq!(block_hash, BlockHeaderHash([(i as u8); 32]));
                }
                assert_eq!(
                    *consensus_hash,
                    ConsensusHash::from_bytes(&[
                        1, 0, 0, 0, 0, 0, 0, 0, 0, 0, 0, 0, 0, 0, 0, 0, 0, 0, 0, i as u8
                    ])
                    .unwrap()
                );

                if i > 0 {
                    assert!(cache.contains_key(consensus_hash));
                    assert_eq!(cache.get(consensus_hash).unwrap().0, *block_hash_opt);
                }
            }
        }

        {
            let ic = db.index_conn();
            let hashes = ic
                .get_stacks_header_hashes(
                    256,
                    &canonical_tip.consensus_hash,
                    &mut BlockHeaderCache::new(),
                )
                .unwrap();
            SortitionDB::merge_block_header_cache(&mut cache, &hashes);

            let cached_hashes = ic
                .get_stacks_header_hashes(256, &canonical_tip.consensus_hash, &cache)
                .unwrap();

            assert_eq!(hashes.len(), 256);
            assert_eq!(cached_hashes.len(), 256);
            for i in 0..256 {
                assert_eq!(cached_hashes[i], hashes[i]);
                let (ref consensus_hash, ref block_hash_opt) = &hashes[i];
                if i % 3 == 0 {
                    assert!(block_hash_opt.is_none());
                } else {
                    assert!(block_hash_opt.is_some());
                    let block_hash = block_hash_opt.unwrap();
                    assert_eq!(block_hash, BlockHeaderHash([(i as u8); 32]));
                }
                assert_eq!(
                    *consensus_hash,
                    ConsensusHash::from_bytes(&[
                        1, 0, 0, 0, 0, 0, 0, 0, 0, 0, 0, 0, 0, 0, 0, 0, 0, 0, 0, i as u8
                    ])
                    .unwrap()
                );

                if i > 0 {
                    assert!(cache.contains_key(consensus_hash));
                    assert_eq!(cache.get(consensus_hash).unwrap().0, *block_hash_opt);
                }
            }
        }

        {
            let ic = db.index_conn();
            let hashes = ic
                .get_stacks_header_hashes(
                    192,
                    &canonical_tip.consensus_hash,
                    &mut BlockHeaderCache::new(),
                )
                .unwrap();
            SortitionDB::merge_block_header_cache(&mut cache, &hashes);

            let cached_hashes = ic
                .get_stacks_header_hashes(192, &canonical_tip.consensus_hash, &cache)
                .unwrap();

            assert_eq!(hashes.len(), 192);
            assert_eq!(cached_hashes.len(), 192);
            for i in 64..256 {
                assert_eq!(cached_hashes[i - 64], hashes[i - 64]);
                let (ref consensus_hash, ref block_hash_opt) = &hashes[i - 64];
                if i % 3 == 0 {
                    assert!(block_hash_opt.is_none());
                } else {
                    assert!(block_hash_opt.is_some());
                    let block_hash = block_hash_opt.unwrap();
                    assert_eq!(block_hash, BlockHeaderHash([(i as u8); 32]));
                }
                assert_eq!(
                    *consensus_hash,
                    ConsensusHash::from_bytes(&[
                        1, 0, 0, 0, 0, 0, 0, 0, 0, 0, 0, 0, 0, 0, 0, 0, 0, 0, 0, i as u8
                    ])
                    .unwrap()
                );

                assert!(cache.contains_key(consensus_hash));
                assert_eq!(cache.get(consensus_hash).unwrap().0, *block_hash_opt);
            }
        }

        {
            let ic = db.index_conn();
            let hashes = ic
                .get_stacks_header_hashes(
                    257,
                    &canonical_tip.consensus_hash,
                    &mut BlockHeaderCache::new(),
                )
                .unwrap();
            SortitionDB::merge_block_header_cache(&mut cache, &hashes);

            let cached_hashes = ic
                .get_stacks_header_hashes(257, &canonical_tip.consensus_hash, &cache)
                .unwrap();

            assert_eq!(hashes.len(), 256);
            assert_eq!(cached_hashes.len(), 256);
            for i in 0..256 {
                assert_eq!(cached_hashes[i], hashes[i]);
                let (ref consensus_hash, ref block_hash_opt) = &hashes[i];
                if i % 3 == 0 {
                    assert!(block_hash_opt.is_none());
                } else {
                    assert!(block_hash_opt.is_some());
                    let block_hash = block_hash_opt.unwrap();
                    assert_eq!(block_hash, BlockHeaderHash([(i as u8); 32]));
                }
                assert_eq!(
                    *consensus_hash,
                    ConsensusHash::from_bytes(&[
                        1, 0, 0, 0, 0, 0, 0, 0, 0, 0, 0, 0, 0, 0, 0, 0, 0, 0, 0, i as u8
                    ])
                    .unwrap()
                );

                if i > 0 {
                    assert!(cache.contains_key(consensus_hash));
                    assert_eq!(cache.get(consensus_hash).unwrap().0, *block_hash_opt);
                }
            }
        }

        {
            let ic = db.index_conn();
            let err = ic
                .get_stacks_header_hashes(256, &ConsensusHash([0x03; 20]), &BlockHeaderCache::new())
                .unwrap_err();
            match err {
                db_error::NotFoundError => {}
                _ => {
                    eprintln!("Got wrong error: {:?}", &err);
                    assert!(false);
                    unreachable!();
                }
            }

            let err = ic
                .get_stacks_header_hashes(256, &ConsensusHash([0x03; 20]), &cache)
                .unwrap_err();
            match err {
                db_error::NotFoundError => {}
                _ => {
                    eprintln!("Got wrong error: {:?}", &err);
                    assert!(false);
                    unreachable!();
                }
            }
        }
    }

    fn make_fork_run(
        db: &mut SortitionDB,
        start_snapshot: &BlockSnapshot,
        length: u64,
        bit_pattern: u8,
    ) -> () {
        let mut last_snapshot = start_snapshot.clone();
        for i in last_snapshot.block_height..(last_snapshot.block_height + length) {
            let snapshot = BlockSnapshot {
                accumulated_coinbase_ustx: 0,
                pox_valid: true,
                block_height: last_snapshot.block_height + 1,
                burn_header_timestamp: get_epoch_time_secs(),
                burn_header_hash: BurnchainHeaderHash([(i as u8) | bit_pattern; 32]),
                sortition_id: SortitionId([(i as u8) | bit_pattern; 32]),
                parent_sortition_id: last_snapshot.sortition_id.clone(),
                parent_burn_header_hash: last_snapshot.burn_header_hash.clone(),
                consensus_hash: ConsensusHash([((i + 1) as u8) | bit_pattern; 20]),
                ops_hash: OpsHash([(i as u8) | bit_pattern; 32]),
                total_burn: 0,
                sortition: true,
                sortition_hash: SortitionHash([(i as u8) | bit_pattern; 32]),
                winning_block_txid: Txid([(i as u8) | bit_pattern; 32]),
                winning_stacks_block_hash: BlockHeaderHash([(i as u8) | bit_pattern; 32]),
                index_root: TrieHash([0u8; 32]),
                num_sortitions: last_snapshot.num_sortitions + 1,
                stacks_block_accepted: false,
                stacks_block_height: 0,
                arrival_index: 0,
                canonical_stacks_tip_height: 0,
                canonical_stacks_tip_hash: BlockHeaderHash([0u8; 32]),
                canonical_stacks_tip_consensus_hash: ConsensusHash([0u8; 20]),
            };
            {
                let mut tx = SortitionHandleTx::begin(db, &last_snapshot.sortition_id).unwrap();
                let _index_root = tx
                    .append_chain_tip_snapshot(
                        &last_snapshot,
                        &snapshot,
                        &vec![],
                        &vec![],
                        None,
                        None,
                        None,
                    )
                    .unwrap();
                tx.commit().unwrap();
            }
            last_snapshot = SortitionDB::get_block_snapshot(db.conn(), &snapshot.sortition_id)
                .unwrap()
                .unwrap();
        }
    }

    #[test]
    fn test_set_stacks_block_accepted() {
        let first_burn_hash = BurnchainHeaderHash::from_hex(
            "10000000000000000000000000000000000000000000000000000000000000ff",
        )
        .unwrap();
        let mut db = SortitionDB::connect_test(0, &first_burn_hash).unwrap();

        let mut last_snapshot = SortitionDB::get_first_block_snapshot(db.conn()).unwrap();

        // seed a single fork
        make_fork_run(&mut db, &last_snapshot, 5, 0);

        // set some blocks as processed
        for i in 0..5 {
            let consensus_hash = ConsensusHash([(i + 1) as u8; 20]);
            let parent_stacks_block_hash = if i == 0 {
                FIRST_STACKS_BLOCK_HASH.clone()
            } else {
                BlockHeaderHash([(i - 1) as u8; 32])
            };

            let stacks_block_hash = BlockHeaderHash([i as u8; 32]);
            let height = i;

            {
                let mut tx = db.tx_begin_at_tip();
                tx.set_stacks_block_accepted(
                    &consensus_hash,
                    &parent_stacks_block_hash,
                    &stacks_block_hash,
                    height,
                )
                .unwrap();
                tx.commit().unwrap();
            }

            // chain tip is memoized to the current burn chain tip
            let (block_consensus_hash, block_bhh) =
                SortitionDB::get_canonical_stacks_chain_tip_hash(db.conn()).unwrap();
            assert_eq!(block_consensus_hash, consensus_hash);
            assert_eq!(block_bhh, stacks_block_hash);
        }

        // materialize all block arrivals in the MARF
        last_snapshot = SortitionDB::get_block_snapshot(db.conn(), &SortitionId([0x04; 32]))
            .unwrap()
            .unwrap();
        make_fork_run(&mut db, &last_snapshot, 1, 0);

        // verify that all Stacks block in this fork can be looked up from this chain tip
        last_snapshot = SortitionDB::get_canonical_burn_chain_tip(db.conn()).unwrap();
        {
            let ic = db.index_conn();
            for i in 0..5 {
                let parent_stacks_block_hash = BlockHeaderHash([i as u8; 32]);
                let parent_key = db_keys::stacks_block_index(&parent_stacks_block_hash);

                test_debug!(
                    "Look up '{}' off of {}",
                    &parent_key,
                    &last_snapshot.burn_header_hash
                );
                let value_opt = ic
                    .get_indexed(&last_snapshot.sortition_id, &parent_key)
                    .unwrap();
                assert!(value_opt.is_some());
                assert_eq!(value_opt.unwrap(), format!("{}", i));
            }
        }

        // make a burn fork off of the 5th block
        last_snapshot = SortitionDB::get_canonical_burn_chain_tip(db.conn()).unwrap();
        make_fork_run(&mut db, &last_snapshot, 5, 0x80);

        // chain tip is _still_ memoized to the last materialized chain tip
        last_snapshot = SortitionDB::get_canonical_burn_chain_tip(db.conn()).unwrap();
        assert_eq!(
            last_snapshot.burn_header_hash,
            BurnchainHeaderHash([0x8a; 32])
        );
        assert_eq!(last_snapshot.canonical_stacks_tip_height, 4);
        assert_eq!(
            last_snapshot.canonical_stacks_tip_hash,
            BlockHeaderHash([0x04; 32])
        );
        assert_eq!(
            last_snapshot.canonical_stacks_tip_consensus_hash,
            ConsensusHash([0x05; 20])
        );

        // accept blocks 5 and 7 in one fork, and 6, 8, 9 in another.
        // Stacks fork 1,2,3,4,5,7 will be the longest fork.
        // Stacks fork 1,2,3,4 will overtake it when blocks 6,8,9 are processed.
        let mut parent_stacks_block_hash = BlockHeaderHash([0x04; 32]);
        for (i, height) in [5, 7].iter().zip([5, 6].iter()) {
            let consensus_hash = ConsensusHash([((i + 1) | 0x80) as u8; 20]);
            let stacks_block_hash = BlockHeaderHash([(i | 0x80) as u8; 32]);

            {
                let mut tx = db.tx_begin_at_tip();
                tx.set_stacks_block_accepted(
                    &consensus_hash,
                    &parent_stacks_block_hash,
                    &stacks_block_hash,
                    *height,
                )
                .unwrap();
                tx.commit().unwrap();
            }

            // chain tip is memoized to the current burn chain tip, since it's the longest stacks fork
            let (block_consensus_hash, block_bhh) =
                SortitionDB::get_canonical_stacks_chain_tip_hash(db.conn()).unwrap();
            assert_eq!(block_consensus_hash, consensus_hash);
            assert_eq!(block_bhh, stacks_block_hash);

            parent_stacks_block_hash = stacks_block_hash;
        }

        // chain tip is _still_ memoized to the last materialized chain tip (i.e. stacks block 7)
        last_snapshot = SortitionDB::get_canonical_burn_chain_tip(db.conn()).unwrap();
        assert_eq!(
            last_snapshot.burn_header_hash,
            BurnchainHeaderHash([0x8a; 32])
        );
        assert_eq!(
            last_snapshot.canonical_stacks_tip_consensus_hash,
            ConsensusHash([0x88; 20])
        );
        assert_eq!(
            last_snapshot.canonical_stacks_tip_hash,
            BlockHeaderHash([0x87; 32])
        );
        assert_eq!(last_snapshot.canonical_stacks_tip_height, 6);

        // when the blocks for burn blocks 6 and 8 arrive, the canonical fork is still at stacks
        // block 7.  The two stacks forks will be:
        // * 1,2,3,4,5,7
        // * 1,2,3,4,6,8
        parent_stacks_block_hash = BlockHeaderHash([4u8; 32]);
        for (i, height) in [6, 8].iter().zip([5, 6].iter()) {
            let consensus_hash = ConsensusHash([((i + 1) | 0x80) as u8; 20]);
            let stacks_block_hash = BlockHeaderHash([(i | 0x80) as u8; 32]);

            {
                let mut tx = db.tx_begin_at_tip();
                tx.set_stacks_block_accepted(
                    &consensus_hash,
                    &parent_stacks_block_hash,
                    &stacks_block_hash,
                    *height,
                )
                .unwrap();
                tx.commit().unwrap();
            }

            // chain tip is memoized to the current burn chain tip, since it's the longest stacks fork
            let (block_consensus_hash, block_bhh) =
                SortitionDB::get_canonical_stacks_chain_tip_hash(db.conn()).unwrap();
            assert_eq!(
                block_consensus_hash,
                last_snapshot.canonical_stacks_tip_consensus_hash
            );
            assert_eq!(block_bhh, last_snapshot.canonical_stacks_tip_hash);

            parent_stacks_block_hash = stacks_block_hash;
        }

        // when the block for burn block 9 arrives, the canonical stacks fork will be
        // 1,2,3,4,6,8,9.  It overtakes 1,2,3,4,5,7
        for (i, height) in [9].iter().zip([7].iter()) {
            let consensus_hash = ConsensusHash([((i + 1) | 0x80) as u8; 20]);
            let stacks_block_hash = BlockHeaderHash([(i | 0x80) as u8; 32]);

            {
                let mut tx = db.tx_begin_at_tip();
                tx.set_stacks_block_accepted(
                    &consensus_hash,
                    &parent_stacks_block_hash,
                    &stacks_block_hash,
                    *height,
                )
                .unwrap();
                tx.commit().unwrap();
            }

            // we've overtaken the longest fork with a different longest fork on this burn chain fork
            let (block_consensus_hash, block_bhh) =
                SortitionDB::get_canonical_stacks_chain_tip_hash(db.conn()).unwrap();
            assert_eq!(block_consensus_hash, consensus_hash);
            assert_eq!(block_bhh, stacks_block_hash);
        }

        // canonical stacks chain tip is now stacks block 9
        last_snapshot = SortitionDB::get_canonical_burn_chain_tip(db.conn()).unwrap();
        assert_eq!(
            last_snapshot.burn_header_hash,
            BurnchainHeaderHash([0x8a; 32])
        );
        assert_eq!(
            last_snapshot.canonical_stacks_tip_consensus_hash,
            ConsensusHash([0x8a; 20])
        );
        assert_eq!(
            last_snapshot.canonical_stacks_tip_hash,
            BlockHeaderHash([0x89; 32])
        );
        assert_eq!(last_snapshot.canonical_stacks_tip_height, 7);

        // fork the burn chain at 0x4, producing a longer burnchain fork.  There are now two
        // burnchain forks, where the first one has two stacks forks:
        // stx:      1,    2,    3,    4,          6,          8,    9
        // stx:      1,    2,    3,    4,    5,          7,
        // burn:  0x01, 0x02, 0x03, 0x04, 0x85, 0x86, 0x87, 0x88, 0x89, 0x8a
        //
        // stx:      1,    2,    3,    4
        // burn:  0x01, 0x02, 0x03, 0x04, 0x45, 0x46, 0x47, 0x48, 0x49, 0x4a, 0x4b
        last_snapshot = SortitionDB::get_block_snapshot(db.conn(), &SortitionId([0x04; 32]))
            .unwrap()
            .unwrap();
        make_fork_run(&mut db, &last_snapshot, 7, 0x40);

        // canonical stacks chain tip is now stacks block 4, since the burn chain fork ending on
        // 0x4b has overtaken the burn chain fork ending on 0x8a
        last_snapshot = SortitionDB::get_canonical_burn_chain_tip(db.conn()).unwrap();
        assert_eq!(
            last_snapshot.burn_header_hash,
            BurnchainHeaderHash([0x4b; 32])
        );
        assert_eq!(
            last_snapshot.canonical_stacks_tip_consensus_hash,
            ConsensusHash([0x05; 20])
        );
        assert_eq!(
            last_snapshot.canonical_stacks_tip_hash,
            BlockHeaderHash([0x04; 32])
        );
        assert_eq!(last_snapshot.canonical_stacks_tip_height, 4);

        // set the stacks block at 0x4b as accepted as the 5th block
        {
            let mut tx = db.tx_begin_at_tip();
            tx.set_stacks_block_accepted(
                &ConsensusHash([0x4c; 20]),
                &BlockHeaderHash([0x04; 32]),
                &BlockHeaderHash([0x4b; 32]),
                5,
            )
            .unwrap();
            tx.commit().unwrap();
        }

        last_snapshot = SortitionDB::get_canonical_burn_chain_tip(db.conn()).unwrap();
        assert_eq!(
            last_snapshot.burn_header_hash,
            BurnchainHeaderHash([0x4b; 32])
        );
        assert_eq!(
            last_snapshot.canonical_stacks_tip_consensus_hash,
            ConsensusHash([0x4c; 20])
        );
        assert_eq!(
            last_snapshot.canonical_stacks_tip_hash,
            BlockHeaderHash([0x4b; 32])
        );
        assert_eq!(last_snapshot.canonical_stacks_tip_height, 5);

        // fork the burn chain at 0x48, producing a shorter burnchain fork.  There are now three
        // burnchain forks:
        // stx:      1,    2,    3,    4,          6,          8,    9
        // stx:      1,    2,    3,    4,    5,          7,
        // burn:  0x01, 0x02, 0x03, 0x04, 0x85, 0x86, 0x87, 0x88, 0x89, 0x8a
        //
        // stx:      1,    2,    3,    4,                                        5
        // burn:  0x01, 0x02, 0x03, 0x04, 0x45, 0x46, 0x47, 0x48, 0x49, 0x4a, 0x4b
        //
        // stx:      1,    2,    3,    4,
        // burn:  0x01, 0x02, 0x03, 0x04, 0x45, 0x46, 0x47, 0x48, 0x29, 0x2a
        last_snapshot = SortitionDB::get_block_snapshot(db.conn(), &SortitionId([0x48; 32]))
            .unwrap()
            .unwrap();
        make_fork_run(&mut db, &last_snapshot, 2, 0x20);

        last_snapshot = SortitionDB::get_block_snapshot(db.conn(), &SortitionId([0x2a; 32]))
            .unwrap()
            .unwrap();
        assert_eq!(
            last_snapshot.burn_header_hash,
            BurnchainHeaderHash([0x2a; 32])
        );
        assert_eq!(
            last_snapshot.canonical_stacks_tip_consensus_hash,
            ConsensusHash([0x05; 20])
        );
        assert_eq!(
            last_snapshot.canonical_stacks_tip_hash,
            BlockHeaderHash([0x04; 32])
        );
        assert_eq!(last_snapshot.canonical_stacks_tip_height, 4);

        // doesn't affect canonical chain tip
        last_snapshot = SortitionDB::get_canonical_burn_chain_tip(db.conn()).unwrap();
        assert_eq!(
            last_snapshot.burn_header_hash,
            BurnchainHeaderHash([0x4b; 32])
        );
        assert_eq!(
            last_snapshot.canonical_stacks_tip_consensus_hash,
            ConsensusHash([0x4c; 20])
        );
        assert_eq!(
            last_snapshot.canonical_stacks_tip_hash,
            BlockHeaderHash([0x4b; 32])
        );
        assert_eq!(last_snapshot.canonical_stacks_tip_height, 5);

        // set the stacks block at 0x29 and 0x2a as accepted as the 5th and 6th blocks
        {
            let mut tx = db.tx_handle_begin(&SortitionId([0x2a; 32])).unwrap();
            tx.set_stacks_block_accepted(
                &ConsensusHash([0x2a; 20]),
                &BlockHeaderHash([0x04; 32]),
                &BlockHeaderHash([0x29; 32]),
                5,
            )
            .unwrap();
            tx.set_stacks_block_accepted(
                &ConsensusHash([0x2b; 20]),
                &BlockHeaderHash([0x29; 32]),
                &BlockHeaderHash([0x2a; 32]),
                6,
            )
            .unwrap();
            tx.commit().unwrap();
        }

        // new state of the world:
        // burnchain forks:
        // stx:      1,    2,    3,    4,          6,          8,    9
        // stx:      1,    2,    3,    4,    5,          7,
        // burn:  0x01, 0x02, 0x03, 0x04, 0x85, 0x86, 0x87, 0x88, 0x89, 0x8a
        //
        // stx:      1,    2,    3,    4,                                        5
        // burn:  0x01, 0x02, 0x03, 0x04, 0x45, 0x46, 0x47, 0x48, 0x49, 0x4a, 0x4b
        //
        // stx:      1,    2,    3,    4,                            5,    6
        // burn:  0x01, 0x02, 0x03, 0x04, 0x45, 0x46, 0x47, 0x48, 0x29, 0x2a

        // canonical stacks chain off of non-canonical burn chain fork 0x2a should have been updated
        last_snapshot = SortitionDB::get_block_snapshot(db.conn(), &SortitionId([0x2a; 32]))
            .unwrap()
            .unwrap();
        assert_eq!(
            last_snapshot.burn_header_hash,
            BurnchainHeaderHash([0x2a; 32])
        );
        assert_eq!(
            last_snapshot.canonical_stacks_tip_consensus_hash,
            ConsensusHash([0x2b; 20])
        );
        assert_eq!(
            last_snapshot.canonical_stacks_tip_hash,
            BlockHeaderHash([0x2a; 32])
        );
        assert_eq!(last_snapshot.canonical_stacks_tip_height, 6);

        // insertion on the non-canonical tip doesn't affect canonical chain tip
        last_snapshot = SortitionDB::get_canonical_burn_chain_tip(db.conn()).unwrap();
        assert_eq!(
            last_snapshot.burn_header_hash,
            BurnchainHeaderHash([0x4b; 32])
        );
        assert_eq!(
            last_snapshot.canonical_stacks_tip_consensus_hash,
            ConsensusHash([0x4c; 20])
        );
        assert_eq!(
            last_snapshot.canonical_stacks_tip_hash,
            BlockHeaderHash([0x4b; 32])
        );
        assert_eq!(last_snapshot.canonical_stacks_tip_height, 5);

        // insert stacks blocks #6, #7, #8, #9 off of the burn chain tip starting at 0x4b (i.e. the
        // canonical burn chain tip), on blocks 0x45, 0x46, and 0x47
        {
            let mut tx = db.tx_begin_at_tip();
            tx.set_stacks_block_accepted(
                &ConsensusHash([0x46; 20]),
                &BlockHeaderHash([0x04; 32]),
                &BlockHeaderHash([0x45; 32]),
                5,
            )
            .unwrap();
            tx.set_stacks_block_accepted(
                &ConsensusHash([0x47; 20]),
                &BlockHeaderHash([0x45; 32]),
                &BlockHeaderHash([0x46; 32]),
                6,
            )
            .unwrap();
            tx.set_stacks_block_accepted(
                &ConsensusHash([0x48; 20]),
                &BlockHeaderHash([0x46; 32]),
                &BlockHeaderHash([0x47; 32]),
                7,
            )
            .unwrap();
            tx.set_stacks_block_accepted(
                &ConsensusHash([0x49; 20]),
                &BlockHeaderHash([0x47; 32]),
                &BlockHeaderHash([0x48; 32]),
                8,
            )
            .unwrap();
            tx.commit().unwrap();
        }

        // new state of the world:
        // burnchain forks:
        // stx:      1,    2,    3,    4,          6,          8,    9
        // stx:      1,    2,    3,    4,    5,          7,
        // burn:  0x01, 0x02, 0x03, 0x04, 0x85, 0x86, 0x87, 0x88, 0x89, 0x8a
        //
        // stx:      1,    2,    3,    4,    6,    7,    8,   9
        // stx:      1,    2,    3,    4,                                        5
        // burn:  0x01, 0x02, 0x03, 0x04, 0x45, 0x46, 0x47, 0x48, 0x49, 0x4a, 0x4b
        //
        // stx:      1,    2,    3,    4,                            5,    6
        // burn:  0x01, 0x02, 0x03, 0x04, 0x45, 0x46, 0x47, 0x48, 0x29, 0x2a

        // new stacks tip is the 9th block added on burn chain tipped by 0x4b
        last_snapshot = SortitionDB::get_canonical_burn_chain_tip(db.conn()).unwrap();
        assert_eq!(
            last_snapshot.burn_header_hash,
            BurnchainHeaderHash([0x4b; 32])
        );
        assert_eq!(
            last_snapshot.canonical_stacks_tip_consensus_hash,
            ConsensusHash([0x49; 20])
        );
        assert_eq!(
            last_snapshot.canonical_stacks_tip_hash,
            BlockHeaderHash([0x48; 32])
        );
        assert_eq!(last_snapshot.canonical_stacks_tip_height, 8);

        // LIMITATION: the burn chain tipped at 0x2a will _not_ be updated, since it is not the
        // canonical burn chain tip.
        last_snapshot = SortitionDB::get_block_snapshot(db.conn(), &SortitionId([0x2a; 32]))
            .unwrap()
            .unwrap();
        assert_eq!(
            last_snapshot.burn_header_hash,
            BurnchainHeaderHash([0x2a; 32])
        );
        assert_eq!(
            last_snapshot.canonical_stacks_tip_consensus_hash,
            ConsensusHash([0x2b; 20])
        );
        assert_eq!(
            last_snapshot.canonical_stacks_tip_hash,
            BlockHeaderHash([0x2a; 32])
        );
        assert_eq!(last_snapshot.canonical_stacks_tip_height, 6);

        // BUT, when the burn chain tipped by 0x2a overtakes the one tipped by 0x4b, then all blocks
        // will show up.
        make_fork_run(&mut db, &last_snapshot, 2, 0x20);

        // new state of the world:
        // burnchain forks:
        // stx:      1,    2,    3,    4,          6,          8,    9
        // stx:      1,    2,    3,    4,    5,          7,
        // burn:  0x01, 0x02, 0x03, 0x04, 0x85, 0x86, 0x87, 0x88, 0x89, 0x8a
        //
        // stx:      1,    2,    3,    4,    6,    7,    8,    9
        // stx:      1,    2,    3,    4,                                        5
        // burn:  0x01, 0x02, 0x03, 0x04, 0x45, 0x46, 0x47, 0x48, 0x49, 0x4a, 0x4b
        //
        // stx:      1,    2,    3,    4,    7,    8,    9,   10
        // stx:      1,    2,    3,    4,                            5,    6
        // burn:  0x01, 0x02, 0x03, 0x04, 0x45, 0x46, 0x47, 0x48, 0x29, 0x2a, 0x2b, 0x2c

        last_snapshot = SortitionDB::get_canonical_burn_chain_tip(db.conn()).unwrap();
        assert_eq!(
            last_snapshot.burn_header_hash,
            BurnchainHeaderHash([0x2c; 32])
        );
        assert_eq!(
            last_snapshot.canonical_stacks_tip_consensus_hash,
            ConsensusHash([0x49; 20])
        );
        assert_eq!(
            last_snapshot.canonical_stacks_tip_hash,
            BlockHeaderHash([0x48; 32])
        );
        assert_eq!(last_snapshot.canonical_stacks_tip_height, 8);
    }

    #[test]
    fn test_epoch_switch_205() {
        let mut rng = rand::thread_rng();
        let mut buf = [0u8; 32];
        rng.fill_bytes(&mut buf);
        let db_path_dir = format!(
            "/tmp/stacks-node-tests/unit-tests-sortdb/db-{}",
            to_hex(&buf)
        );

        let mut db = SortitionDB::connect(
            &db_path_dir,
            3,
            &BurnchainHeaderHash([0u8; 32]),
            0,
            &vec![
                StacksEpoch {
                    epoch_id: StacksEpochId::Epoch10,
                    start_height: 0,
                    end_height: 8,
                    block_limit: ExecutionCost::max_value(),
                    network_epoch: PEER_VERSION_EPOCH_1_0,
                },
                StacksEpoch {
                    epoch_id: StacksEpochId::Epoch20,
                    start_height: 8,
                    end_height: 12,
                    block_limit: ExecutionCost::max_value(),
                    network_epoch: PEER_VERSION_EPOCH_2_0,
                },
                StacksEpoch {
                    epoch_id: StacksEpochId::Epoch2_05,
                    start_height: 12,
                    end_height: STACKS_EPOCH_MAX,
                    block_limit: ExecutionCost::max_value(),
                    network_epoch: PEER_VERSION_EPOCH_2_05,
                },
            ],
            PoxConstants::test_default(),
            true,
        )
        .unwrap();

        let mut cur_snapshot = SortitionDB::get_canonical_burn_chain_tip(db.conn()).unwrap();
        // In this loop, we will advance the height, and check if the stacks epoch id is advancing as expected.
        for i in 0..20 {
            debug!("Get epoch for block height {}", cur_snapshot.block_height);
            let cur_epoch = SortitionDB::get_stacks_epoch(db.conn(), cur_snapshot.block_height)
                .unwrap()
                .unwrap();

            if cur_snapshot.block_height < 8 {
                assert_eq!(cur_epoch.epoch_id, StacksEpochId::Epoch10);
            } else if cur_snapshot.block_height < 12 {
                assert_eq!(cur_epoch.epoch_id, StacksEpochId::Epoch20);
            } else {
                assert_eq!(cur_epoch.epoch_id, StacksEpochId::Epoch2_05);
            }

            cur_snapshot =
                test_append_snapshot(&mut db, BurnchainHeaderHash([((i + 1) as u8); 32]), &vec![]);
        }
    }

    #[test]
    fn test_epoch_switch_21() {
        let mut rng = rand::thread_rng();
        let mut buf = [0u8; 32];
        rng.fill_bytes(&mut buf);
        let db_path_dir = format!("/tmp/test-blockstack-sortdb-{}", to_hex(&buf));

        let mut db = SortitionDB::connect(
            &db_path_dir,
            3,
            &BurnchainHeaderHash([0u8; 32]),
            0,
            &vec![
                StacksEpoch {
                    epoch_id: StacksEpochId::Epoch10,
                    start_height: 0,
                    end_height: 8,
                    block_limit: ExecutionCost::max_value(),
                    network_epoch: PEER_VERSION_EPOCH_1_0,
                },
                StacksEpoch {
                    epoch_id: StacksEpochId::Epoch20,
                    start_height: 8,
                    end_height: 12,
                    block_limit: ExecutionCost::max_value(),
                    network_epoch: PEER_VERSION_EPOCH_2_0,
                },
                StacksEpoch {
                    epoch_id: StacksEpochId::Epoch2_05,
                    start_height: 12,
                    end_height: 14,
                    block_limit: ExecutionCost::max_value(),
                    network_epoch: PEER_VERSION_EPOCH_2_05,
                },
                StacksEpoch {
                    epoch_id: StacksEpochId::Epoch21,
                    start_height: 14,
                    end_height: STACKS_EPOCH_MAX,
                    block_limit: ExecutionCost::max_value(),
                    network_epoch: PEER_VERSION_EPOCH_2_05,
                },
            ],
            PoxConstants::test_default(),
            true,
        )
        .unwrap();

        let mut cur_snapshot = SortitionDB::get_canonical_burn_chain_tip(db.conn()).unwrap();
        for i in 0..20 {
            debug!("Get epoch for block height {}", cur_snapshot.block_height);
            let cur_epoch = SortitionDB::get_stacks_epoch(db.conn(), cur_snapshot.block_height)
                .unwrap()
                .unwrap();

            if cur_snapshot.block_height < 8 {
                assert_eq!(cur_epoch.epoch_id, StacksEpochId::Epoch10);
            } else if cur_snapshot.block_height < 12 {
                assert_eq!(cur_epoch.epoch_id, StacksEpochId::Epoch20);
            } else if cur_snapshot.block_height < 14 {
                assert_eq!(cur_epoch.epoch_id, StacksEpochId::Epoch2_05);
            } else {
                assert_eq!(cur_epoch.epoch_id, StacksEpochId::Epoch21);
            }

            cur_snapshot =
                test_append_snapshot(&mut db, BurnchainHeaderHash([((i + 1) as u8); 32]), &vec![]);
        }
    }

    #[test]
    #[should_panic]
    fn test_bad_epochs_discontinuous() {
        let mut rng = rand::thread_rng();
        let mut buf = [0u8; 32];
        rng.fill_bytes(&mut buf);
        let db_path_dir = format!(
            "/tmp/stacks-node-tests/unit-tests-sortdb/db-{}",
            to_hex(&buf)
        );

        let db = SortitionDB::connect(
            &db_path_dir,
            3,
            &BurnchainHeaderHash([0u8; 32]),
            0,
            &vec![
                StacksEpoch {
                    epoch_id: StacksEpochId::Epoch10,
                    start_height: 0,
                    end_height: 8,
                    block_limit: ExecutionCost::max_value(),
                    network_epoch: PEER_VERSION_EPOCH_1_0,
                },
                StacksEpoch {
                    epoch_id: StacksEpochId::Epoch20,
                    start_height: 9,
                    end_height: 12,
                    block_limit: ExecutionCost::max_value(),
                    network_epoch: PEER_VERSION_EPOCH_2_0,
                }, // discontinuity
                StacksEpoch {
                    epoch_id: StacksEpochId::Epoch2_05,
                    start_height: 12,
                    end_height: STACKS_EPOCH_MAX,
                    block_limit: ExecutionCost::max_value(),
                    network_epoch: PEER_VERSION_EPOCH_2_05,
                },
            ],
            PoxConstants::test_default(),
            true,
        )
        .unwrap();
    }

    #[test]
    #[should_panic]
    fn test_bad_epochs_overlapping() {
        let mut rng = rand::thread_rng();
        let mut buf = [0u8; 32];
        rng.fill_bytes(&mut buf);
        let db_path_dir = format!(
            "/tmp/stacks-node-tests/unit-tests-sortdb/db-{}",
            to_hex(&buf)
        );

        let db = SortitionDB::connect(
            &db_path_dir,
            3,
            &BurnchainHeaderHash([0u8; 32]),
            0,
            &vec![
                StacksEpoch {
                    epoch_id: StacksEpochId::Epoch10,
                    start_height: 0,
                    end_height: 8,
                    block_limit: ExecutionCost::max_value(),
                    network_epoch: PEER_VERSION_EPOCH_1_0,
                },
                StacksEpoch {
                    epoch_id: StacksEpochId::Epoch20,
                    start_height: 7,
                    end_height: 12,
                    block_limit: ExecutionCost::max_value(),
                    network_epoch: PEER_VERSION_EPOCH_2_0,
                }, // overlap
                StacksEpoch {
                    epoch_id: StacksEpochId::Epoch2_05,
                    start_height: 12,
                    end_height: STACKS_EPOCH_MAX,
                    block_limit: ExecutionCost::max_value(),
                    network_epoch: PEER_VERSION_EPOCH_2_05,
                },
            ],
            PoxConstants::test_default(),
            true,
        )
        .unwrap();
    }

    #[test]
    #[should_panic]
    fn test_bad_epochs_missing_past() {
        let mut rng = rand::thread_rng();
        let mut buf = [0u8; 32];
        rng.fill_bytes(&mut buf);
        let db_path_dir = format!(
            "/tmp/stacks-node-tests/unit-tests-sortdb/db-{}",
            to_hex(&buf)
        );

        let db = SortitionDB::connect(
            &db_path_dir,
            3,
            &BurnchainHeaderHash([0u8; 32]),
            0,
            &vec![
                StacksEpoch {
                    epoch_id: StacksEpochId::Epoch10,
                    start_height: 1,
                    end_height: 8,
                    block_limit: ExecutionCost::max_value(),
                    network_epoch: PEER_VERSION_EPOCH_1_0,
                }, // should start at 0
                StacksEpoch {
                    epoch_id: StacksEpochId::Epoch20,
                    start_height: 8,
                    end_height: 12,
                    block_limit: ExecutionCost::max_value(),
                    network_epoch: PEER_VERSION_EPOCH_2_0,
                },
                StacksEpoch {
                    epoch_id: StacksEpochId::Epoch2_05,
                    start_height: 12,
                    end_height: STACKS_EPOCH_MAX,
                    block_limit: ExecutionCost::max_value(),
                    network_epoch: PEER_VERSION_EPOCH_2_05,
                },
            ],
            PoxConstants::test_default(),
            true,
        )
        .unwrap();
    }

    #[test]
    #[should_panic]
    fn test_bad_epochs_missing_future() {
        let mut rng = rand::thread_rng();
        let mut buf = [0u8; 32];
        rng.fill_bytes(&mut buf);
        let db_path_dir = format!(
            "/tmp/stacks-node-tests/unit-tests-sortdb/db-{}",
            to_hex(&buf)
        );

        let db = SortitionDB::connect(
            &db_path_dir,
            3,
            &BurnchainHeaderHash([0u8; 32]),
            0,
            &vec![
                StacksEpoch {
                    epoch_id: StacksEpochId::Epoch10,
                    start_height: 0,
                    end_height: 8,
                    block_limit: ExecutionCost::max_value(),
                    network_epoch: PEER_VERSION_EPOCH_1_0,
                },
                StacksEpoch {
                    epoch_id: StacksEpochId::Epoch20,
                    start_height: 8,
                    end_height: 12,
                    block_limit: ExecutionCost::max_value(),
                    network_epoch: PEER_VERSION_EPOCH_2_0,
                },
                StacksEpoch {
                    epoch_id: StacksEpochId::Epoch2_05,
                    start_height: 12,
                    end_height: 20,
                    block_limit: ExecutionCost::max_value(),
                    network_epoch: PEER_VERSION_EPOCH_2_05,
                }, // missing future
            ],
            PoxConstants::test_default(),
            true,
        )
        .unwrap();
    }

    #[test]
    #[should_panic]
    fn test_bad_epochs_invalid() {
        let mut rng = rand::thread_rng();
        let mut buf = [0u8; 32];
        rng.fill_bytes(&mut buf);
        let db_path_dir = format!(
            "/tmp/stacks-node-tests/unit-tests-sortdb/db-{}",
            to_hex(&buf)
        );

        let db = SortitionDB::connect(
            &db_path_dir,
            3,
            &BurnchainHeaderHash([0u8; 32]),
            0,
            &vec![
                StacksEpoch {
                    epoch_id: StacksEpochId::Epoch10,
                    start_height: 0,
                    end_height: 8,
                    block_limit: ExecutionCost::max_value(),
                    network_epoch: PEER_VERSION_EPOCH_1_0,
                },
                StacksEpoch {
                    epoch_id: StacksEpochId::Epoch20,
                    start_height: 8,
                    end_height: 7,
                    block_limit: ExecutionCost::max_value(),
                    network_epoch: PEER_VERSION_EPOCH_2_0,
                }, // invalid range
                StacksEpoch {
                    epoch_id: StacksEpochId::Epoch2_05,
                    start_height: 8,
                    end_height: STACKS_EPOCH_MAX,
                    block_limit: ExecutionCost::max_value(),
                    network_epoch: PEER_VERSION_EPOCH_2_05,
                },
            ],
            PoxConstants::test_default(),
            true,
        )
        .unwrap();
    }

    #[test]
    fn test_descended_from() {
        let block_height = 123;
        let vtxindex = 456;
        let first_burn_hash = BurnchainHeaderHash::from_hex(
            "0000000000000000000000000000000000000000000000000000000000000000",
        )
        .unwrap();

        let leader_key = LeaderKeyRegisterOp {
            consensus_hash: ConsensusHash::from_bytes(
                &hex_bytes("2222222222222222222222222222222222222222").unwrap(),
            )
            .unwrap(),
            public_key: VRFPublicKey::from_bytes(
                &hex_bytes("a366b51292bef4edd64063d9145c617fec373bceb0758e98cd72becd84d54c7a")
                    .unwrap(),
            )
            .unwrap(),
            memo: vec![01, 02, 03, 04, 05],
            address: StacksAddress::from_bitcoin_address(
                &BitcoinAddress::from_scriptpubkey(
                    BitcoinNetworkType::Testnet,
                    &hex_bytes("76a9140be3e286a15ea85882761618e366586b5574100d88ac").unwrap(),
                )
                .unwrap(),
            ),

            txid: Txid::from_bytes_be(
                &hex_bytes("1bfa831b5fc56c858198acb8e77e5863c1e9d8ac26d49ddb914e24d8d4083562")
                    .unwrap(),
            )
            .unwrap(),
            vtxindex: vtxindex,
            block_height: block_height + 1,
            burn_header_hash: BurnchainHeaderHash([0x01; 32]),
        };

        let genesis_block_commit = LeaderBlockCommitOp {
            block_header_hash: BlockHeaderHash::from_bytes(
                &hex_bytes("2222222222222222222222222222222222222222222222222222222222222221")
                    .unwrap(),
            )
            .unwrap(),
            new_seed: VRFSeed::from_bytes(
                &hex_bytes("3333333333333333333333333333333333333333333333333333333333333333")
                    .unwrap(),
            )
            .unwrap(),
            // genesis
            parent_block_ptr: 0,
            parent_vtxindex: 0,
            key_block_ptr: (block_height + 1) as u32,
            key_vtxindex: vtxindex as u16,
            memo: vec![0x80],
            commit_outs: vec![],

            burn_fee: 12345,
            input: (Txid([0; 32]), 0),
            apparent_sender: BurnchainSigner {
                public_keys: vec![StacksPublicKey::from_hex(
                    "02d8015134d9db8178ac93acbc43170a2f20febba5087a5b0437058765ad5133d0",
                )
                .unwrap()],
                num_sigs: 1,
                hash_mode: AddressHashMode::SerializeP2PKH,
            },

            txid: Txid::from_bytes_be(
                &hex_bytes("dec0489b200c05e3611c174a203da75bea86eb16d254afdec9d93a7d50623426")
                    .unwrap(),
            )
            .unwrap(),
            vtxindex: 1,
            block_height: block_height + 2,
            burn_parent_modulus: ((block_height + 1) % BURN_BLOCK_MINED_AT_MODULUS) as u8,
            burn_header_hash: BurnchainHeaderHash([0x03; 32]),
        };

        // descends from genesis
        let block_commit_1 = LeaderBlockCommitOp {
            block_header_hash: BlockHeaderHash::from_bytes(
                &hex_bytes("2222222222222222222222222222222222222222222222222222222222222222")
                    .unwrap(),
            )
            .unwrap(),
            new_seed: VRFSeed::from_bytes(
                &hex_bytes("3333333333333333333333333333333333333333333333333333333333333333")
                    .unwrap(),
            )
            .unwrap(),
            parent_block_ptr: genesis_block_commit.block_height as u32,
            parent_vtxindex: genesis_block_commit.vtxindex as u16,
            key_block_ptr: (block_height + 1) as u32,
            key_vtxindex: vtxindex as u16,
            memo: vec![0x80],
            commit_outs: vec![],

            burn_fee: 12345,
            input: (Txid([0; 32]), 0),
            apparent_sender: BurnchainSigner {
                public_keys: vec![StacksPublicKey::from_hex(
                    "02d8015134d9db8178ac93acbc43170a2f20febba5087a5b0437058765ad5133d0",
                )
                .unwrap()],
                num_sigs: 1,
                hash_mode: AddressHashMode::SerializeP2PKH,
            },

            txid: Txid::from_bytes_be(
                &hex_bytes("c25b21f8c8d55f52cf67e1e7604ca243438df7753a06bea085e10a9957ce0f8e")
                    .unwrap(),
            )
            .unwrap(),
            vtxindex: 1,
            block_height: block_height + 3,
            burn_parent_modulus: ((block_height + 2) % BURN_BLOCK_MINED_AT_MODULUS) as u8,
            burn_header_hash: BurnchainHeaderHash([0x04; 32]),
        };

        // descends from block_commit_1
        let block_commit_1_1 = LeaderBlockCommitOp {
            block_header_hash: BlockHeaderHash::from_bytes(
                &hex_bytes("2222222222222222222222222222222222222222222222222222222222222224")
                    .unwrap(),
            )
            .unwrap(),
            new_seed: VRFSeed::from_bytes(
                &hex_bytes("3333333333333333333333333333333333333333333333333333333333333333")
                    .unwrap(),
            )
            .unwrap(),
            parent_block_ptr: block_commit_1.block_height as u32,
            parent_vtxindex: block_commit_1.vtxindex as u16,
            key_block_ptr: (block_height + 1) as u32,
            key_vtxindex: vtxindex as u16,
            memo: vec![0x80],
            commit_outs: vec![],

            burn_fee: 12345,
            input: (Txid([0; 32]), 0),
            apparent_sender: BurnchainSigner {
                public_keys: vec![StacksPublicKey::from_hex(
                    "02d8015134d9db8178ac93acbc43170a2f20febba5087a5b0437058765ad5133d0",
                )
                .unwrap()],
                num_sigs: 1,
                hash_mode: AddressHashMode::SerializeP2PKH,
            },

            txid: Txid::from_bytes_be(
                &hex_bytes("a55f4f6afff0ba597a22a5d90bea2cd61b078518dbdf67f77588e3c0effb5c0f")
                    .unwrap(),
            )
            .unwrap(),
            vtxindex: 1,
            block_height: block_height + 4,
            burn_parent_modulus: ((block_height + 3) % BURN_BLOCK_MINED_AT_MODULUS) as u8,
            burn_header_hash: BurnchainHeaderHash([0x05; 32]),
        };

        // descends from genesis_block_commit
        let block_commit_2 = LeaderBlockCommitOp {
            block_header_hash: BlockHeaderHash::from_bytes(
                &hex_bytes("2222222222222222222222222222222222222222222222222222222222222223")
                    .unwrap(),
            )
            .unwrap(),
            new_seed: VRFSeed::from_bytes(
                &hex_bytes("3333333333333333333333333333333333333333333333333333333333333333")
                    .unwrap(),
            )
            .unwrap(),
            parent_block_ptr: genesis_block_commit.block_height as u32,
            parent_vtxindex: genesis_block_commit.vtxindex as u16,
            key_block_ptr: (block_height + 1) as u32,
            key_vtxindex: vtxindex as u16,
            memo: vec![0x80],
            commit_outs: vec![],

            burn_fee: 1,
            input: (Txid([0; 32]), 0),
            apparent_sender: BurnchainSigner {
                public_keys: vec![StacksPublicKey::from_hex(
                    "02d8015134d9db8178ac93acbc43170a2f20febba5087a5b0437058765ad5133d0",
                )
                .unwrap()],
                num_sigs: 1,
                hash_mode: AddressHashMode::SerializeP2PKH,
            },

            txid: Txid::from_bytes_be(
                &hex_bytes("53bfa82f97ef65f0239ded2b4ed93cab1f9d72f9454ac5eb4d7d0f79ad9e0127")
                    .unwrap(),
            )
            .unwrap(),
            vtxindex: 2,
            block_height: block_height + 5,
            burn_parent_modulus: ((block_height + 4) % BURN_BLOCK_MINED_AT_MODULUS) as u8,
            burn_header_hash: BurnchainHeaderHash([0x06; 32]),
        };

        let mut db = SortitionDB::connect_test(block_height, &first_burn_hash).unwrap();

        let key_snapshot = test_append_snapshot(
            &mut db,
            BurnchainHeaderHash([0x01; 32]),
            &vec![BlockstackOperationType::LeaderKeyRegister(
                leader_key.clone(),
            )],
        );

        let genesis_commit_snapshot = test_append_snapshot_with_winner(
            &mut db,
            BurnchainHeaderHash([0x03; 32]),
            &vec![BlockstackOperationType::LeaderBlockCommit(
                genesis_block_commit.clone(),
            )],
            None,
            Some(genesis_block_commit.clone()),
        );

        let first_block_commit_snapshot = test_append_snapshot_with_winner(
            &mut db,
            BurnchainHeaderHash([0x04; 32]),
            &vec![BlockstackOperationType::LeaderBlockCommit(
                block_commit_1.clone(),
            )],
            None,
            Some(block_commit_1.clone()),
        );

        let second_block_commit_snapshot = test_append_snapshot_with_winner(
            &mut db,
            BurnchainHeaderHash([0x05; 32]),
            &vec![BlockstackOperationType::LeaderBlockCommit(
                block_commit_1_1.clone(),
            )],
            None,
            Some(block_commit_1_1.clone()),
        );

        let third_block_commit_snapshot = test_append_snapshot_with_winner(
            &mut db,
            BurnchainHeaderHash([0x06; 32]),
            &vec![BlockstackOperationType::LeaderBlockCommit(
                block_commit_2.clone(),
            )],
            None,
            Some(block_commit_2.clone()),
        );

        assert_eq!(
            genesis_commit_snapshot.winning_stacks_block_hash,
            genesis_block_commit.block_header_hash
        );
        assert_eq!(
            first_block_commit_snapshot.winning_stacks_block_hash,
            block_commit_1.block_header_hash
        );
        assert_eq!(
            second_block_commit_snapshot.winning_stacks_block_hash,
            block_commit_1_1.block_header_hash
        );
        assert_eq!(
            third_block_commit_snapshot.winning_stacks_block_hash,
            block_commit_2.block_header_hash
        );

        assert_eq!(
            SortitionDB::get_block_commit_parent_sortition_id(
                db.conn(),
                &block_commit_1.txid,
                &first_block_commit_snapshot.sortition_id
            )
            .unwrap(),
            Some(genesis_commit_snapshot.sortition_id.clone())
        );
        assert_eq!(
            SortitionDB::get_block_commit_parent_sortition_id(
                db.conn(),
                &block_commit_1_1.txid,
                &second_block_commit_snapshot.sortition_id
            )
            .unwrap(),
            Some(first_block_commit_snapshot.sortition_id.clone())
        );
        assert_eq!(
            SortitionDB::get_block_commit_parent_sortition_id(
                db.conn(),
                &block_commit_2.txid,
                &third_block_commit_snapshot.sortition_id
            )
            .unwrap(),
            Some(genesis_commit_snapshot.sortition_id.clone())
        );

        assert_eq!(
            SortitionDB::get_block_commit_parent_sortition_id(
                db.conn(),
                &block_commit_2.txid,
                &first_block_commit_snapshot.sortition_id
            )
            .unwrap(),
            None
        );

        for i in 0..2 {
            // do this battery of tests twice -- once with the block commit parent descendancy
            // information, and once without.
            if i == 0 {
                debug!("Test descended_from with block_commit_parents");
            } else {
                debug!("Test descended_from without block_commit_parents");
            }
            {
                let mut db_tx =
                    SortitionHandleTx::begin(&mut db, &third_block_commit_snapshot.sortition_id)
                        .unwrap();
                assert!(db_tx
                    .descended_from(
                        block_commit_1.block_height,
                        &block_commit_1.block_header_hash
                    )
                    .unwrap());
                assert!(db_tx
                    .descended_from(
                        block_commit_1.block_height,
                        &genesis_block_commit.block_header_hash
                    )
                    .unwrap());
                assert!(db_tx
                    .descended_from(
                        block_commit_2.block_height,
                        &genesis_block_commit.block_header_hash
                    )
                    .unwrap());

                assert!(!db_tx
                    .descended_from(
                        block_commit_2.block_height,
                        &block_commit_1.block_header_hash
                    )
                    .unwrap());

                // not possible, since block_commit_1 predates block_commit_2
                assert!(!db_tx
                    .descended_from(
                        block_commit_1.block_height,
                        &block_commit_2.block_header_hash
                    )
                    .unwrap());
            }
            {
                let mut db_tx =
                    SortitionHandleTx::begin(&mut db, &third_block_commit_snapshot.sortition_id)
                        .unwrap();
                assert!(db_tx
                    .descended_from(
                        block_commit_1_1.block_height,
                        &block_commit_1.block_header_hash
                    )
                    .unwrap());
                assert!(db_tx
                    .descended_from(
                        block_commit_1.block_height,
                        &genesis_block_commit.block_header_hash
                    )
                    .unwrap());

                // transitively...
                assert!(db_tx
                    .descended_from(
                        block_commit_1_1.block_height,
                        &genesis_block_commit.block_header_hash
                    )
                    .unwrap());
            }

            // drop descendancy information
            {
                let db_tx = db.tx_begin().unwrap();
                db_tx
                    .execute("DELETE FROM block_commit_parents", NO_PARAMS)
                    .unwrap();
                db_tx.commit().unwrap();
            }
        }
    }

    #[test]
<<<<<<< HEAD
    fn test_get_ancestor_burnchain_header_hashes() {
        let block_height = 100;
        let first_burn_hash = BurnchainHeaderHash([0x00; 32]);
        let mut db = SortitionDB::connect_test(block_height, &first_burn_hash).unwrap();
        for i in 1..11 {
            test_append_snapshot(&mut db, BurnchainHeaderHash([i as u8; 32]), &vec![]);
        }

        // typical
        let ancestors = SortitionDB::get_ancestor_burnchain_header_hashes(
            db.conn(),
            &BurnchainHeaderHash([0x09; 32]),
            6,
        )
        .unwrap();
        assert_eq!(
            ancestors,
            vec![
                BurnchainHeaderHash([0x09; 32]),
                BurnchainHeaderHash([0x08; 32]),
                BurnchainHeaderHash([0x07; 32]),
                BurnchainHeaderHash([0x06; 32]),
                BurnchainHeaderHash([0x05; 32]),
                BurnchainHeaderHash([0x04; 32]),
                BurnchainHeaderHash([0x03; 32])
            ]
        );

        // edge case -- get too many
        let ancestors = SortitionDB::get_ancestor_burnchain_header_hashes(
            db.conn(),
            &BurnchainHeaderHash([0x09; 32]),
            20,
        )
        .unwrap();
        assert_eq!(
            ancestors,
            vec![
                BurnchainHeaderHash([0x09; 32]),
                BurnchainHeaderHash([0x08; 32]),
                BurnchainHeaderHash([0x07; 32]),
                BurnchainHeaderHash([0x06; 32]),
                BurnchainHeaderHash([0x05; 32]),
                BurnchainHeaderHash([0x04; 32]),
                BurnchainHeaderHash([0x03; 32]),
                BurnchainHeaderHash([0x02; 32]),
                BurnchainHeaderHash([0x01; 32]),
                BurnchainHeaderHash([0x00; 32]),
                BurnchainHeaderHash([0xff; 32]),
            ]
        );

        // edge case -- get none
        let ancestors = SortitionDB::get_ancestor_burnchain_header_hashes(
            db.conn(),
            &BurnchainHeaderHash([0x09; 32]),
            0,
        )
        .unwrap();
        assert_eq!(ancestors, vec![BurnchainHeaderHash([0x09; 32])]);

        // edge case -- get one that doesn't exist
        let ancestors = SortitionDB::get_ancestor_burnchain_header_hashes(
            db.conn(),
            &BurnchainHeaderHash([0xfe; 32]),
            0,
        )
        .unwrap();
        assert_eq!(ancestors, vec![BurnchainHeaderHash([0xfe; 32])]);
=======
    fn test_get_set_ast_rules() {
        let block_height = 123;
        let first_burn_hash = BurnchainHeaderHash::from_hex(
            "0000000000000000000000000000000000000000000000000000000000000000",
        )
        .unwrap();
        let mut db = SortitionDB::connect_test(block_height, &first_burn_hash).unwrap();

        assert_eq!(
            SortitionDB::get_ast_rules(db.conn(), 0).unwrap(),
            ASTRules::Typical
        );
        assert_eq!(
            SortitionDB::get_ast_rules(db.conn(), 1).unwrap(),
            ASTRules::Typical
        );
        assert_eq!(
            SortitionDB::get_ast_rules(db.conn(), AST_RULES_PRECHECK_SIZE - 1).unwrap(),
            ASTRules::Typical
        );
        assert_eq!(
            SortitionDB::get_ast_rules(db.conn(), AST_RULES_PRECHECK_SIZE).unwrap(),
            ASTRules::PrecheckSize
        );
        assert_eq!(
            SortitionDB::get_ast_rules(db.conn(), AST_RULES_PRECHECK_SIZE + 1).unwrap(),
            ASTRules::PrecheckSize
        );

        {
            let mut tx = db.tx_begin().unwrap();
            SortitionDB::override_ast_rule_height(&mut tx, ASTRules::PrecheckSize, 1).unwrap();
            tx.commit().unwrap();
        }

        assert_eq!(
            SortitionDB::get_ast_rules(db.conn(), 0).unwrap(),
            ASTRules::Typical
        );
        assert_eq!(
            SortitionDB::get_ast_rules(db.conn(), 1).unwrap(),
            ASTRules::PrecheckSize
        );
        assert_eq!(
            SortitionDB::get_ast_rules(db.conn(), 2).unwrap(),
            ASTRules::PrecheckSize
        );
>>>>>>> 9d897256
    }
}<|MERGE_RESOLUTION|>--- conflicted
+++ resolved
@@ -2603,16 +2603,10 @@
     /// Is a particular database version supported by a given epoch?
     pub fn is_db_version_supported_in_epoch(epoch: StacksEpochId, version: &str) -> bool {
         match epoch {
-<<<<<<< HEAD
             StacksEpochId::Epoch10 => true,
             StacksEpochId::Epoch20 => version == "1" || version == "2" || version == "3",
-            StacksEpochId::Epoch2_05 => version == "2" || version == "3",
-            StacksEpochId::Epoch21 => version == "3",
-=======
-            StacksEpochId::Epoch10 => false,
-            StacksEpochId::Epoch20 => version == "1" || version == "2" || version == "3",
             StacksEpochId::Epoch2_05 => version == "2" || version == "3" || version == "4",
->>>>>>> 9d897256
+            StacksEpochId::Epoch21 => version == "3" || version == "4"
         }
     }
 
@@ -8438,7 +8432,6 @@
     }
 
     #[test]
-<<<<<<< HEAD
     fn test_get_ancestor_burnchain_header_hashes() {
         let block_height = 100;
         let first_burn_hash = BurnchainHeaderHash([0x00; 32]);
@@ -8508,7 +8501,8 @@
         )
         .unwrap();
         assert_eq!(ancestors, vec![BurnchainHeaderHash([0xfe; 32])]);
-=======
+    }
+
     fn test_get_set_ast_rules() {
         let block_height = 123;
         let first_burn_hash = BurnchainHeaderHash::from_hex(
@@ -8556,6 +8550,5 @@
             SortitionDB::get_ast_rules(db.conn(), 2).unwrap(),
             ASTRules::PrecheckSize
         );
->>>>>>> 9d897256
     }
 }