--- conflicted
+++ resolved
@@ -1989,15 +1989,9 @@
     /// It's best not to call this if you are able to call connect().  If you must call this, do so
     /// after you call connect() somewhere else, since connect() performs additional validations.
     pub fn open(path: &str, readwrite: bool) -> Result<SortitionDB, db_error> {
-<<<<<<< HEAD
-        let (_, index_path) = db_mkdirs(path)?;
-        debug!(
-            "Open sortdb mode '{}' at '{}'",
-=======
         let index_path = db_mkdirs(path)?;
         debug!(
             "Open sortdb as '{}', with index as '{}'",
->>>>>>> 8ceb0c05
             if readwrite { "readwrite" } else { "readonly" },
             index_path
         );
@@ -2040,17 +2034,10 @@
             Ok(_md) => false,
         };
 
-<<<<<<< HEAD
-        let (_, index_path) = db_mkdirs(path)?;
-        debug!(
-            "Connect/Open {} sortdb as '{} in '{}'",
-            if create_flag { "(create)" } else { "(open)" },
-=======
         let index_path = db_mkdirs(path)?;
         debug!(
             "Connect/Open {} sortdb as '{}', with index as '{}'",
             if create_flag { "(create)" } else { "" },
->>>>>>> 8ceb0c05
             if readwrite { "readwrite" } else { "readonly" },
             index_path
         );
