--- conflicted
+++ resolved
@@ -14,11 +14,7 @@
   hexademical string format and supports integration with other tools. (#2684)
 - `lcov`-compatible coverage reporting has been added to `clarity-cli` for
   Clarity contract testing. (#2592)
-<<<<<<< HEAD
-- The `README.md` file has new ocumentation about the release process. (#2726)
-=======
 - The `README.md` file has new documentation about the release process. (#2726)
->>>>>>> d1ec4e63
 
 ### Changed
 
@@ -33,13 +29,8 @@
 - The UTXO staleness check is re-ordered so that it occurs before the RBF-limit
   check. This way, if stale UTXOs reached the "RBF limit" a miner will recover
   by resetting the UTXO cache. (#2694)
-<<<<<<< HEAD
-- A bug is fixed in the mocknet/helium miner had a logic bug that would lead to
-  a panic if a burn block occurred without a sortition in it. (#2711)
-=======
 - A bug is fixed in the mocknet/helium miner that would lead to a panic if a
   burn block occurred without a sortition in it. (#2711)
->>>>>>> d1ec4e63
 - Documentation is fixed in cases where string and buffer types are allowed
   but not covered in the documentation.  (#2676)
 
