// Copyright (C) 2013-2020 Blockstack PBC, a public benefit corporation
// Copyright (C) 2020 Stacks Open Internet Foundation
//
// This program is free software: you can redistribute it and/or modify
// it under the terms of the GNU General Public License as published by
// the Free Software Foundation, either version 3 of the License, or
// (at your option) any later version.
//
// This program is distributed in the hope that it will be useful,
// but WITHOUT ANY WARRANTY; without even the implied warranty of
// MERCHANTABILITY or FITNESS FOR A PARTICULAR PURPOSE.  See the
// GNU General Public License for more details.
//
// You should have received a copy of the GNU General Public License
// along with this program.  If not, see <http://www.gnu.org/licenses/>.

/// Main body of code for the Stacks node and miner.
///
/// System schematic.
/// Legend:
///    |------|    Thread
///    /------\    Shared memory
///    @------@    Database
///    .------.    Code module
///
///
///                           |------------------|
///                           |  RunLoop thread  |   [1,7]
///                           |   .----------.   |--------------------------------------.
///                           |   .StacksNode.   |                                      |
///                           |---.----------.---|                                      |
///                    [1,12]     |     |    |     [1]                                  |
///              .----------------*     |    *---------------.                          |
///              |                  [3] |                    |                          |
///              V                      |                    V                          V
///      |----------------|             |    [9,10]   |---------------| [11] |--------------------------|
/// .--- | Relayer thread | <-----------|-----------> |   P2P Thread  | <--- | ChainsCoordinator thread | <--.
/// |    |----------------|             V             |---------------|      |--------------------------|    |
/// |            |     |          /-------------\    [2,3]    |    |              |          |               |
/// |        [1] |     *--------> /   Globals   \ <-----------*----|--------------*          | [4]           |
/// |            |     [2,3,7]    /-------------\                  |                         |               |
/// |            V                                                 V [5]                     V               |
/// |    |----------------|                                 @--------------@        @------------------@     |
/// |    |  Miner thread  | <------------------------------ @  Mempool DB  @        @  Chainstate DBs  @     |
/// |    |----------------|             [6]                 @--------------@        @------------------@     |
/// |                                                                                        ^               |
/// |                                               [8]                                      |               |
/// *----------------------------------------------------------------------------------------*               |
/// |                                               [7]                                                      |
/// *--------------------------------------------------------------------------------------------------------*
///
/// [1]  Spawns
/// [2]  Synchronize unconfirmed state
/// [3]  Enable/disable miner
/// [4]  Processes block data
/// [5]  Stores unconfirmed transactions
/// [6]  Reads unconfirmed transactions
/// [7]  Signals block arrival
/// [8]  Store blocks and microblocks
/// [9]  Pushes retrieved blocks and microblocks
/// [10] Broadcasts new blocks, microblocks, and transactions
/// [11] Notifies about new transaction attachment events
/// [12] Signals VRF key registration
///
/// When the node is running, there are 4-5 active threads at once.  They are:
///
/// * **RunLoop Thread**:  This is the main thread, whose code body lives in src/run_loop/neon.rs.
/// This thread is responsible for:
///    * Bootup
///    * Running the burnchain indexer
///    * Notifying the ChainsCoordinator thread when there are new burnchain blocks to process
///
/// * **Relayer Thread**:  This is the thread that stores and relays blocks and microblocks.  Both
/// it and the ChainsCoordinator thread are very I/O-heavy threads, and care has been taken to
/// ensure that neither one attempts to acquire a write-lock in the underlying databases.
/// Specifically, this thread directs the ChainsCoordinator thread when to process new Stacks
/// blocks, and it directs the miner thread (if running) to stop when either it or the
/// ChainsCoordinator thread needs to acquire the write-lock.
/// This thread is responsible for:
///    * Receiving new blocks and microblocks from the P2P thread via a shared channel
///    * (Sychronously) requesting the CoordinatorThread to process newly-stored Stacks blocks and
///    microblocks
///    * Building up the node's unconfirmed microblock stream state, and sharing it with the P2P
///    thread so it can answer queries about the unconfirmed microblock chain
///    * Pushing newly-discovered blocks and microblocks to the P2P thread for broadcast
///    * Registering the VRF public key for the miner
///    * Spawning the block and microblock miner threads, and stopping them if their continued
///    execution would inhibit block or microblock storage or processing.
///    * Submitting the burnchain operation to commit to a freshly-mined block
///
/// * **Miner thread**:  This is the thread that actually produces new blocks and microblocks.  It
/// is spawned only by the Relayer thread to carry out mining activity when the underlying
/// chainstate is not needed by either the Relayer or ChainsCoordinator threeads.
/// This thread does the following:
///    * Walk the mempool DB to build a new block or microblock
///    * Return the block or microblock to the Relayer thread
///
/// * **P2P Thread**:  This is the thread that communicates with the rest of the p2p network, and
/// handles RPC requests.  It is meant to do as little storage-write I/O as possible to avoid lock
/// contention with the Miner, Relayer, and ChainsCoordinator threads.  In particular, it forwards
/// data it receives from the p2p thread to the Relayer thread for I/O-bound processing.  At the
/// time of this writing, it still requires holding a write-lock to handle some RPC request, but
/// future work will remove this so that this thread's execution will not interfere with the
/// others.  This is the only thread that does socket I/O.
/// This thread runs the PeerNetwork state machines, which include the following:
///    * Learning the node's public IP address
///    * Discovering neighbor nodes
///    * Forwarding newly-discovered blocks, microblocks, and transactions from the Relayer thread to
///    other neighbors
///    * Synchronizing block and microblock inventory state with other neighbors
///    * Downloading blocks and microblocks, and passing them to the Relayer for storage and processing
///    * Downloading transaction attachments as their hashes are discovered during block processing
///    * Synchronizing the local mempool database with other neighbors
///    (notifications for new attachments come from a shared channel in the ChainsCoordinator thread)
///    * Handling HTTP requests
///
/// * **ChainsCoordinator Thread**:  This thread process sortitions and Stacks blocks and
/// microblocks, and handles PoX reorgs should they occur (this mainly happens in boot-up).  It,
/// like the Relayer thread, is a very I/O-heavy thread, and it will hold a write-lock on the
/// chainstate DBs while it works.  Its actions are controlled by a CoordinatorComms structure in
/// the Globals shared state, which the Relayer thread and RunLoop thread both drive (the former
/// drives Stacks blocks processing, the latter sortitions).
/// This thread is responsible for:
///    * Responding to requests from other threads to process sortitions
///    * Responding to requests from other threads to process Stacks blocks and microblocks
///    * Processing PoX chain reorgs, should they ever happen
///    * Detecting attachment creation events, and informing the P2P thread of them so it can go
///    and download them
///
/// In addition to the mempool and chainstate databases, these threads share access to a Globals
/// singleton that contains soft state shared between threads.  Mainly, the Globals struct is meant
/// to store inter-thread shared singleton communication media all in one convenient struct.  Each
/// thread has a handle to the struct's shared state handles.  Global state includes:
///    * The global flag as to whether or not the miner thread can be running
///    * The global shutdown flag that, when set, causes all threads to terminate
///    * Sender channel endpoints that can be shared between threads
///    * Metrics about the node's behavior (e.g. number of blocks processed, etc.)
///
/// This file may be refactored in the future into a full-fledged module.
use std::cmp;
use std::collections::HashMap;
use std::collections::{HashSet, VecDeque};
use std::convert::{TryFrom, TryInto};
use std::default::Default;
use std::mem;
use std::net::SocketAddr;
use std::sync::mpsc::{Receiver, SyncSender, TrySendError};
use std::sync::{atomic::AtomicBool, atomic::Ordering, Arc, Mutex};
use std::time::Duration;
use std::{thread, thread::JoinHandle};

use stacks::burnchains::{Burnchain, BurnchainParameters, Txid};
use stacks::chainstate::burn::db::sortdb::SortitionDB;
use stacks::chainstate::burn::operations::{
    leader_block_commit::{RewardSetInfo, BURN_BLOCK_MINED_AT_MODULUS},
    BlockstackOperationType, LeaderBlockCommitOp, LeaderKeyRegisterOp,
};
use stacks::chainstate::burn::BlockSnapshot;
use stacks::chainstate::burn::ConsensusHash;
use stacks::chainstate::coordinator::comm::CoordinatorChannels;
use stacks::chainstate::coordinator::{get_next_recipients, OnChainRewardSetProvider};
use stacks::chainstate::stacks::address::PoxAddress;
use stacks::chainstate::stacks::db::unconfirmed::UnconfirmedTxMap;
use stacks::chainstate::stacks::db::StacksHeaderInfo;
use stacks::chainstate::stacks::db::{StacksChainState, MINER_REWARD_MATURITY};
use stacks::chainstate::stacks::Error as ChainstateError;
use stacks::chainstate::stacks::StacksPublicKey;
use stacks::chainstate::stacks::{
    miner::signal_mining_blocked, miner::signal_mining_ready, miner::BlockBuilderSettings,
    miner::MinerStatus, miner::StacksMicroblockBuilder, StacksBlockBuilder, StacksBlockHeader,
};
use stacks::chainstate::stacks::{
    CoinbasePayload, StacksBlock, StacksMicroblock, StacksTransaction, StacksTransactionSigner,
    TransactionAnchorMode, TransactionPayload, TransactionVersion,
};
use stacks::codec::StacksMessageCodec;
use stacks::core::mempool::MemPoolDB;
use stacks::core::FIRST_BURNCHAIN_CONSENSUS_HASH;
use stacks::core::STACKS_EPOCH_2_1_MARKER;
use stacks::cost_estimates::metrics::CostMetric;
use stacks::cost_estimates::metrics::UnitMetric;
use stacks::cost_estimates::UnitEstimator;
use stacks::cost_estimates::{CostEstimator, FeeEstimator};
use stacks::monitoring::{increment_stx_blocks_mined_counter, update_active_miners_count_gauge};
use stacks::net::{
    atlas::{AtlasConfig, AtlasDB, AttachmentInstance},
    db::{LocalPeer, PeerDB},
    dns::DNSClient,
    dns::DNSResolver,
    p2p::PeerNetwork,
    relay::Relayer,
    rpc::RPCHandlerArgs,
    Error as NetError, NetworkResult, PeerAddress, ServiceFlags,
};
use stacks::types::chainstate::{
    BlockHeaderHash, BurnchainHeaderHash, SortitionId, StacksAddress, VRFSeed,
};
use stacks::types::StacksEpochId;
use stacks::util::get_epoch_time_ms;
use stacks::util::get_epoch_time_secs;
use stacks::util::hash::{to_hex, Hash160, Sha256Sum};
use stacks::util::secp256k1::Secp256k1PrivateKey;
use stacks::util::vrf::VRFPublicKey;
use stacks::util_lib::strings::{UrlString, VecDisplay};
use stacks::vm::costs::ExecutionCost;

use crate::burnchains::bitcoin_regtest_controller::BitcoinRegtestController;
use crate::burnchains::bitcoin_regtest_controller::OngoingBlockCommit;
use crate::run_loop::neon::Counters;
use crate::run_loop::neon::RunLoop;
use crate::run_loop::RegisteredKey;
use crate::ChainTip;

use super::{BurnchainController, Config, EventDispatcher, Keychain};
use crate::syncctl::PoxSyncWatchdogComms;
use stacks::monitoring;

use stacks_common::types::chainstate::StacksBlockId;
use stacks_common::types::chainstate::StacksPrivateKey;
use stacks_common::util::vrf::VRFProof;

use clarity::vm::ast::ASTRules;
use clarity::vm::types::PrincipalData;

pub const RELAYER_MAX_BUFFER: usize = 100;
const VRF_MOCK_MINER_KEY: u64 = 1;

pub const BLOCK_PROCESSOR_STACK_SIZE: usize = 32 * 1024 * 1024; // 32 MB

type MinedBlocks = HashMap<BlockHeaderHash, (AssembledAnchorBlock, Secp256k1PrivateKey)>;

/// Result of running the miner thread.  It could produce a Stacks block or a microblock.
enum MinerThreadResult {
    Block(
        AssembledAnchorBlock,
        Secp256k1PrivateKey,
        Option<OngoingBlockCommit>,
    ),
    Microblock(
        Result<Option<(StacksMicroblock, ExecutionCost)>, NetError>,
        MinerTip,
    ),
}

/// Fully-assembled Stacks anchored, block as well as some extra metadata pertaining to how it was
/// linked to the burnchain and what view(s) the miner had of the burnchain before and after
/// completing the block.
#[derive(Clone)]
struct AssembledAnchorBlock {
    /// Consensus hash of the parent Stacks block
    parent_consensus_hash: ConsensusHash,
    /// Burnchain tip's block hash when we finished mining
    my_burn_hash: BurnchainHeaderHash,
    /// Burnchain tip's block height when we finished mining
    my_block_height: u64,
    /// Burnchain tip's block hash when we started mining (could be different)
    orig_burn_hash: BurnchainHeaderHash,
    /// The block we produced
    anchored_block: StacksBlock,
    /// The attempt count of this block (multiple blocks will be attempted per burnchain block)
    attempt: u64,
    /// Epoch timestamp in milliseconds when we started producing the block.
    tenure_begin: u128,
}

/// Command types for the relayer thread, issued to it by other threads
pub enum RelayerDirective {
    /// Handle some new data that arrived on the network (such as blocks, transactions, and
    /// microblocks)
    HandleNetResult(NetworkResult),
    /// Announce a new sortition.  Process and broadcast the block if we won.
    ProcessTenure(ConsensusHash, BurnchainHeaderHash, BlockHeaderHash),
    /// Try to mine a block
    RunTenure(RegisteredKey, BlockSnapshot, u128), // (vrf key, chain tip, time of issuance in ms)
    /// Try to register a VRF public key
    RegisterKey(BlockSnapshot),
    /// Stop the relayer thread
    Exit,
}

/// Inter-thread communication structure, shared between threads
#[derive(Clone)]
pub struct Globals {
    /// Last sortition processed
    last_sortition: Arc<Mutex<Option<BlockSnapshot>>>,
    /// Status of the miner
    miner_status: Arc<Mutex<MinerStatus>>,
    /// Communication link to the coordinator thread
    coord_comms: CoordinatorChannels,
    /// Unconfirmed transactions (shared between the relayer and p2p threads)
    unconfirmed_txs: Arc<Mutex<UnconfirmedTxMap>>,
    /// Writer endpoint to the relayer thread
    relay_send: SyncSender<RelayerDirective>,
    /// Cointer state in the main thread
    counters: Counters,
    /// Connection to the PoX sync watchdog
    sync_comms: PoxSyncWatchdogComms,
    /// Global flag to see if we should keep running
    pub should_keep_running: Arc<AtomicBool>,
    /// Status of our VRF key registration state (shared between the main thread and the relayer)
    leader_key_registration_state: Arc<Mutex<LeaderKeyRegistrationState>>,
}

/// Miner chain tip, on top of which to build microblocks
#[derive(Debug, Clone, PartialEq)]
pub struct MinerTip {
    /// tip's consensus hash
    consensus_hash: ConsensusHash,
    /// tip's Stacks block header hash
    block_hash: BlockHeaderHash,
    /// Microblock private key to use to sign microblocks
    microblock_privkey: Secp256k1PrivateKey,
    /// Stacks height
    stacks_height: u64,
    /// burnchain height
    burn_height: u64,
}

impl MinerTip {
    pub fn new(
        ch: ConsensusHash,
        bh: BlockHeaderHash,
        pk: Secp256k1PrivateKey,
        stacks_height: u64,
        burn_height: u64,
    ) -> MinerTip {
        MinerTip {
            consensus_hash: ch,
            block_hash: bh,
            microblock_privkey: pk,
            stacks_height,
            burn_height,
        }
    }
}

impl Globals {
    pub fn new(
        coord_comms: CoordinatorChannels,
        miner_status: Arc<Mutex<MinerStatus>>,
        relay_send: SyncSender<RelayerDirective>,
        counters: Counters,
        sync_comms: PoxSyncWatchdogComms,
        should_keep_running: Arc<AtomicBool>,
    ) -> Globals {
        Globals {
            last_sortition: Arc::new(Mutex::new(None)),
            miner_status,
            coord_comms,
            unconfirmed_txs: Arc::new(Mutex::new(UnconfirmedTxMap::new())),
            relay_send,
            counters,
            sync_comms,
            should_keep_running,
            leader_key_registration_state: Arc::new(Mutex::new(
                LeaderKeyRegistrationState::Inactive,
            )),
        }
    }

    /// Get the last sortition processed by the relayer thread
    pub fn get_last_sortition(&self) -> Option<BlockSnapshot> {
        match self.last_sortition.lock() {
            Ok(sort_opt) => sort_opt.clone(),
            Err(_) => {
                error!("Sortition mutex poisoned!");
                panic!();
            }
        }
    }

    /// Set the last sortition processed
    pub fn set_last_sortition(&self, block_snapshot: BlockSnapshot) {
        match self.last_sortition.lock() {
            Ok(mut sortition_opt) => {
                sortition_opt.replace(block_snapshot);
            }
            Err(_) => {
                error!("Sortition mutex poisoned!");
                panic!();
            }
        };
    }

    /// Get the status of the miner (blocked or ready)
    pub fn get_miner_status(&self) -> Arc<Mutex<MinerStatus>> {
        self.miner_status.clone()
    }

    /// Get the main thread's counters
    pub fn get_counters(&self) -> Counters {
        self.counters.clone()
    }

    /// Called by the relayer to pass unconfirmed txs to the p2p thread, so the p2p thread doesn't
    /// need to do the disk I/O needed to instantiate the unconfirmed state trie they represent.
    /// Clears the unconfirmed transactions, and replaces them with the chainstate's.
    pub fn send_unconfirmed_txs(&self, chainstate: &StacksChainState) {
        if let Some(ref unconfirmed) = chainstate.unconfirmed_state {
            match self.unconfirmed_txs.lock() {
                Ok(mut txs) => {
                    txs.clear();
                    txs.extend(unconfirmed.mined_txs.clone());
                }
                Err(e) => {
                    // can only happen due to a thread panic in the relayer
                    error!("FATAL: unconfirmed tx arc mutex is poisoned: {:?}", &e);
                    panic!();
                }
            };
        }
    }

    /// Called by the p2p thread to accept the unconfirmed tx state processed by the relayer.
    /// Puts the shared unconfirmed transactions to chainstate.
    pub fn recv_unconfirmed_txs(&self, chainstate: &mut StacksChainState) {
        if let Some(ref mut unconfirmed) = chainstate.unconfirmed_state {
            match self.unconfirmed_txs.lock() {
                Ok(txs) => {
                    unconfirmed.mined_txs.clear();
                    unconfirmed.mined_txs.extend(txs.clone());
                }
                Err(e) => {
                    // can only happen due to a thread panic in the relayer
                    error!("FATAL: unconfirmed arc mutex is poisoned: {:?}", &e);
                    panic!();
                }
            };
        }
    }

    /// Signal system-wide stop
    pub fn signal_stop(&self) {
        self.should_keep_running.store(false, Ordering::SeqCst);
    }

    /// Should we keep running?
    pub fn keep_running(&self) -> bool {
        self.should_keep_running.load(Ordering::SeqCst)
    }

    /// Get the handle to the coordinator
    pub fn coord(&self) -> &CoordinatorChannels {
        &self.coord_comms
    }

    /// Get the current leader key registration state.
    /// Called from the runloop thread and relayer thread.
    fn get_leader_key_registration_state(&self) -> LeaderKeyRegistrationState {
        match self.leader_key_registration_state.lock() {
            Ok(state) => (*state).clone(),
            Err(e) => {
                // can only happen due to a thread panic in the relayer
                error!("FATAL: leader key registration mutex is poisoned: {:?}", &e);
                panic!();
            }
        }
    }

    /// Set the initial leader key registration state.
    /// Called from the runloop thread when booting up.
    fn set_initial_leader_key_registration_state(&self, new_state: LeaderKeyRegistrationState) {
        match self.leader_key_registration_state.lock() {
            Ok(mut state) => {
                *state = new_state;
            }
            Err(e) => {
                // can only happen due to a thread panic in the relayer
                error!("FATAL: leader key registration mutex is poisoned: {:?}", &e);
                panic!();
            }
        }
    }

    /// Advance the leader key registration state to pending, given a txid we just sent.
    /// Only the relayer thread calls this.
    fn set_pending_leader_key_registration(&self, txid: Txid) {
        match self.leader_key_registration_state.lock() {
            Ok(ref mut leader_key_registration_state) => {
                **leader_key_registration_state = LeaderKeyRegistrationState::Pending(txid);
            }
            Err(_e) => {
                error!("FATAL: failed to lock leader key registration state mutex");
                panic!();
            }
        }
    }

    /// Advance the leader key registration state to active, given the VRF key registration ops
    /// we've discovered in a given snapshot.
    /// The runloop thread calls this whenever it processes a sortition.
    pub fn try_activate_leader_key_registration(
        &self,
        burn_block_height: u64,
        key_registers: Vec<LeaderKeyRegisterOp>,
    ) -> bool {
        let mut activated = false;
        match self.leader_key_registration_state.lock() {
            Ok(ref mut leader_key_registration_state) => {
                for op in key_registers.into_iter() {
                    if let LeaderKeyRegistrationState::Pending(txid) =
                        **leader_key_registration_state
                    {
                        info!(
                            "Received burnchain block #{} including key_register_op - {}",
                            burn_block_height, txid
                        );
                        if txid == op.txid {
                            **leader_key_registration_state =
                                LeaderKeyRegistrationState::Active(RegisteredKey {
                                    vrf_public_key: op.public_key,
                                    block_height: op.block_height as u64,
                                    op_vtxindex: op.vtxindex as u32,
                                });
                            activated = true;
                        } else {
                            debug!(
                                "key_register_op {} does not match our pending op {}",
                                txid, &op.txid
                            );
                        }
                    }
                }
            }
            Err(_e) => {
                error!("FATAL: failed to lock leader key registration state mutex");
                panic!();
            }
        }
        activated
    }
}

/// Node implementation for both miners and followers.
/// This struct is used to set up the node proper and launch the p2p thread and relayer thread.
/// It is further used by the main thread to communicate with these two threads.
pub struct StacksNode {
    /// Atlas network configuration
    pub atlas_config: AtlasConfig,
    /// Global inter-thread communication handle
    pub globals: Globals,
    /// True if we're a miner
    is_miner: bool,
    /// handle to the p2p thread
    pub p2p_thread_handle: JoinHandle<()>,
    /// handle to the relayer thread
    pub relayer_thread_handle: JoinHandle<()>,
}

/// Fault injection logic to artificially increase the length of a tenure.
/// Only used in testing
#[cfg(test)]
fn fault_injection_long_tenure() {
    // simulated slow block
    match std::env::var("STX_TEST_SLOW_TENURE") {
        Ok(tenure_str) => match tenure_str.parse::<u64>() {
            Ok(tenure_time) => {
                info!(
                    "Fault injection: sleeping for {} milliseconds to simulate a long tenure",
                    tenure_time
                );
                stacks::util::sleep_ms(tenure_time);
            }
            Err(_) => {
                error!("Parse error for STX_TEST_SLOW_TENURE");
                panic!();
            }
        },
        _ => {}
    }
}

#[cfg(not(test))]
fn fault_injection_long_tenure() {}

/// Types of errors that can arise during mining
enum Error {
    /// Can't find the header record for the chain tip
    HeaderNotFoundForChainTip,
    /// Can't find the stacks block's offset in the burnchain block
    WinningVtxNotFoundForChainTip,
    /// Can't find the block sortition snapshot for the chain tip
    SnapshotNotFoundForChainTip,
    /// The burnchain tip changed while this operation was in progress
    BurnchainTipChanged,
    /// The coordinator channel closed
    CoordinatorClosed,
}

/// Metadata required for beginning a new tenure
struct ParentStacksBlockInfo {
    /// Header metadata for the Stacks block we're going to build on top of
    stacks_parent_header: StacksHeaderInfo,
    /// the consensus hash of the sortition that selected the Stacks block parent
    parent_consensus_hash: ConsensusHash,
    /// the burn block height of the sortition that selected the Stacks block parent
    parent_block_burn_height: u64,
    /// the total amount burned in the sortition that selected the Stacks block parent
    parent_block_total_burn: u64,
    /// offset in the burnchain block where the parent's block-commit was
    parent_winning_vtxindex: u16,
    /// nonce to use for this new block's coinbase transaction
    coinbase_nonce: u64,
}

#[derive(Clone)]
enum LeaderKeyRegistrationState {
    /// Not started yet
    Inactive,
<<<<<<< HEAD
    /// Waiting for burnchain confirmation
    /// `txid` is the burnchain transaction ID
    Pending(Txid),
=======
    /// Waiting for burnchain confirmation.  The u64 is the block height at which we created this
    /// public key.
    Pending(u64),
>>>>>>> a71871a5
    /// Ready to go!
    Active(RegisteredKey),
}

/// Relayer thread
/// * accepts network results and stores blocks and microblocks
/// * forwards new blocks, microblocks, and transactions to the p2p thread
/// * processes burnchain state
/// * if mining, runs the miner and broadcasts blocks (via a subordinate MinerThread)
pub struct RelayerThread {
    /// Node config
    config: Config,
    /// Handle to the sortition DB (optional so we can take/replace it)
    sortdb: Option<SortitionDB>,
    /// Handle to the chainstate DB (optional so we can take/replace it)
    chainstate: Option<StacksChainState>,
    /// Handle to the mempool DB (optional so we can take/replace it)
    mempool: Option<MemPoolDB>,
    /// Handle to global state and inter-thread communication channels
    globals: Globals,
    /// Authoritative copy of the keychain state
    keychain: Keychain,
    /// Burnchian configuration
    burnchain: Burnchain,
    /// height of last VRF key registration request
    last_vrf_key_burn_height: u64,
    /// Set of blocks that we have mined, but are still potentially-broadcastable
    last_mined_blocks: MinedBlocks,
    /// client to the burnchain (used only for sending block-commits)
    bitcoin_controller: BitcoinRegtestController,
    /// client to the event dispatcher
    event_dispatcher: EventDispatcher,
    /// copy of the local peer state
    local_peer: LocalPeer,
    /// last time we tried to mine a block (in millis)
    last_tenure_issue_time: u128,
    /// last observed burnchain block height from the p2p thread (obtained from network results)
    last_network_block_height: u64,
    /// time at which we observed a change in the network block height (epoch time in millis)
    last_network_block_height_ts: u128,
    /// last observed number of downloader state-machine passes from the p2p thread (obtained from
    /// network results)
    last_network_download_passes: u64,
    /// last observed number of inventory state-machine passes from the p2p thread (obtained from
    /// network results)
    last_network_inv_passes: u64,
    /// minimum number of downloader state-machine passes that must take place before mining (this
    /// is used to ensure that the p2p thread attempts to download new Stacks block data before
    /// this thread tries to mine a block)
    min_network_download_passes: u64,
    /// minimum number of inventory state-machine passes that must take place before mining (this
    /// is used to ensure that the p2p thread attempts to download new Stacks block data before
    /// this thread tries to mine a block)
    min_network_inv_passes: u64,
    /// consensus hash of the last sortition we saw, even if we weren't the winner
    last_tenure_consensus_hash: Option<ConsensusHash>,
    /// tip of last tenure we won (used for mining microblocks)
    miner_tip: Option<MinerTip>,
    /// last time we mined a microblock, in millis
    last_microblock_tenure_time: u128,
    /// when should we run the next microblock tenure, in millis
    microblock_deadline: u128,
    /// cost of the last-produced microblock stream
    microblock_stream_cost: ExecutionCost,

    /// Inner relayer instance for forwarding broadcasted data back to the p2p thread for dispatch
    /// to neighbors
    relayer: Relayer,

    /// handle to the subordinate miner thread
    miner_thread: Option<JoinHandle<Option<MinerThreadResult>>>,
    /// if true, then the last time the miner thread was launched, it was used to mine a Stacks
    /// block (used to alternate between mining microblocks and Stacks blocks that confirm them)
    mined_stacks_block: bool,
}

struct BlockMinerThread {
    /// node config struct
    config: Config,
    /// handle to global state
    globals: Globals,
    /// copy of the node's keychain
    keychain: Keychain,
    /// burnchain configuration
    burnchain: Burnchain,
    /// Set of blocks that we have mined, but are still potentially-broadcastable
    /// (copied from RelayerThread since we need the info to determine the strategy for mining the
    /// next block during this tenure).
    last_mined_blocks: MinedBlocks,
    /// Copy of the node's last ongoing block commit from the last time this thread was run
    ongoing_commit: Option<OngoingBlockCommit>,
    /// Copy of the node's registered VRF key
    registered_key: RegisteredKey,
    /// Burnchain block snapshot at the time this thread was initialized
    burn_block: BlockSnapshot,
    /// Handle to the node's event dispatcher
    event_dispatcher: EventDispatcher,
}

/// State representing the microblock miner.
struct MicroblockMinerThread {
    /// handle to global state
    globals: Globals,
    /// handle to chainstate DB (optional so we can take/replace it)
    chainstate: Option<StacksChainState>,
    /// handle to sortition DB (optional so we can take/replace it)
    sortdb: Option<SortitionDB>,
    /// handle to mempool DB (optional so we can take/replace it)
    mempool: Option<MemPoolDB>,
    /// Handle to the node's event dispatcher
    event_dispatcher: EventDispatcher,
    /// Parent Stacks block's sortition's consensus hash
    parent_consensus_hash: ConsensusHash,
    /// Parent Stacks block's hash
    parent_block_hash: BlockHeaderHash,
    /// Microblock signing key
    miner_key: Secp256k1PrivateKey,
    /// How often to make microblocks, in milliseconds
    frequency: u64,
    /// Epoch timestamp, in milliseconds, when the last microblock was produced
    last_mined: u128,
    /// How many microblocks produced so far
    quantity: u64,
    /// Block budget consumed so far by this tenure (initialized to the cost of the Stacks block
    /// itself; microblocks fill up the remaining budget)
    cost_so_far: ExecutionCost,
    /// Block builder settings for the microblock miner.
    settings: BlockBuilderSettings,
}

impl MicroblockMinerThread {
    /// Instantiate the miner thread state from the relayer thread.
    /// May fail if:
    /// * we didn't win the last sortition
    /// * we couldn't open or read the DBs for some reason
    /// * we couldn't find the anchored block (i.e. it's not processed yet)
    pub fn from_relayer_thread(relayer_thread: &RelayerThread) -> Option<MicroblockMinerThread> {
        let globals = relayer_thread.globals.clone();
        let config = relayer_thread.config.clone();
        let burnchain = relayer_thread.burnchain.clone();
        let miner_tip = match relayer_thread.miner_tip.clone() {
            Some(tip) => tip,
            None => {
                debug!("Relayer: cannot instantiate microblock miner: did not win Stacks tip sortition");
                return None;
            }
        };

        let stacks_chainstate_path = config.get_chainstate_path_str();
        let burn_db_path = config.get_burn_db_file_path();
        let cost_estimator = config
            .make_cost_estimator()
            .unwrap_or_else(|| Box::new(UnitEstimator));
        let metric = config
            .make_cost_metric()
            .unwrap_or_else(|| Box::new(UnitMetric));

        // NOTE: read-write access is needed in order to be able to query the recipient set.
        // This is an artifact of the way the MARF is built (see #1449)
        let sortdb = SortitionDB::open(&burn_db_path, true, burnchain.pox_constants.clone())
            .map_err(|e| {
                error!(
                    "Relayer: Could not open sortdb '{}' ({:?}); skipping tenure",
                    &burn_db_path, &e
                );
                e
            })
            .ok()?;

        let (mut chainstate, _) = StacksChainState::open(
            config.is_mainnet(),
            config.burnchain.chain_id,
            &stacks_chainstate_path,
            Some(config.node.get_marf_opts()),
        )
        .map_err(|e| {
            error!(
                "Relayer: Could not open chainstate '{}' ({:?}); skipping microblock tenure",
                &stacks_chainstate_path, &e
            );
            e
        })
        .ok()?;

        let mempool = MemPoolDB::open(
            config.is_mainnet(),
            config.burnchain.chain_id,
            &stacks_chainstate_path,
            cost_estimator,
            metric,
        )
        .expect("Database failure opening mempool");

        let MinerTip {
            consensus_hash: ch,
            block_hash: bhh,
            microblock_privkey: miner_key,
            ..
        } = miner_tip;

        debug!(
            "Relayer: Instantiate microblock mining state off of {}/{}",
            &ch, &bhh
        );

        // we won a block! proceed to build a microblock tail if we've stored it
        match StacksChainState::get_anchored_block_header_info(chainstate.db(), &ch, &bhh) {
            Ok(Some(_)) => {
                let parent_index_hash = StacksBlockHeader::make_index_block_hash(&ch, &bhh);
                let cost_so_far = if relayer_thread.microblock_stream_cost == ExecutionCost::zero()
                {
                    // unknown cost, or this is idempotent.
                    StacksChainState::get_stacks_block_anchored_cost(
                        chainstate.db(),
                        &parent_index_hash,
                    )
                    .expect("FATAL: failed to get anchored block cost")
                    .expect("FATAL: no anchored block cost stored for processed anchored block")
                } else {
                    relayer_thread.microblock_stream_cost.clone()
                };

                let frequency = config.node.microblock_frequency;
                let settings =
                    config.make_block_builder_settings(0, true, globals.get_miner_status());

                // port over unconfirmed state to this thread
                chainstate.unconfirmed_state = if let Some(unconfirmed_state) =
                    relayer_thread.chainstate_ref().unconfirmed_state.as_ref()
                {
                    Some(unconfirmed_state.make_readonly_owned().ok()?)
                } else {
                    None
                };

                Some(MicroblockMinerThread {
                    globals,
                    chainstate: Some(chainstate),
                    sortdb: Some(sortdb),
                    mempool: Some(mempool),
                    event_dispatcher: relayer_thread.event_dispatcher.clone(),
                    parent_consensus_hash: ch.clone(),
                    parent_block_hash: bhh.clone(),
                    miner_key,
                    frequency,
                    last_mined: 0,
                    quantity: 0,
                    cost_so_far: cost_so_far,
                    settings,
                })
            }
            Ok(None) => {
                warn!(
                    "Relayer: No such anchored block: {}/{}.  Cannot mine microblocks",
                    ch, bhh
                );
                None
            }
            Err(e) => {
                warn!(
                    "Relayer: Failed to get anchored block cost for {}/{}: {:?}",
                    ch, bhh, &e
                );
                None
            }
        }
    }

    /// Do something with the inner chainstate DBs (borrowed mutably).
    /// Used to fool the borrow-checker.
    /// NOT COMPOSIBLE - WILL PANIC IF CALLED FROM WITHIN ITSELF.
    fn with_chainstate<F, R>(&mut self, func: F) -> R
    where
        F: FnOnce(&mut Self, &mut SortitionDB, &mut StacksChainState, &mut MemPoolDB) -> R,
    {
        let mut sortdb = self.sortdb.take().expect("FATAL: already took sortdb");
        let mut chainstate = self
            .chainstate
            .take()
            .expect("FATAL: already took chainstate");
        let mut mempool = self.mempool.take().expect("FATAL: already took mempool");

        let res = func(self, &mut sortdb, &mut chainstate, &mut mempool);

        self.sortdb = Some(sortdb);
        self.chainstate = Some(chainstate);
        self.mempool = Some(mempool);

        res
    }

    /// Unconditionally mine one microblock.
    /// Can fail if the miner thread gets cancelled (most likely cause), or if there's some kind of
    /// DB error.
    fn inner_mine_one_microblock(
        &mut self,
        sortdb: &SortitionDB,
        chainstate: &mut StacksChainState,
        mempool: &mut MemPoolDB,
    ) -> Result<StacksMicroblock, ChainstateError> {
        debug!(
            "Try to mine one microblock off of {}/{} (total: {})",
            &self.parent_consensus_hash,
            &self.parent_block_hash,
            chainstate
                .unconfirmed_state
                .as_ref()
                .map(|us| us.num_microblocks())
                .unwrap_or(0)
        );

        let burn_height =
            SortitionDB::get_block_snapshot_consensus(sortdb.conn(), &self.parent_consensus_hash)
                .map_err(|e| {
                    error!("Failed to find block snapshot for mined block: {}", e);
                    e
                })?
                .ok_or_else(|| {
                    error!("Failed to find block snapshot for mined block");
                    ChainstateError::NoSuchBlockError
                })?
                .block_height;

        let ast_rules = SortitionDB::get_ast_rules(sortdb.conn(), burn_height).map_err(|e| {
            error!("Failed to get AST rules for microblock: {}", e);
            e
        })?;

        let epoch_id = SortitionDB::get_stacks_epoch(sortdb.conn(), burn_height)
            .map_err(|e| {
                error!("Failed to get epoch for microblock: {}", e);
                e
            })?
            .expect("FATAL: no epoch defined")
            .epoch_id;

        let mint_result = {
            let ic = sortdb.index_conn();
            let mut microblock_miner = match StacksMicroblockBuilder::resume_unconfirmed(
                chainstate,
                &ic,
                &self.cost_so_far,
                self.settings.clone(),
            ) {
                Ok(x) => x,
                Err(e) => {
                    let msg = format!(
                        "Failed to create a microblock miner at chaintip {}/{}: {:?}",
                        &self.parent_consensus_hash, &self.parent_block_hash, &e
                    );
                    error!("{}", msg);
                    return Err(e);
                }
            };

            let t1 = get_epoch_time_ms();

            let mblock = microblock_miner.mine_next_microblock(
                mempool,
                &self.miner_key,
                &self.event_dispatcher,
            )?;
            let new_cost_so_far = microblock_miner.get_cost_so_far().expect("BUG: cannot read cost so far from miner -- indicates that the underlying Clarity Tx is somehow in use still.");
            let t2 = get_epoch_time_ms();

            info!(
                "Mined microblock {} ({}) with {} transactions in {}ms",
                mblock.block_hash(),
                mblock.header.sequence,
                mblock.txs.len(),
                t2.saturating_sub(t1)
            );

            Ok((mblock, new_cost_so_far))
        };

        let (mined_microblock, new_cost) = match mint_result {
            Ok(x) => x,
            Err(e) => {
                warn!("Failed to mine microblock: {}", e);
                return Err(e);
            }
        };

        // failsafe
        if !Relayer::static_check_problematic_relayed_microblock(
            chainstate.mainnet,
            epoch_id,
            &mined_microblock,
            ASTRules::PrecheckSize,
        ) {
            // nope!
            warn!(
                "Our mined microblock {} was problematic",
                &mined_microblock.block_hash()
            );

            #[cfg(any(test, feature = "testing"))]
            {
                use std::fs;
                use std::io::Write;
                use std::path::Path;
                if let Ok(path) = std::env::var("STACKS_BAD_BLOCKS_DIR") {
                    // record this microblock somewhere
                    if !fs::metadata(&path).is_ok() {
                        fs::create_dir_all(&path)
                            .expect(&format!("FATAL: could not create '{}'", &path));
                    }

                    let path = Path::new(&path);
                    let path = path.join(Path::new(&format!("{}", &mined_microblock.block_hash())));
                    let mut file = fs::File::create(&path)
                        .expect(&format!("FATAL: could not create '{:?}'", &path));

                    let mblock_bits = mined_microblock.serialize_to_vec();
                    let mblock_bits_hex = to_hex(&mblock_bits);

                    let mblock_json = format!(
                        r#"{{"microblock":"{}","parent_consensus":"{}","parent_block":"{}"}}"#,
                        &mblock_bits_hex, &self.parent_consensus_hash, &self.parent_block_hash
                    );
                    file.write_all(&mblock_json.as_bytes()).expect(&format!(
                        "FATAL: failed to write microblock bits to '{:?}'",
                        &path
                    ));
                    info!(
                        "Fault injection: bad microblock {} saved to {}",
                        &mined_microblock.block_hash(),
                        &path.to_str().unwrap()
                    );
                }
            }
            if !Relayer::process_mined_problematic_blocks(ast_rules, ASTRules::PrecheckSize) {
                // don't process it
                warn!(
                    "Will NOT process our problematic mined microblock {}",
                    &mined_microblock.block_hash()
                );
                return Err(ChainstateError::NoTransactionsToMine);
            } else {
                warn!(
                    "Will process our problematic mined microblock {}",
                    &mined_microblock.block_hash()
                )
            }
        }

        // cancelled?
        let is_miner_blocked = self
            .globals
            .get_miner_status()
            .lock()
            .expect("FATAL: mutex poisoned")
            .is_blocked();
        if is_miner_blocked {
            return Err(ChainstateError::MinerAborted);
        }

        // preprocess the microblock locally
        chainstate.preprocess_streamed_microblock(
            &self.parent_consensus_hash,
            &self.parent_block_hash,
            &mined_microblock,
        )?;

        // update unconfirmed state cost
        self.cost_so_far = new_cost;
        self.quantity += 1;
        return Ok(mined_microblock);
    }

    /// Can this microblock miner mine off of this given tip?
    pub fn can_mine_on_tip(
        &self,
        consensus_hash: &ConsensusHash,
        block_hash: &BlockHeaderHash,
    ) -> bool {
        self.parent_consensus_hash == *consensus_hash && self.parent_block_hash == *block_hash
    }

    /// Body of try_mine_microblock()
    fn inner_try_mine_microblock(
        &mut self,
        miner_tip: MinerTip,
        sortdb: &SortitionDB,
        chainstate: &mut StacksChainState,
        mem_pool: &mut MemPoolDB,
    ) -> Result<Option<(StacksMicroblock, ExecutionCost)>, NetError> {
        if !self.can_mine_on_tip(&self.parent_consensus_hash, &self.parent_block_hash) {
            // not configured to mine on this tip
            return Ok(None);
        }
        if !self.can_mine_on_tip(&miner_tip.consensus_hash, &miner_tip.block_hash) {
            // this tip isn't what this miner is meant to mine on
            return Ok(None);
        }

        if self.last_mined + (self.frequency as u128) >= get_epoch_time_ms() {
            // too soon to mine
            return Ok(None);
        }

        let mut next_microblock_and_runtime = None;

        // opportunistically try and mine, but only if there are no attachable blocks in
        // recent history (i.e. in the last 10 minutes)
        let num_attachable = StacksChainState::count_attachable_staging_blocks(
            chainstate.db(),
            1,
            get_epoch_time_secs() - 600,
        )?;
        if num_attachable == 0 {
            match self.inner_mine_one_microblock(sortdb, chainstate, mem_pool) {
                Ok(microblock) => {
                    // will need to relay this
                    next_microblock_and_runtime = Some((microblock, self.cost_so_far.clone()));
                }
                Err(ChainstateError::NoTransactionsToMine) => {
                    info!("Will keep polling mempool for transactions to include in a microblock");
                }
                Err(e) => {
                    warn!("Failed to mine one microblock: {:?}", &e);
                }
            }
        } else {
            debug!("Will not mine microblocks yet -- have {} attachable blocks that arrived in the last 10 minutes", num_attachable);
        }

        self.last_mined = get_epoch_time_ms();

        Ok(next_microblock_and_runtime)
    }

    /// Try to mine one microblock, given the current chain tip and access to the chain state DBs.
    /// If we succeed, return the microblock and log the tx events to the given event dispatcher.
    /// May return None if any of the following are true:
    /// * `miner_tip` does not match this miner's miner tip
    /// * it's been too soon (less than microblock_frequency milliseconds) since we tried this call
    /// * there are simply no transactions to mine
    /// * there are still stacks blocks to be processed in the staging db
    /// * the miner thread got cancelled
    pub fn try_mine_microblock(
        &mut self,
        cur_tip: MinerTip,
    ) -> Result<Option<(StacksMicroblock, ExecutionCost)>, NetError> {
        self.with_chainstate(|mblock_miner, sortdb, chainstate, mempool| {
            mblock_miner.inner_try_mine_microblock(cur_tip, sortdb, chainstate, mempool)
        })
    }
}

impl BlockMinerThread {
    /// Instantiate the miner thread from its parent RelayerThread
    pub fn from_relayer_thread(
        rt: &RelayerThread,
        registered_key: RegisteredKey,
        burn_block: BlockSnapshot,
    ) -> BlockMinerThread {
        BlockMinerThread {
            config: rt.config.clone(),
            globals: rt.globals.clone(),
            keychain: rt.keychain.clone(),
            burnchain: rt.burnchain.clone(),
            last_mined_blocks: rt.last_mined_blocks.clone(),
            ongoing_commit: rt.bitcoin_controller.get_ongoing_commit(),
            registered_key,
            burn_block,
            event_dispatcher: rt.event_dispatcher.clone(),
        }
    }

    /// Get the coinbase recipient address, if set in the config and if allowed in this epoch
    fn get_coinbase_recipient(&self, epoch_id: StacksEpochId) -> Option<PrincipalData> {
        if epoch_id < StacksEpochId::Epoch21 && self.config.miner.block_reward_recipient.is_some() {
            warn!("Coinbase pay-to-contract is not supported in the current epoch");
            None
        } else {
            self.config.miner.block_reward_recipient.clone()
        }
    }

    /// Create a coinbase transaction.
    fn inner_generate_coinbase_tx(
        &mut self,
        nonce: u64,
        epoch_id: StacksEpochId,
    ) -> StacksTransaction {
        let is_mainnet = self.config.is_mainnet();
        let chain_id = self.config.burnchain.chain_id;
        let mut tx_auth = self.keychain.get_transaction_auth().unwrap();
        tx_auth.set_origin_nonce(nonce);

        let version = if is_mainnet {
            TransactionVersion::Mainnet
        } else {
            TransactionVersion::Testnet
        };

        let recipient_opt = self.get_coinbase_recipient(epoch_id);
        let mut tx = StacksTransaction::new(
            version,
            tx_auth,
            TransactionPayload::Coinbase(CoinbasePayload([0u8; 32]), recipient_opt),
        );
        tx.chain_id = chain_id;
        tx.anchor_mode = TransactionAnchorMode::OnChainOnly;
        let mut tx_signer = StacksTransactionSigner::new(&tx);
        self.keychain.sign_as_origin(&mut tx_signer);

        tx_signer.get_tx().unwrap()
    }

    /// Create a poison microblock transaction.
    fn inner_generate_poison_microblock_tx(
        &mut self,
        nonce: u64,
        poison_payload: TransactionPayload,
    ) -> StacksTransaction {
        let is_mainnet = self.config.is_mainnet();
        let chain_id = self.config.burnchain.chain_id;
        let mut tx_auth = self.keychain.get_transaction_auth().unwrap();
        tx_auth.set_origin_nonce(nonce);

        let version = if is_mainnet {
            TransactionVersion::Mainnet
        } else {
            TransactionVersion::Testnet
        };
        let mut tx = StacksTransaction::new(version, tx_auth, poison_payload);
        tx.chain_id = chain_id;
        tx.anchor_mode = TransactionAnchorMode::OnChainOnly;
        let mut tx_signer = StacksTransactionSigner::new(&tx);
        self.keychain.sign_as_origin(&mut tx_signer);

        tx_signer.get_tx().unwrap()
    }

    /// Constructs and returns a LeaderBlockCommitOp out of the provided params.
    fn inner_generate_block_commit_op(
        &self,
        block_header_hash: BlockHeaderHash,
        burn_fee: u64,
        key: &RegisteredKey,
        parent_burnchain_height: u32,
        parent_winning_vtx: u16,
        vrf_seed: VRFSeed,
        commit_outs: Vec<PoxAddress>,
        sunset_burn: u64,
        current_burn_height: u64,
    ) -> BlockstackOperationType {
        let (parent_block_ptr, parent_vtxindex) = (parent_burnchain_height, parent_winning_vtx);
        let burn_parent_modulus = (current_burn_height % BURN_BLOCK_MINED_AT_MODULUS) as u8;
        let sender = self.keychain.get_burnchain_signer();
        BlockstackOperationType::LeaderBlockCommit(LeaderBlockCommitOp {
            sunset_burn,
            block_header_hash,
            burn_fee,
            input: (Txid([0; 32]), 0),
            apparent_sender: sender,
            key_block_ptr: key.block_height as u32,
            key_vtxindex: key.op_vtxindex as u16,
            memo: vec![STACKS_EPOCH_2_1_MARKER],
            new_seed: vrf_seed,
            parent_block_ptr,
            parent_vtxindex,
            vtxindex: 0,
            txid: Txid([0u8; 32]),
            block_height: 0,
            burn_header_hash: BurnchainHeaderHash::zero(),
            burn_parent_modulus,
            commit_outs,
        })
    }

    /// Get references to the inner assembled anchor block data we've produced for a given burnchain block height
    fn find_inflight_mined_blocks(
        burn_height: u64,
        last_mined_blocks: &MinedBlocks,
    ) -> Vec<&AssembledAnchorBlock> {
        let mut ret = vec![];
        for (_, (assembled_block, _)) in last_mined_blocks.iter() {
            if assembled_block.my_block_height >= burn_height {
                ret.push(assembled_block);
            }
        }
        ret
    }

    /// Load up the parent block info for mining.
    /// If there's no parent because this is the first block, then return the genesis block's info.
    /// If we can't find the parent in the DB but we expect one, return None.
    fn load_block_parent_info(
        &self,
        burn_db: &mut SortitionDB,
        chain_state: &mut StacksChainState,
    ) -> Option<ParentStacksBlockInfo> {
        if let Some(stacks_tip) = chain_state
            .get_stacks_chain_tip(burn_db)
            .expect("FATAL: could not query chain tip")
        {
            let miner_address = self
                .keychain
                .origin_address(self.config.is_mainnet())
                .unwrap();
            match ParentStacksBlockInfo::lookup(
                chain_state,
                burn_db,
                &self.burn_block,
                miner_address,
                &stacks_tip.consensus_hash,
                &stacks_tip.anchored_block_hash,
            ) {
                Ok(parent_info) => Some(parent_info),
                Err(Error::BurnchainTipChanged) => {
                    self.globals.counters.bump_missed_tenures();
                    None
                }
                Err(..) => None,
            }
        } else {
            debug!("No Stacks chain tip known, will return a genesis block");
            let (network, _) = self.config.burnchain.get_bitcoin_network();
            let burnchain_params =
                BurnchainParameters::from_params(&self.config.burnchain.chain, &network)
                    .expect("Bitcoin network unsupported");

            let chain_tip = ChainTip::genesis(
                &burnchain_params.first_block_hash,
                burnchain_params.first_block_height.into(),
                burnchain_params.first_block_timestamp.into(),
            );

            Some(ParentStacksBlockInfo {
                stacks_parent_header: chain_tip.metadata,
                parent_consensus_hash: FIRST_BURNCHAIN_CONSENSUS_HASH.clone(),
                parent_block_burn_height: 0,
                parent_block_total_burn: 0,
                parent_winning_vtxindex: 0,
                coinbase_nonce: 0,
            })
        }
    }

    /// Determine which attempt this will be when mining a block, and whether or not an attempt
    /// should even be made.
    /// Returns Some(attempt) if we should attempt to mine (and what attempt it will be)
    /// Returns None if we should not mine.
    fn get_mine_attempt(
        &self,
        chain_state: &StacksChainState,
        parent_block_info: &ParentStacksBlockInfo,
    ) -> Option<u64> {
        let parent_consensus_hash = &parent_block_info.parent_consensus_hash;
        let stacks_parent_header = &parent_block_info.stacks_parent_header;
        let parent_block_burn_height = parent_block_info.parent_block_burn_height;

        let last_mined_blocks =
            Self::find_inflight_mined_blocks(self.burn_block.block_height, &self.last_mined_blocks);

        // has the tip changed from our previously-mined block for this epoch?
        let attempt = if last_mined_blocks.len() <= 1 {
            // always mine if we've not mined a block for this epoch yet, or
            // if we've mined just one attempt, unconditionally try again (so we
            // can use `subsequent_miner_time_ms` in this attempt)
            if last_mined_blocks.len() == 1 {
                debug!("Have only attempted one block; unconditionally trying again");
            }
            last_mined_blocks.len() as u64 + 1
        } else {
            let mut best_attempt = 0;
            debug!(
                "Consider {} in-flight Stacks tip(s)",
                &last_mined_blocks.len()
            );
            for prev_block in last_mined_blocks.iter() {
                debug!(
                    "Consider in-flight block {} on Stacks tip {}/{} in {} with {} txs",
                    &prev_block.anchored_block.block_hash(),
                    &prev_block.parent_consensus_hash,
                    &prev_block.anchored_block.header.parent_block,
                    &prev_block.my_burn_hash,
                    &prev_block.anchored_block.txs.len()
                );

                if prev_block.anchored_block.txs.len() == 1 && prev_block.attempt == 1 {
                    // Don't let the fact that we've built an empty block during this sortition
                    // prevent us from trying again.
                    best_attempt = 1;
                    continue;
                }
                if prev_block.parent_consensus_hash == *parent_consensus_hash
                    && prev_block.my_burn_hash == self.burn_block.burn_header_hash
                    && prev_block.anchored_block.header.parent_block
                        == stacks_parent_header.anchored_header.block_hash()
                {
                    // the anchored chain tip hasn't changed since we attempted to build a block.
                    // But, have discovered any new microblocks worthy of being mined?
                    if let Ok(Some(stream)) =
                        StacksChainState::load_descendant_staging_microblock_stream(
                            chain_state.db(),
                            &StacksBlockHeader::make_index_block_hash(
                                &prev_block.parent_consensus_hash,
                                &stacks_parent_header.anchored_header.block_hash(),
                            ),
                            0,
                            u16::MAX,
                        )
                    {
                        if (prev_block.anchored_block.header.parent_microblock
                            == BlockHeaderHash([0u8; 32])
                            && stream.len() == 0)
                            || (prev_block.anchored_block.header.parent_microblock
                                != BlockHeaderHash([0u8; 32])
                                && stream.len()
                                    <= (prev_block.anchored_block.header.parent_microblock_sequence
                                        as usize)
                                        + 1)
                        {
                            // the chain tip hasn't changed since we attempted to build a block.  Use what we
                            // already have.
                            debug!("Relayer: Stacks tip is unchanged since we last tried to mine a block off of {}/{} at height {} with {} txs, in {} at burn height {}, and no new microblocks ({} <= {} + 1)",
                                   &prev_block.parent_consensus_hash, &prev_block.anchored_block.header.parent_block, prev_block.anchored_block.header.total_work.work,
                                   prev_block.anchored_block.txs.len(), prev_block.my_burn_hash, parent_block_burn_height, stream.len(), prev_block.anchored_block.header.parent_microblock_sequence);

                            return None;
                        } else {
                            // there are new microblocks!
                            // TODO: only consider rebuilding our anchored block if we (a) have
                            // time, and (b) the new microblocks are worth more than the new BTC
                            // fee minus the old BTC fee
                            debug!("Relayer: Stacks tip is unchanged since we last tried to mine a block off of {}/{} at height {} with {} txs, in {} at burn height {}, but there are new microblocks ({} > {} + 1)",
                                   &prev_block.parent_consensus_hash, &prev_block.anchored_block.header.parent_block, prev_block.anchored_block.header.total_work.work,
                                   prev_block.anchored_block.txs.len(), prev_block.my_burn_hash, parent_block_burn_height, stream.len(), prev_block.anchored_block.header.parent_microblock_sequence);

                            best_attempt = cmp::max(best_attempt, prev_block.attempt);
                        }
                    } else {
                        // no microblock stream to confirm, and the stacks tip hasn't changed
                        debug!("Relayer: Stacks tip is unchanged since we last tried to mine a block off of {}/{} at height {} with {} txs, in {} at burn height {}, and no microblocks present",
                               &prev_block.parent_consensus_hash, &prev_block.anchored_block.header.parent_block, prev_block.anchored_block.header.total_work.work,
                               prev_block.anchored_block.txs.len(), prev_block.my_burn_hash, parent_block_burn_height);

                        return None;
                    }
                } else {
                    if self.burn_block.burn_header_hash == prev_block.my_burn_hash {
                        // only try and re-mine if there was no sortition since the last chain tip
                        debug!("Relayer: Stacks tip has changed to {}/{} since we last tried to mine a block in {} at burn height {}; attempt was {} (for Stacks tip {}/{})",
                               parent_consensus_hash, stacks_parent_header.anchored_header.block_hash(), prev_block.my_burn_hash, parent_block_burn_height, prev_block.attempt, &prev_block.parent_consensus_hash, &prev_block.anchored_block.header.parent_block);
                        best_attempt = cmp::max(best_attempt, prev_block.attempt);
                    } else {
                        debug!("Relayer: Burn tip has changed to {} ({}) since we last tried to mine a block in {}",
                               &self.burn_block.burn_header_hash, self.burn_block.block_height, &prev_block.my_burn_hash);
                    }
                }
            }
            best_attempt + 1
        };
        Some(attempt)
    }

    /// Generate the VRF proof for the block we're going to build.
    /// Returns Some(proof) if we could make the proof
    /// Return None if we could not make the proof
    fn make_vrf_proof(&mut self) -> Option<VRFProof> {
        // if we're a mock miner, then make sure that the keychain has a keypair for the mocked VRF
        // key
        let vrf_proof = if self.config.node.mock_mining {
            self.keychain.generate_proof(
                VRF_MOCK_MINER_KEY,
                self.burn_block.sortition_hash.as_bytes(),
            )
        } else {
            self.keychain.generate_proof(
                self.registered_key.target_block_height,
                self.burn_block.sortition_hash.as_bytes(),
            )
        };

        debug!(
            "Generated VRF Proof: {} over {} ({},{}) with key {}",
            vrf_proof.to_hex(),
            &self.burn_block.sortition_hash,
            &self.burn_block.block_height,
            &self.burn_block.burn_header_hash,
            &self.registered_key.vrf_public_key.to_hex()
        );
        Some(vrf_proof)
    }

    /// Get the microblock private key we'll be using for this tenure, should we win.
    /// Return the private key.
    ///
    /// In testing, we ignore the parent stacks block hash because we don't have an easy way to
    /// reproduce it in integration tests.
    #[cfg(not(any(test, feature = "testing")))]
    fn make_microblock_private_key(
        &mut self,
        parent_stacks_hash: &StacksBlockId,
    ) -> Secp256k1PrivateKey {
        // Generates a new secret key for signing the trail of microblocks
        // of the upcoming tenure.
        self.keychain
            .make_microblock_secret_key(self.burn_block.block_height, &parent_stacks_hash.0)
    }

    /// Get the microblock private key we'll be using for this tenure, should we win.
    /// Return the private key on success
    #[cfg(any(test, feature = "testing"))]
    fn make_microblock_private_key(
        &mut self,
        _parent_stacks_hash: &StacksBlockId,
    ) -> Secp256k1PrivateKey {
        // Generates a new secret key for signing the trail of microblocks
        // of the upcoming tenure.
        warn!("test version of make_microblock_secret_key");
        self.keychain.make_microblock_secret_key(
            self.burn_block.block_height,
            &self.burn_block.block_height.to_be_bytes(),
        )
    }

    /// Load the parent microblock stream and vet it for the absence of forks.
    /// If there is a fork, then mine and relay a poison microblock transaction.
    /// Update stacks_parent_header's microblock tail to point to the end of the stream we load.
    /// Return the microblocks we'll confirm, if there are any.
    fn load_and_vet_parent_microblocks(
        &mut self,
        chain_state: &mut StacksChainState,
        mem_pool: &mut MemPoolDB,
        parent_block_info: &mut ParentStacksBlockInfo,
    ) -> Option<Vec<StacksMicroblock>> {
        let parent_consensus_hash = &parent_block_info.parent_consensus_hash;
        let stacks_parent_header = &mut parent_block_info.stacks_parent_header;

        let microblock_info_opt =
            match StacksChainState::load_descendant_staging_microblock_stream_with_poison(
                chain_state.db(),
                &StacksBlockHeader::make_index_block_hash(
                    parent_consensus_hash,
                    &stacks_parent_header.anchored_header.block_hash(),
                ),
                0,
                u16::MAX,
            ) {
                Ok(x) => {
                    let num_mblocks = x.as_ref().map(|(mblocks, ..)| mblocks.len()).unwrap_or(0);
                    debug!(
                        "Loaded {} microblocks descending from {}/{} (data: {})",
                        num_mblocks,
                        parent_consensus_hash,
                        &stacks_parent_header.anchored_header.block_hash(),
                        x.is_some()
                    );
                    x
                }
                Err(e) => {
                    warn!(
                        "Failed to load descendant microblock stream from {}/{}: {:?}",
                        parent_consensus_hash,
                        &stacks_parent_header.anchored_header.block_hash(),
                        &e
                    );
                    None
                }
            };

        if let Some((ref microblocks, ref poison_opt)) = &microblock_info_opt {
            if let Some(ref tail) = microblocks.last() {
                debug!(
                    "Confirm microblock stream tailed at {} (seq {})",
                    &tail.block_hash(),
                    tail.header.sequence
                );
            }

            // try and confirm as many microblocks as we can (but note that the stream itself may
            // be too long; we'll try again if that happens).
            stacks_parent_header.microblock_tail =
                microblocks.last().clone().map(|blk| blk.header.clone());

            if let Some(poison_payload) = poison_opt {
                debug!("Detected poisoned microblock fork: {:?}", &poison_payload);

                // submit it multiple times with different nonces, so it'll have a good chance of
                // eventually getting picked up (even if the miner sends other transactions from
                // the same address)
                for i in 0..10 {
                    let poison_microblock_tx = self.inner_generate_poison_microblock_tx(
                        parent_block_info.coinbase_nonce + 1 + i,
                        poison_payload.clone(),
                    );

                    // submit the poison payload, privately, so we'll mine it when building the
                    // anchored block.
                    if let Err(e) = mem_pool.miner_submit(
                        chain_state,
                        &parent_consensus_hash,
                        &stacks_parent_header.anchored_header.block_hash(),
                        &poison_microblock_tx,
                        Some(&self.event_dispatcher),
                        1_000_000_000.0, // prioritize this for inclusion
                    ) {
                        warn!(
                            "Detected but failed to mine poison-microblock transaction: {:?}",
                            &e
                        );
                    } else {
                        debug!(
                            "Submit poison-microblock transaction {:?}",
                            &poison_microblock_tx
                        );
                    }
                }
            }
        }

        microblock_info_opt.map(|(stream, _)| stream)
    }

    /// Produce the block-commit for this anchored block, if we can.
    /// Returns the op on success
    /// Returns None if we fail somehow.
    pub fn make_block_commit(
        &self,
        burn_db: &mut SortitionDB,
        chain_state: &mut StacksChainState,
        block_hash: BlockHeaderHash,
        parent_block_burn_height: u64,
        parent_winning_vtxindex: u16,
        vrf_proof: &VRFProof,
        target_epoch_id: StacksEpochId,
    ) -> Option<BlockstackOperationType> {
        // let's figure out the recipient set!
        let recipients = match get_next_recipients(
            &self.burn_block,
            chain_state,
            burn_db,
            &self.burnchain,
            &OnChainRewardSetProvider(),
            self.config.node.always_use_affirmation_maps,
        ) {
            Ok(x) => x,
            Err(e) => {
                error!("Relayer: Failure fetching recipient set: {:?}", e);
                return None;
            }
        };

        let burn_fee_cap = self.config.burnchain.burn_fee_cap;
        let sunset_burn = self.burnchain.expected_sunset_burn(
            self.burn_block.block_height + 1,
            burn_fee_cap,
            target_epoch_id,
        );
        let rest_commit = burn_fee_cap - sunset_burn;

        let commit_outs = if !self
            .burnchain
            .pox_constants
            .is_after_pox_sunset_end(self.burn_block.block_height, target_epoch_id)
            && !self
                .burnchain
                .is_in_prepare_phase(self.burn_block.block_height + 1)
        {
            RewardSetInfo::into_commit_outs(recipients, self.config.is_mainnet())
        } else {
            vec![PoxAddress::standard_burn_address(self.config.is_mainnet())]
        };

        // let's commit, but target the current burnchain tip with our modulus
        let op = self.inner_generate_block_commit_op(
            block_hash,
            rest_commit,
            &self.registered_key,
            parent_block_burn_height
                .try_into()
                .expect("Could not convert parent block height into u32"),
            parent_winning_vtxindex,
            VRFSeed::from_proof(vrf_proof),
            commit_outs,
            sunset_burn,
            self.burn_block.block_height,
        );
        Some(op)
    }

    /// Try to mine a Stacks block by assembling one from mempool transactions and sending a
    /// burnchain block-commit transaction.  If we succeed, then return the assembled block data as
    /// well as the microblock private key to use to produce microblocks.
    /// Return None if we couldn't build a block for whatever reason.
    pub fn run_tenure(&mut self) -> Option<MinerThreadResult> {
        fault_injection_long_tenure();

        let burn_db_path = self.config.get_burn_db_file_path();
        let stacks_chainstate_path = self.config.get_chainstate_path_str();

        let cost_estimator = self
            .config
            .make_cost_estimator()
            .unwrap_or_else(|| Box::new(UnitEstimator));
        let metric = self
            .config
            .make_cost_metric()
            .unwrap_or_else(|| Box::new(UnitMetric));

        let mut bitcoin_controller = BitcoinRegtestController::new_ongoing_dummy(
            self.config.clone(),
            self.ongoing_commit.clone(),
        );

        // NOTE: read-write access is needed in order to be able to query the recipient set.
        // This is an artifact of the way the MARF is built (see #1449)
        let mut burn_db =
            SortitionDB::open(&burn_db_path, true, self.burnchain.pox_constants.clone())
                .expect("FATAL: could not open sortition DB");

        let (mut chain_state, _) = StacksChainState::open(
            self.config.is_mainnet(),
            self.config.burnchain.chain_id,
            &stacks_chainstate_path,
            Some(self.config.node.get_marf_opts()),
        )
        .expect("FATAL: could not open chainstate DB");

        let mut mem_pool = MemPoolDB::open(
            self.config.is_mainnet(),
            self.config.burnchain.chain_id,
            &stacks_chainstate_path,
            cost_estimator,
            metric,
        )
        .expect("Database failure opening mempool");

        let tenure_begin = get_epoch_time_ms();

        let target_epoch_id =
            SortitionDB::get_stacks_epoch(burn_db.conn(), self.burn_block.block_height + 1)
                .ok()?
                .expect("FATAL: no epoch defined")
                .epoch_id;
        let mut parent_block_info = self.load_block_parent_info(&mut burn_db, &mut chain_state)?;
        let attempt = self.get_mine_attempt(&chain_state, &parent_block_info)?;
        let vrf_proof = self.make_vrf_proof()?;

        // Generates a new secret key for signing the trail of microblocks
        // of the upcoming tenure.
        let microblock_private_key = self.make_microblock_private_key(
            &parent_block_info.stacks_parent_header.index_block_hash(),
        );
        let mblock_pubkey_hash = {
            let mut pubkh = Hash160::from_node_public_key(&StacksPublicKey::from_private(
                &microblock_private_key,
            ));
            if cfg!(test) {
                if let Ok(mblock_pubkey_hash_str) = std::env::var("STACKS_MICROBLOCK_PUBKEY_HASH") {
                    if let Ok(bad_pubkh) = Hash160::from_hex(&mblock_pubkey_hash_str) {
                        debug!(
                            "Fault injection: set microblock public key hash to {}",
                            &bad_pubkh
                        );
                        pubkh = bad_pubkh
                    }
                }
            }
            pubkh
        };

        // create our coinbase
        let coinbase_tx =
            self.inner_generate_coinbase_tx(parent_block_info.coinbase_nonce, target_epoch_id);

        // find the longest microblock tail we can build off of.
        // target it to the microblock tail in parent_block_info
        let microblocks_opt = self.load_and_vet_parent_microblocks(
            &mut chain_state,
            &mut mem_pool,
            &mut parent_block_info,
        );

        // build the block itself
        let (anchored_block, _, _) = match StacksBlockBuilder::build_anchored_block(
            &chain_state,
            &burn_db.index_conn(),
            &mut mem_pool,
            &parent_block_info.stacks_parent_header,
            parent_block_info.parent_block_total_burn,
            vrf_proof.clone(),
            mblock_pubkey_hash,
            &coinbase_tx,
            self.config.make_block_builder_settings(
                attempt,
                false,
                self.globals.get_miner_status(),
            ),
            Some(&self.event_dispatcher),
        ) {
            Ok(block) => block,
            Err(ChainstateError::InvalidStacksMicroblock(msg, mblock_header_hash)) => {
                // part of the parent microblock stream is invalid, so try again
                info!("Parent microblock stream is invalid; trying again without the offender {} (msg: {})", &mblock_header_hash, &msg);

                // truncate the stream
                parent_block_info.stacks_parent_header.microblock_tail = match microblocks_opt {
                    Some(microblocks) => {
                        let mut tail = None;
                        for mblock in microblocks.into_iter() {
                            if mblock.block_hash() == mblock_header_hash {
                                break;
                            }
                            tail = Some(mblock);
                        }
                        if let Some(ref t) = &tail {
                            debug!(
                                "New parent microblock stream tail is {} (seq {})",
                                t.block_hash(),
                                t.header.sequence
                            );
                        }
                        tail.map(|t| t.header)
                    }
                    None => None,
                };

                // try again
                match StacksBlockBuilder::build_anchored_block(
                    &chain_state,
                    &burn_db.index_conn(),
                    &mut mem_pool,
                    &parent_block_info.stacks_parent_header,
                    parent_block_info.parent_block_total_burn,
                    vrf_proof.clone(),
                    mblock_pubkey_hash,
                    &coinbase_tx,
                    self.config.make_block_builder_settings(
                        attempt,
                        false,
                        self.globals.get_miner_status(),
                    ),
                    Some(&self.event_dispatcher),
                ) {
                    Ok(block) => block,
                    Err(e) => {
                        error!("Relayer: Failure mining anchor block even after removing offending microblock {}: {}", &mblock_header_hash, &e);
                        return None;
                    }
                }
            }
            Err(e) => {
                error!("Relayer: Failure mining anchored block: {}", e);
                return None;
            }
        };

        info!(
            "Relayer: Succeeded assembling {} block #{}: {}, with {} txs, attempt {}",
            if parent_block_info.parent_block_total_burn == 0 {
                "Genesis"
            } else {
                "Stacks"
            },
            anchored_block.header.total_work.work,
            anchored_block.block_hash(),
            anchored_block.txs.len(),
            attempt
        );

        // let's commit
        let op = self.make_block_commit(
            &mut burn_db,
            &mut chain_state,
            anchored_block.block_hash(),
            parent_block_info.parent_block_burn_height,
            parent_block_info.parent_winning_vtxindex,
            &vrf_proof,
            target_epoch_id,
        )?;

        // last chance -- confirm that the stacks tip is unchanged (since it could have taken long
        // enough to build this block that another block could have arrived), and confirm that all
        // Stacks blocks with heights higher than the canoincal tip are processed.
        let cur_burn_chain_tip = SortitionDB::get_canonical_burn_chain_tip(burn_db.conn())
            .expect("FATAL: failed to query sortition DB for canonical burn chain tip");

        if let Some(stacks_tip) = chain_state
            .get_stacks_chain_tip(&burn_db)
            .expect("FATAL: could not query chain tip")
        {
            let is_miner_blocked = self
                .globals
                .get_miner_status()
                .lock()
                .expect("FATAL: mutex poisoned")
                .is_blocked();
            let has_unprocessed = StacksChainState::has_higher_unprocessed_blocks(
                chain_state.db(),
                stacks_tip.height,
            )
            .expect("FATAL: failed to query staging blocks");
            if stacks_tip.anchored_block_hash != anchored_block.header.parent_block
                || parent_block_info.parent_consensus_hash != stacks_tip.consensus_hash
                || cur_burn_chain_tip.burn_header_hash != self.burn_block.burn_header_hash
                || is_miner_blocked
                || has_unprocessed
            {
                debug!(
                    "Relayer: Cancel block-commit; chain tip(s) have changed or cancelled";
                    "block_hash" => %anchored_block.block_hash(),
                    "tx_count" => anchored_block.txs.len(),
                    "target_height" => %anchored_block.header.total_work.work,
                    "parent_consensus_hash" => %parent_block_info.parent_consensus_hash,
                    "parent_block_hash" => %anchored_block.header.parent_block,
                    "parent_microblock_hash" => %anchored_block.header.parent_microblock,
                    "parent_microblock_seq" => anchored_block.header.parent_microblock_sequence,
                    "old_tip_burn_block_hash" => %self.burn_block.burn_header_hash,
                    "old_tip_burn_block_height" => self.burn_block.block_height,
                    "old_tip_burn_block_sortition_id" => %self.burn_block.sortition_id,
                    "attempt" => attempt,
                    "new_stacks_tip_block_hash" => %stacks_tip.anchored_block_hash,
                    "new_stacks_tip_consensus_hash" => %stacks_tip.consensus_hash,
                    "new_tip_burn_block_height" => cur_burn_chain_tip.block_height,
                    "new_tip_burn_block_sortition_id" => %cur_burn_chain_tip.sortition_id,
                    "new_burn_block_sortition_id" => %cur_burn_chain_tip.sortition_id,
                    "miner_blocked" => %is_miner_blocked,
                    "has_unprocessed" => %has_unprocessed
                );
                self.globals.counters.bump_missed_tenures();
                return None;
            }
        }

        let mut op_signer = self.keychain.generate_op_signer();
        debug!(
            "Relayer: Submit block-commit";
            "block_hash" => %anchored_block.block_hash(),
            "tx_count" => anchored_block.txs.len(),
            "target_height" => anchored_block.header.total_work.work,
            "parent_consensus_hash" => %parent_block_info.parent_consensus_hash,
            "parent_block_hash" => %anchored_block.header.parent_block,
            "parent_microblock_hash" => %anchored_block.header.parent_microblock,
            "parent_microblock_seq" => anchored_block.header.parent_microblock_sequence,
            "tip_burn_block_hash" => %self.burn_block.burn_header_hash,
            "tip_burn_block_height" => self.burn_block.block_height,
            "tip_burn_block_sortition_id" => %self.burn_block.sortition_id,
            "cur_burn_block_hash" => %cur_burn_chain_tip.burn_header_hash,
            "cur_burn_block_height" => %cur_burn_chain_tip.block_height,
            "cur_burn_block_sortition_id" => %cur_burn_chain_tip.sortition_id,
            "attempt" => attempt
        );

        let res = bitcoin_controller.submit_operation(target_epoch_id, op, &mut op_signer, attempt);
        if res.is_none() {
            if !self.config.node.mock_mining {
                warn!("Relayer: Failed to submit Bitcoin transaction");
                return None;
            } else {
                debug!("Relayer: Mock-mining enabled; not sending Bitcoin transaction");
            }
        }

        Some(MinerThreadResult::Block(
            AssembledAnchorBlock {
                parent_consensus_hash: parent_block_info.parent_consensus_hash,
                my_burn_hash: cur_burn_chain_tip.burn_header_hash,
                my_block_height: cur_burn_chain_tip.block_height,
                orig_burn_hash: self.burn_block.burn_header_hash,
                anchored_block,
                attempt,
                tenure_begin,
            },
            microblock_private_key,
            bitcoin_controller.get_ongoing_commit(),
        ))
    }
}

impl RelayerThread {
    /// Instantiate off of a StacksNode, a runloop, and a relayer.
    pub fn new(runloop: &RunLoop, local_peer: LocalPeer, relayer: Relayer) -> RelayerThread {
        let config = runloop.config().clone();
        let globals = runloop.get_globals();
        let burn_db_path = config.get_burn_db_file_path();
        let stacks_chainstate_path = config.get_chainstate_path_str();
        let is_mainnet = config.is_mainnet();
        let chain_id = config.burnchain.chain_id;

        let sortdb = SortitionDB::open(&burn_db_path, true, runloop.get_burnchain().pox_constants)
            .expect("FATAL: failed to open burnchain DB");

        let (chainstate, _) = StacksChainState::open(
            is_mainnet,
            chain_id,
            &stacks_chainstate_path,
            Some(config.node.get_marf_opts()),
        )
        .expect("FATAL: failed to open chainstate DB");

        let cost_estimator = config
            .make_cost_estimator()
            .unwrap_or_else(|| Box::new(UnitEstimator));
        let metric = config
            .make_cost_metric()
            .unwrap_or_else(|| Box::new(UnitMetric));

        let mempool = MemPoolDB::open(
            is_mainnet,
            chain_id,
            &stacks_chainstate_path,
            cost_estimator,
            metric,
        )
        .expect("Database failure opening mempool");

        let keychain = Keychain::default(config.node.seed.clone());
        let bitcoin_controller = BitcoinRegtestController::new_dummy(config.clone());

        RelayerThread {
            config: config.clone(),
            sortdb: Some(sortdb),
            chainstate: Some(chainstate),
            mempool: Some(mempool),
            globals,
            keychain,
            burnchain: runloop.get_burnchain(),
            last_vrf_key_burn_height: 0,
            last_mined_blocks: MinedBlocks::new(),
            bitcoin_controller,
            event_dispatcher: runloop.get_event_dispatcher(),
            local_peer,

            last_tenure_issue_time: 0,
            last_network_block_height: 0,
            last_network_block_height_ts: 0,
            last_network_download_passes: 0,
            min_network_download_passes: 0,
            last_network_inv_passes: 0,
            min_network_inv_passes: 0,

            last_tenure_consensus_hash: None,
            miner_tip: None,
            last_microblock_tenure_time: 0,
            microblock_deadline: 0,
            microblock_stream_cost: ExecutionCost::zero(),

            relayer,

            miner_thread: None,
            mined_stacks_block: false,
        }
    }

    /// Get an immutible ref to the sortdb
    pub fn sortdb_ref(&self) -> &SortitionDB {
        self.sortdb
            .as_ref()
            .expect("FATAL: tried to access sortdb while taken")
    }

    /// Get an immutible ref to the chainstate
    pub fn chainstate_ref(&self) -> &StacksChainState {
        self.chainstate
            .as_ref()
            .expect("FATAL: tried to access chainstate while it was taken")
    }

    /// Fool the borrow checker into letting us do something with the chainstate databases.
    /// DOES NOT COMPOSE -- do NOT call this, or self.sortdb_ref(), or self.chainstate_ref(), within
    /// `func`.  You will get a runtime panic.
    pub fn with_chainstate<F, R>(&mut self, func: F) -> R
    where
        F: FnOnce(&mut RelayerThread, &mut SortitionDB, &mut StacksChainState, &mut MemPoolDB) -> R,
    {
        let mut sortdb = self
            .sortdb
            .take()
            .expect("FATAL: tried to take sortdb while taken");
        let mut chainstate = self
            .chainstate
            .take()
            .expect("FATAL: tried to take chainstate while taken");
        let mut mempool = self
            .mempool
            .take()
            .expect("FATAL: tried to take mempool while taken");
        let res = func(self, &mut sortdb, &mut chainstate, &mut mempool);
        self.sortdb = Some(sortdb);
        self.chainstate = Some(chainstate);
        self.mempool = Some(mempool);
        res
    }

    /// have we waited for the right conditions under which to start mining a block off of our
    /// chain tip?
    pub fn has_waited_for_latest_blocks(&self) -> bool {
        // a network download pass took place
        (self.min_network_download_passes <= self.last_network_download_passes
        // a network inv pass took place
        && self.min_network_download_passes <= self.last_network_download_passes)
        // we waited long enough for a download pass, but timed out waiting
        || self.last_network_block_height_ts + (self.config.node.wait_time_for_blocks as u128) < get_epoch_time_ms()
        // we're not supposed to wait at all
        || !self.config.miner.wait_for_block_download
    }

    /// Return debug string for waiting for latest blocks
    pub fn debug_waited_for_latest_blocks(&self) -> String {
        format!(
            "({} <= {} && {} <= {}) || {} + {} < {} || {}",
            self.min_network_download_passes,
            self.last_network_download_passes,
            self.min_network_inv_passes,
            self.last_network_inv_passes,
            self.last_network_block_height_ts,
            self.config.node.wait_time_for_blocks,
            get_epoch_time_ms(),
            self.config.miner.wait_for_block_download
        )
    }

    /// Handle a NetworkResult from the p2p/http state machine.  Usually this is the act of
    /// * preprocessing and storing new blocks and microblocks
    /// * relaying blocks, microblocks, and transacctions
    /// * updating unconfirmed state views
    pub fn process_network_result(&mut self, mut net_result: NetworkResult) {
        debug!(
            "Relayer: Handle network result (from {})",
            net_result.burn_height
        );

        if self.last_network_block_height != net_result.burn_height {
            // burnchain advanced; disable mining until we also do a download pass.
            self.last_network_block_height = net_result.burn_height;
            self.min_network_download_passes = net_result.num_download_passes + 1;
            self.min_network_inv_passes = net_result.num_inv_sync_passes + 1;
            self.last_network_block_height_ts = get_epoch_time_ms();
            debug!(
                "Relayer: block mining until the next download pass {}",
                self.min_network_download_passes
            );
            signal_mining_blocked(self.globals.get_miner_status());
        }

        let net_receipts = self.with_chainstate(|relayer_thread, sortdb, chainstate, mempool| {
            relayer_thread
                .relayer
                .process_network_result(
                    &relayer_thread.local_peer,
                    &mut net_result,
                    sortdb,
                    chainstate,
                    mempool,
                    relayer_thread.globals.sync_comms.get_ibd(),
                    Some(&relayer_thread.globals.coord_comms),
                    Some(&relayer_thread.event_dispatcher),
                )
                .expect("BUG: failure processing network results")
        });

        if net_receipts.num_new_blocks > 0 || net_receipts.num_new_confirmed_microblocks > 0 {
            // if we received any new block data that could invalidate our view of the chain tip,
            // then stop mining until we process it
            debug!("Relayer: block mining to process newly-arrived blocks or microblocks");
            signal_mining_blocked(self.globals.get_miner_status());
        }

        let mempool_txs_added = net_receipts.mempool_txs_added.len();
        if mempool_txs_added > 0 {
            self.event_dispatcher
                .process_new_mempool_txs(net_receipts.mempool_txs_added);
        }

        let num_unconfirmed_microblock_tx_receipts =
            net_receipts.processed_unconfirmed_state.receipts.len();
        if num_unconfirmed_microblock_tx_receipts > 0 {
            if let Some(unconfirmed_state) = self.chainstate_ref().unconfirmed_state.as_ref() {
                let canonical_tip = unconfirmed_state.confirmed_chain_tip.clone();
                self.event_dispatcher.process_new_microblocks(
                    canonical_tip,
                    net_receipts.processed_unconfirmed_state,
                );
            } else {
                warn!("Relayer: oops, unconfirmed state is uninitialized but there are microblock events");
            }
        }

        // Dispatch retrieved attachments, if any.
        if net_result.has_attachments() {
            self.event_dispatcher
                .process_new_attachments(&net_result.attachments);
        }

        // synchronize unconfirmed tx index to p2p thread
        self.with_chainstate(|relayer_thread, _sortdb, chainstate, _mempool| {
            relayer_thread.globals.send_unconfirmed_txs(chainstate);
        });

        // resume mining if we blocked it, and if we've done the requisite download
        // passes
        self.last_network_download_passes = net_result.num_download_passes;
        self.last_network_inv_passes = net_result.num_inv_sync_passes;
        if self.has_waited_for_latest_blocks() {
            debug!("Relayer: did a download pass, so unblocking mining");
            signal_mining_ready(self.globals.get_miner_status());
        }
    }

    /// Process the block and microblocks from a sortition that we won.
    /// At this point, we're modifying the chainstate, and merging the artifacts from the previous tenure.
    /// Blocks until the given stacks block is processed.
    /// Returns true if we accepted this block as new.
    /// Returns false if we already processed this block.
    fn accept_winning_tenure(
        &mut self,
        anchored_block: &StacksBlock,
        consensus_hash: &ConsensusHash,
        parent_consensus_hash: &ConsensusHash,
    ) -> Result<bool, ChainstateError> {
        if StacksChainState::has_stored_block(
            self.chainstate_ref().db(),
            &self.chainstate_ref().blocks_path,
            consensus_hash,
            &anchored_block.block_hash(),
        )? {
            // already processed my tenure
            return Ok(false);
        }
        let burn_height =
            SortitionDB::get_block_snapshot_consensus(self.sortdb_ref().conn(), consensus_hash)
                .map_err(|e| {
                    error!("Failed to find block snapshot for mined block: {}", e);
                    e
                })?
                .ok_or_else(|| {
                    error!("Failed to find block snapshot for mined block");
                    ChainstateError::NoSuchBlockError
                })?
                .block_height;

        let ast_rules = SortitionDB::get_ast_rules(self.sortdb_ref().conn(), burn_height)?;
        let epoch_id = SortitionDB::get_stacks_epoch(self.sortdb_ref().conn(), burn_height)?
            .expect("FATAL: no epoch defined")
            .epoch_id;

        // failsafe
        if !Relayer::static_check_problematic_relayed_block(
            self.chainstate_ref().mainnet,
            epoch_id,
            &anchored_block,
            ASTRules::PrecheckSize,
        ) {
            // nope!
            warn!(
                "Our mined block {} was problematic",
                &anchored_block.block_hash()
            );
            #[cfg(any(test, feature = "testing"))]
            {
                use std::fs;
                use std::io::Write;
                use std::path::Path;
                if let Ok(path) = std::env::var("STACKS_BAD_BLOCKS_DIR") {
                    // record this block somewhere
                    if !fs::metadata(&path).is_ok() {
                        fs::create_dir_all(&path)
                            .expect(&format!("FATAL: could not create '{}'", &path));
                    }

                    let path = Path::new(&path);
                    let path = path.join(Path::new(&format!("{}", &anchored_block.block_hash())));
                    let mut file = fs::File::create(&path)
                        .expect(&format!("FATAL: could not create '{:?}'", &path));

                    let block_bits = anchored_block.serialize_to_vec();
                    let block_bits_hex = to_hex(&block_bits);
                    let block_json = format!(
                        r#"{{"block":"{}","consensus":"{}"}}"#,
                        &block_bits_hex, &consensus_hash
                    );
                    file.write_all(&block_json.as_bytes()).expect(&format!(
                        "FATAL: failed to write block bits to '{:?}'",
                        &path
                    ));
                    info!(
                        "Fault injection: bad block {} saved to {}",
                        &anchored_block.block_hash(),
                        &path.to_str().unwrap()
                    );
                }
            }
            if !Relayer::process_mined_problematic_blocks(ast_rules, ASTRules::PrecheckSize) {
                // don't process it
                warn!(
                    "Will NOT process our problematic mined block {}",
                    &anchored_block.block_hash()
                );
                return Err(ChainstateError::NoTransactionsToMine);
            } else {
                warn!(
                    "Will process our problematic mined block {}",
                    &anchored_block.block_hash()
                )
            }
        }

        // Preprocess the anchored block
        self.with_chainstate(|_relayer_thread, sort_db, chainstate, _mempool| {
            let ic = sort_db.index_conn();
            chainstate.preprocess_anchored_block(
                &ic,
                consensus_hash,
                &anchored_block,
                &parent_consensus_hash,
                0,
            )
        })?;

        Ok(true)
    }

    /// Process a new block we mined
    /// Return true if we processed it
    /// Return false if we timed out waiting for it
    /// Return Err(..) if we couldn't reach the chains coordiantor thread
    fn process_new_block(&self) -> Result<bool, Error> {
        // process the block
        let stacks_blocks_processed = self.globals.coord_comms.get_stacks_blocks_processed();
        if !self.globals.coord_comms.announce_new_stacks_block() {
            return Err(Error::CoordinatorClosed);
        }
        if !self
            .globals
            .coord_comms
            .wait_for_stacks_blocks_processed(stacks_blocks_processed, u64::MAX)
        {
            // basically unreachable
            warn!("ChainsCoordinator timed out while waiting for new stacks block to be processed");
            return Ok(false);
        }
        Ok(true)
    }

    /// Given the two miner tips, return the newer tip.
    fn pick_higher_tip(cur: Option<MinerTip>, new: Option<MinerTip>) -> Option<MinerTip> {
        match (cur, new) {
            (Some(cur), None) => Some(cur),
            (None, Some(new)) => Some(new),
            (None, None) => None,
            (Some(cur), Some(new)) => {
                if cur.stacks_height < new.stacks_height {
                    Some(new)
                } else if cur.stacks_height > new.stacks_height {
                    Some(cur)
                } else if cur.burn_height < new.burn_height {
                    Some(new)
                } else if cur.burn_height > new.burn_height {
                    Some(cur)
                } else {
                    assert_eq!(cur, new);
                    Some(cur)
                }
            }
        }
    }

    /// Given the pointer to a recently-discovered tenure, see if we won the sortition and if so,
    /// store it, preprocess it, and forward it to our neighbors.  All the while, keep track of the
    /// latest Stacks mining tip we have produced so far.
    ///
    /// Returns (true, Some(tip)) if the coordinator is still running and we have a miner tip to
    /// build on (i.e. we won this last sortition).
    ///
    /// Returns (true, None) if the coordinator is still running, and we do NOT have a miner tip to
    /// build on (i.e. we did not win this last sortition)
    ///
    /// Returns (false, _) if the coordinator could not be reached, meaning this thread should die.
    pub fn process_one_tenure(
        &mut self,
        consensus_hash: ConsensusHash,
        block_header_hash: BlockHeaderHash,
        burn_hash: BurnchainHeaderHash,
    ) -> (bool, Option<MinerTip>) {
        let mut miner_tip = None;
        let sn =
            SortitionDB::get_block_snapshot_consensus(self.sortdb_ref().conn(), &consensus_hash)
                .expect("FATAL: failed to query sortition DB")
                .expect("FATAL: unknown consensus hash");

        debug!(
            "Relayer: Process tenure {}/{} in {} burn height {}",
            &consensus_hash, &block_header_hash, &burn_hash, sn.block_height
        );

        if let Some((last_mined_block_data, microblock_privkey)) =
            self.last_mined_blocks.remove(&block_header_hash)
        {
            // we won!
            let AssembledAnchorBlock {
                parent_consensus_hash,
                anchored_block: mined_block,
                my_burn_hash: mined_burn_hash,
                attempt: _,
                ..
            } = last_mined_block_data;

            let reward_block_height = mined_block.header.total_work.work + MINER_REWARD_MATURITY;
            info!(
                "Relayer: Won sortition! Mining reward will be received in {} blocks (block #{})",
                MINER_REWARD_MATURITY, reward_block_height
            );
            debug!("Relayer: Won sortition!";
                  "stacks_header" => %block_header_hash,
                  "burn_hash" => %mined_burn_hash,
            );

            increment_stx_blocks_mined_counter();
            let has_new_data = match self.accept_winning_tenure(
                &mined_block,
                &consensus_hash,
                &parent_consensus_hash,
            ) {
                Ok(accepted) => accepted,
                Err(ChainstateError::ChannelClosed(_)) => {
                    warn!("Coordinator stopped, stopping relayer thread...");
                    return (false, None);
                }
                Err(e) => {
                    warn!("Error processing my tenure, bad block produced: {}", e);
                    warn!(
                        "Bad block";
                        "stacks_header" => %block_header_hash,
                        "data" => %to_hex(&mined_block.serialize_to_vec()),
                    );
                    return (true, None);
                }
            };

            // advertize _and_ push blocks for now
            let blocks_available = Relayer::load_blocks_available_data(
                self.sortdb_ref(),
                vec![consensus_hash.clone()],
            )
            .expect("Failed to obtain block information for a block we mined.");

            let block_data = {
                let mut bd = HashMap::new();
                bd.insert(consensus_hash.clone(), mined_block.clone());
                bd
            };

            if let Err(e) = self.relayer.advertize_blocks(blocks_available, block_data) {
                warn!("Failed to advertise new block: {}", e);
            }

            let snapshot = SortitionDB::get_block_snapshot_consensus(
                self.sortdb_ref().conn(),
                &consensus_hash,
            )
            .expect("Failed to obtain snapshot for block")
            .expect("Failed to obtain snapshot for block");

            if !snapshot.pox_valid {
                warn!(
                    "Snapshot for {} is no longer valid; discarding {}...",
                    &consensus_hash,
                    &mined_block.block_hash()
                );
                miner_tip = Self::pick_higher_tip(miner_tip, None);
            } else {
                let ch = snapshot.consensus_hash.clone();
                let bh = mined_block.block_hash();
                let height = mined_block.header.total_work.work;

                let mut broadcast = true;
                if Relayer::fault_injection_is_block_hidden(&mined_block.header) {
                    broadcast = false;
                }
                if broadcast {
                    if let Err(e) = self
                        .relayer
                        .broadcast_block(snapshot.consensus_hash, mined_block)
                    {
                        warn!("Failed to push new block: {}", e);
                    }
                }

                // proceed to mine microblocks
                miner_tip = Some(MinerTip::new(
                    ch,
                    bh,
                    microblock_privkey,
                    height,
                    snapshot.block_height,
                ));
            }

            if has_new_data {
                // process the block, now that we've advertized it
                if let Err(Error::CoordinatorClosed) = self.process_new_block() {
                    // coordiantor stopped
                    return (false, None);
                }
            }
        } else {
            debug!(
                "Relayer: Did not win sortition in {}, winning block was {}/{}",
                &burn_hash, &consensus_hash, &block_header_hash
            );
            miner_tip = None;
        }

        (true, miner_tip)
    }

    /// Process all new tenures that we're aware of.
    /// Clear out stale tenure artifacts as well.
    /// Update the miner tip if we won the highest tenure (or clear it if we didn't).
    /// If we won any sortitions, send the block and microblock data to the p2p thread.
    /// Return true if we can still continue to run; false if not.
    pub fn process_new_tenures(
        &mut self,
        consensus_hash: ConsensusHash,
        burn_hash: BurnchainHeaderHash,
        block_header_hash: BlockHeaderHash,
    ) -> bool {
        let mut miner_tip = None;

        // process all sortitions between the last-processed consensus hash and this
        // one.  ProcessTenure(..) messages can get lost.
        let burn_tip = SortitionDB::get_canonical_burn_chain_tip(self.sortdb_ref().conn())
            .expect("FATAL: failed to read current burnchain tip");

        let tenures = if let Some(last_ch) = self.last_tenure_consensus_hash.as_ref() {
            let mut tenures = vec![];
            let last_sn =
                SortitionDB::get_block_snapshot_consensus(self.sortdb_ref().conn(), &last_ch)
                    .expect("FATAL: failed to query sortition DB")
                    .expect("FATAL: unknown prior consensus hash");

            debug!(
                "Relayer: query tenures between burn block heights {} and {}",
                last_sn.block_height + 1,
                burn_tip.block_height + 1
            );
            for block_to_process in (last_sn.block_height + 1)..(burn_tip.block_height + 1) {
                let sn = {
                    let ic = self.sortdb_ref().index_conn();
                    SortitionDB::get_ancestor_snapshot(
                        &ic,
                        block_to_process,
                        &burn_tip.sortition_id,
                    )
                    .expect("FATAL: failed to read ancestor snapshot from sortition DB")
                    .expect("Failed to find block in fork processed by burnchain indexer")
                };
                if !sn.sortition {
                    debug!(
                        "Relayer: Skipping tenure {}/{} at burn hash/height {},{} -- no sortition",
                        &sn.consensus_hash,
                        &sn.winning_stacks_block_hash,
                        &sn.burn_header_hash,
                        sn.block_height
                    );
                    continue;
                }
                debug!(
                    "Relayer: Will process tenure {}/{} at burn hash/height {},{}",
                    &sn.consensus_hash,
                    &sn.winning_stacks_block_hash,
                    &sn.burn_header_hash,
                    sn.block_height
                );
                tenures.push((
                    sn.consensus_hash,
                    sn.burn_header_hash,
                    sn.winning_stacks_block_hash,
                ));
            }
            tenures
        } else {
            // first-ever tenure processed
            vec![(consensus_hash, burn_hash, block_header_hash)]
        };

        debug!("Relayer: will process {} tenures", &tenures.len());
        let num_tenures = tenures.len();
        if num_tenures > 0 {
            // temporarily halt mining
            signal_mining_blocked(self.globals.get_miner_status());
        }

        for (consensus_hash, burn_hash, block_header_hash) in tenures.into_iter() {
            self.miner_thread_try_join();
            let (continue_thread, new_miner_tip) =
                self.process_one_tenure(consensus_hash, block_header_hash, burn_hash);
            if !continue_thread {
                // coordinator thread hang-up
                return false;
            }
            miner_tip = Self::pick_higher_tip(miner_tip, new_miner_tip);

            // clear all blocks up to this consensus hash
            let this_burn_tip = SortitionDB::get_block_snapshot_consensus(
                self.sortdb_ref().conn(),
                &consensus_hash,
            )
            .expect("FATAL: failed to query sortition DB")
            .expect("FATAL: no snapshot for consensus hash");

            let old_last_mined_blocks =
                mem::replace(&mut self.last_mined_blocks, MinedBlocks::new());
            self.last_mined_blocks =
                Self::clear_stale_mined_blocks(this_burn_tip.block_height, old_last_mined_blocks);

            // update last-tenure pointer
            self.last_tenure_consensus_hash = Some(consensus_hash);
        }

        if let Some(mtip) = miner_tip.take() {
            // sanity check -- is this also the canonical tip?
            let (stacks_tip_consensus_hash, stacks_tip_block_hash) =
                self.with_chainstate(|_relayer_thread, sortdb, _chainstate, _| {
                    SortitionDB::get_canonical_stacks_chain_tip_hash(sortdb.conn()).expect(
                        "FATAL: failed to query sortition DB for canonical stacks chain tip hashes",
                    )
                });

            if mtip.consensus_hash != stacks_tip_consensus_hash
                || mtip.block_hash != stacks_tip_block_hash
            {
                debug!(
                    "Relayer: miner tip {}/{} is NOT canonical ({}/{})",
                    &mtip.consensus_hash,
                    &mtip.block_hash,
                    &stacks_tip_consensus_hash,
                    &stacks_tip_block_hash
                );
                miner_tip = None;
            } else {
                debug!(
                    "Relayer: Microblock miner tip is now {}/{} ({})",
                    mtip.consensus_hash,
                    mtip.block_hash,
                    StacksBlockHeader::make_index_block_hash(
                        &mtip.consensus_hash,
                        &mtip.block_hash
                    )
                );

                self.with_chainstate(|relayer_thread, sortdb, chainstate, _mempool| {
                    Relayer::refresh_unconfirmed(chainstate, sortdb);
                    relayer_thread.globals.send_unconfirmed_txs(chainstate);
                });

                miner_tip = Some(mtip);
            }
        }

        // update state for microblock mining
        self.setup_microblock_mining_state(miner_tip);

        // resume mining if we blocked it
        if num_tenures > 0 {
            if self.miner_tip.is_some() {
                // we won the highest tenure
                if self.config.node.mine_microblocks {
                    // mine a microblock first
                    self.mined_stacks_block = true;
                } else {
                    // mine a Stacks block first -- we won't build microblocks
                    self.mined_stacks_block = false;
                }
            } else {
                // mine a Stacks block first -- we didn't win
                self.mined_stacks_block = false;
            }
            signal_mining_ready(self.globals.get_miner_status());
        }
        true
    }

    /// Update the miner tip with a new tip.  If it's changed, then clear out the microblock stream
    /// cost since we won't be mining it anymore.
    fn setup_microblock_mining_state(&mut self, new_miner_tip: Option<MinerTip>) {
        // update state
        let my_miner_tip = std::mem::replace(&mut self.miner_tip, None);
        let best_tip = Self::pick_higher_tip(my_miner_tip.clone(), new_miner_tip.clone());
        if best_tip == new_miner_tip && best_tip != my_miner_tip {
            // tip has changed
            debug!(
                "Relayer: Best miner tip went from {:?} to {:?}",
                &my_miner_tip, &new_miner_tip
            );
            self.microblock_stream_cost = ExecutionCost::zero();
        }
        self.miner_tip = best_tip;
    }

    /// Try to resume microblock mining if we don't need to build an anchored block
    fn try_resume_microblock_mining(&mut self) {
        if self.miner_tip.is_some() {
            // we won the highest tenure
            if self.config.node.mine_microblocks {
                // mine a microblock first
                self.mined_stacks_block = true;
            } else {
                // mine a Stacks block first -- we won't build microblocks
                self.mined_stacks_block = false;
            }
        } else {
            // mine a Stacks block first -- we didn't win
            self.mined_stacks_block = false;
        }
    }

    /// Constructs and returns a LeaderKeyRegisterOp out of the provided params
    fn inner_generate_leader_key_register_op(
        vrf_public_key: VRFPublicKey,
        consensus_hash: &ConsensusHash,
    ) -> BlockstackOperationType {
        BlockstackOperationType::LeaderKeyRegister(LeaderKeyRegisterOp {
            public_key: vrf_public_key,
            memo: vec![],
            consensus_hash: consensus_hash.clone(),
            vtxindex: 0,
            txid: Txid([0u8; 32]),
            block_height: 0,
            burn_header_hash: BurnchainHeaderHash::zero(),
        })
    }

    /// Create and broadcast a VRF public key registration transaction.
    /// Returns true if we succeed in doing so; false if not.
<<<<<<< HEAD
    pub fn rotate_vrf_and_register(&mut self, burn_block: &BlockSnapshot) {
        if burn_block.block_height == self.last_vrf_key_burn_height {
            // already in-flight
            return;
        }

        let cur_epoch =
            SortitionDB::get_stacks_epoch(self.sortdb_ref().conn(), burn_block.block_height)
                .expect("FATAL: failed to query sortition DB")
                .expect("FATAL: no epoch defined")
                .epoch_id;

        let vrf_pk = self.keychain.rotate_vrf_keypair(burn_block.block_height);
=======
    pub fn rotate_vrf_and_register(&mut self, burn_block: &BlockSnapshot) -> bool {
        let is_mainnet = self.config.is_mainnet();
        let (vrf_pk, _) = self.keychain.make_vrf_keypair(burn_block.block_height);

        debug!(
            "Submit leader-key-register for {} {}",
            &vrf_pk.to_hex(),
            burn_block.block_height
        );

>>>>>>> a71871a5
        let burnchain_tip_consensus_hash = &burn_block.consensus_hash;
        let op = Self::inner_generate_leader_key_register_op(vrf_pk, burnchain_tip_consensus_hash);

        let mut one_off_signer = self.keychain.generate_op_signer();
<<<<<<< HEAD
        if let Some(txid) =
            self.bitcoin_controller
                .submit_operation(cur_epoch, op, &mut one_off_signer, 1)
        {
            // advance key registration state
            self.last_vrf_key_burn_height = burn_block.block_height;
            self.globals.set_pending_leader_key_registration(txid);
        }
=======

        self.bitcoin_controller
            .submit_operation(op, &mut one_off_signer, 1)
>>>>>>> a71871a5
    }

    /// Remove any block state we've mined for the given burnchain height.
    /// Return the filtered `last_mined_blocks`
    fn clear_stale_mined_blocks(burn_height: u64, last_mined_blocks: MinedBlocks) -> MinedBlocks {
        let mut ret = HashMap::new();
        for (stacks_bhh, (assembled_block, microblock_privkey)) in last_mined_blocks.into_iter() {
            if assembled_block.my_block_height < burn_height {
                debug!(
                    "Stale mined block: {} (as of {},{})",
                    &stacks_bhh, &assembled_block.my_burn_hash, assembled_block.my_block_height
                );
                continue;
            }
            debug!(
                "Mined block in-flight: {} (as of {},{})",
                &stacks_bhh, &assembled_block.my_burn_hash, assembled_block.my_block_height
            );
            ret.insert(stacks_bhh, (assembled_block, microblock_privkey));
        }
        ret
    }

    /// Create the block miner thread state.
    /// Only proceeds if all of the following are true:
    /// * the miner is not blocked
    /// * last_burn_block corresponds to the canonical sortition DB's chain tip
    /// * the time of issuance is sufficiently recent
    /// * there are no unprocessed stacks blocks in the staging DB
    /// * the relayer has already tried a download scan that included this sortition (which, if a
    /// block was found, would have placed it into the staging DB and marked it as
    /// unprocessed)
    /// * a miner thread is not running already
    fn create_block_miner(
        &mut self,
        registered_key: RegisteredKey,
        last_burn_block: BlockSnapshot,
        issue_timestamp_ms: u128,
    ) -> Option<BlockMinerThread> {
        if self
            .globals
            .get_miner_status()
            .lock()
            .expect("FATAL: mutex poisoned")
            .is_blocked()
        {
            debug!(
                "Relayer: miner is blocked as of {}; cannot mine Stacks block at this time",
                &last_burn_block.burn_header_hash
            );
            return None;
        }

        // start a new tenure
        if let Some(cur_sortition) = self.globals.get_last_sortition() {
            if last_burn_block.sortition_id != cur_sortition.sortition_id {
                debug!(
                    "Relayer: Drop stale RunTenure for {}: current sortition is for {}",
                    &last_burn_block.burn_header_hash, &cur_sortition.burn_header_hash
                );
                self.globals.counters.bump_missed_tenures();
                return None;
            }
        }

        let burn_header_hash = last_burn_block.burn_header_hash.clone();
        let burn_chain_sn = SortitionDB::get_canonical_burn_chain_tip(self.sortdb_ref().conn())
            .expect("FATAL: failed to query sortition DB for canonical burn chain tip");

        let burn_chain_tip = burn_chain_sn.burn_header_hash.clone();

        if burn_chain_tip != burn_header_hash {
            debug!(
                "Relayer: Drop stale RunTenure for {}: current sortition is for {}",
                &burn_header_hash, &burn_chain_tip
            );
            self.globals.counters.bump_missed_tenures();
            return None;
        }

        if let Some(stacks_tip) = self
            .chainstate_ref()
            .get_stacks_chain_tip(self.sortdb_ref())
            .expect("FATAL: could not query chain tip")
        {
            let has_unprocessed = StacksChainState::has_higher_unprocessed_blocks(
                self.chainstate_ref().db(),
                stacks_tip.height,
            )
            .expect("FATAL: failed to query staging blocks");
            if has_unprocessed {
                debug!(
                    "Relayer: Drop RunTenure for {} because there are pending blocks",
                    &burn_header_hash
                );
                return None;
            }
        }

        if burn_chain_sn.block_height != self.last_network_block_height
            || !self.has_waited_for_latest_blocks()
        {
            debug!("Relayer: network has not had a chance to process in-flight blocks ({} != {} || !({}))",
                    burn_chain_sn.block_height, self.last_network_block_height, self.debug_waited_for_latest_blocks());
            return None;
        }

        let tenure_cooldown = if self.config.node.mine_microblocks {
            self.config.node.wait_time_for_microblocks as u128
        } else {
            0
        };

        // no burnchain change, so only re-run block tenure every so often in order
        // to give microblocks a chance to collect
        if issue_timestamp_ms < self.last_tenure_issue_time + tenure_cooldown {
            debug!("Relayer: will NOT run tenure since issuance at {} is too fresh (wait until {} + {} = {})",
                    issue_timestamp_ms / 1000, self.last_tenure_issue_time / 1000, tenure_cooldown / 1000, (self.last_tenure_issue_time + tenure_cooldown) / 1000);
            return None;
        }

        // if we're still mining on this burn block, then do nothing
        if self.miner_thread.is_some() {
            debug!("Relayer: will NOT run tenure since miner thread is already running for burn tip {}", &burn_chain_tip);
            return None;
        }

        debug!(
            "Relayer: Spawn tenure thread";
            "height" => last_burn_block.block_height,
            "burn_header_hash" => %burn_header_hash,
        );

        let miner_thread_state =
            BlockMinerThread::from_relayer_thread(self, registered_key, last_burn_block);
        Some(miner_thread_state)
    }

    /// Try to start up a block miner thread with this given VRF key and current burnchain tip.
    /// Returns true if the thread was started; false if it was not (for any reason)
    pub fn block_miner_thread_try_start(
        &mut self,
        registered_key: RegisteredKey,
        last_burn_block: BlockSnapshot,
        issue_timestamp_ms: u128,
    ) -> bool {
        if !self.miner_thread_try_join() {
            return false;
        }

        if !self.config.node.mock_mining {
            // mock miner can't mine microblocks yet, so don't stop it from trying multiple
            // anchored blocks
            if self.mined_stacks_block && self.config.node.mine_microblocks {
                debug!("Relayer: mined a Stacks block already; waiting for microblock miner");
                return false;
            }
        }

        let mut miner_thread_state =
            match self.create_block_miner(registered_key, last_burn_block, issue_timestamp_ms) {
                Some(state) => state,
                None => {
                    return false;
                }
            };

        if let Ok(miner_handle) = thread::Builder::new()
            .name(format!("miner-block-{}", self.local_peer.data_url))
            .stack_size(BLOCK_PROCESSOR_STACK_SIZE)
            .spawn(move || miner_thread_state.run_tenure())
            .map_err(|e| {
                error!("Relayer: Failed to start tenure thread: {:?}", &e);
                e
            })
        {
            self.miner_thread = Some(miner_handle);
        }

        true
    }

    /// See if we should run a microblock tenure now.
    /// Return true if so; false if not
    fn can_run_microblock_tenure(&mut self) -> bool {
        if !self.config.node.mine_microblocks {
            // not enabled
            test_debug!("Relayer: not configured to mine microblocks");
            return false;
        }
        if !self.miner_thread_try_join() {
            // already running (for an anchored block or microblock)
            test_debug!("Relayer: miner thread already running so cannot mine microblock");
            return false;
        }
        if self.microblock_deadline > get_epoch_time_ms() {
            debug!(
                "Relayer: Too soon to start a microblock tenure ({} > {})",
                self.microblock_deadline,
                get_epoch_time_ms()
            );
            return false;
        }
        if self.miner_tip.is_none() {
            debug!("Relayer: did not win last block, so cannot mine microblocks");
            return false;
        }
        if !self.mined_stacks_block {
            // have not tried to mine a stacks block yet that confirms previously-mined unconfirmed
            // state (or have not tried to mine a new Stacks block yet for this active tenure);
            debug!("Relayer: Did not mine a block yet, so will not mine a microblock");
            return false;
        }
        if self.globals.get_last_sortition().is_none() {
            debug!("Relayer: no first sortition yet");
            return false;
        }

        // go ahead
        true
    }

    /// Start up a microblock miner thread if we can:
    /// * no miner thread must be running already
    /// * the miner must not be blocked
    /// * we must have won the sortition on the stacks chain tip
    /// Returns true if the thread was started; false if not.
    pub fn microblock_miner_thread_try_start(&mut self) -> bool {
        let miner_tip = match self.miner_tip.as_ref() {
            Some(tip) => tip.clone(),
            None => {
                debug!("Relayer: did not win last block, so cannot mine microblocks");
                return false;
            }
        };

        let burnchain_tip = match self.globals.get_last_sortition() {
            Some(sn) => sn,
            None => {
                debug!("Relayer: no first sortition yet");
                return false;
            }
        };

        debug!(
            "Relayer: mined Stacks block {}/{} so can mine microblocks",
            &miner_tip.consensus_hash, &miner_tip.block_hash
        );

        if !self.miner_thread_try_join() {
            // already running (for an anchored block or microblock)
            debug!("Relayer: miner thread already running so cannot mine microblock");
            return false;
        }
        if self
            .globals
            .get_miner_status()
            .lock()
            .expect("FATAL: mutex poisoned")
            .is_blocked()
        {
            debug!(
                "Relayer: miner is blocked as of {}; cannot mine microblock at this time",
                &burnchain_tip.burn_header_hash
            );
            self.globals.counters.set_microblocks_processed(0);
            return false;
        }

        let parent_consensus_hash = &miner_tip.consensus_hash;
        let parent_block_hash = &miner_tip.block_hash;

        debug!(
            "Relayer: Run microblock tenure for {}/{}",
            parent_consensus_hash, parent_block_hash
        );

        let mut microblock_thread_state = match MicroblockMinerThread::from_relayer_thread(self) {
            Some(ts) => ts,
            None => {
                return false;
            }
        };

        if let Ok(miner_handle) = thread::Builder::new()
            .name(format!("miner-microblock-{}", self.local_peer.data_url))
            .stack_size(BLOCK_PROCESSOR_STACK_SIZE)
            .spawn(move || {
                Some(MinerThreadResult::Microblock(
                    microblock_thread_state.try_mine_microblock(miner_tip.clone()),
                    miner_tip,
                ))
            })
            .map_err(|e| {
                error!("Relayer: Failed to start tenure thread: {:?}", &e);
                e
            })
        {
            // thread started!
            self.miner_thread = Some(miner_handle);
            self.microblock_deadline =
                get_epoch_time_ms() + (self.config.node.microblock_frequency as u128);
        }

        true
    }

    /// Inner body of Self::miner_thread_try_join
    fn inner_miner_thread_try_join(
        &mut self,
        thread_handle: JoinHandle<Option<MinerThreadResult>>,
    ) -> Option<JoinHandle<Option<MinerThreadResult>>> {
        // tenure run already in progress; try and join
        if !thread_handle.is_finished() {
            debug!("Relayer: RunTenure thread not finished / is in-progress");
            return Some(thread_handle);
        }
        let last_mined_block_opt = thread_handle
            .join()
            .expect("FATAL: failed to join miner thread");
        if let Some(miner_result) = last_mined_block_opt {
            match miner_result {
                MinerThreadResult::Block(
                    last_mined_block,
                    microblock_privkey,
                    ongoing_commit_opt,
                ) => {
                    // finished mining a block
                    if BlockMinerThread::find_inflight_mined_blocks(
                        last_mined_block.my_block_height,
                        &self.last_mined_blocks,
                    )
                    .len()
                        == 0
                    {
                        // first time we've mined a block in this burnchain block
                        self.globals.counters.bump_blocks_processed();
                    }

                    debug!(
                        "Relayer: RunTenure thread joined; got Stacks block {}",
                        &last_mined_block.anchored_block.block_hash()
                    );

                    let bhh = last_mined_block.my_burn_hash.clone();
                    let orig_bhh = last_mined_block.orig_burn_hash.clone();
                    let tenure_begin = last_mined_block.tenure_begin;

                    self.last_mined_blocks.insert(
                        last_mined_block.anchored_block.block_hash(),
                        (last_mined_block, microblock_privkey),
                    );

                    self.last_tenure_issue_time = get_epoch_time_ms();
                    self.bitcoin_controller
                        .set_ongoing_commit(ongoing_commit_opt);

                    debug!(
                        "Relayer: RunTenure finished at {} (in {}ms) targeting {} (originally {})",
                        self.last_tenure_issue_time,
                        self.last_tenure_issue_time.saturating_sub(tenure_begin),
                        &bhh,
                        &orig_bhh
                    );

                    // this stacks block confirms all in-flight microblocks we know about,
                    // including the ones we produced.
                    self.mined_stacks_block = true;
                }
                MinerThreadResult::Microblock(microblock_result, miner_tip) => {
                    // finished mining a microblock
                    match microblock_result {
                        Ok(Some((next_microblock, new_cost))) => {
                            // apply it
                            let microblock_hash = next_microblock.block_hash();

                            let (processed_unconfirmed_state, num_mblocks) = self.with_chainstate(
                                |_relayer_thread, sortdb, chainstate, _mempool| {
                                    let processed_unconfirmed_state =
                                        Relayer::refresh_unconfirmed(chainstate, sortdb);
                                    let num_mblocks = chainstate
                                        .unconfirmed_state
                                        .as_ref()
                                        .map(|ref unconfirmed| unconfirmed.num_microblocks())
                                        .unwrap_or(0);

                                    (processed_unconfirmed_state, num_mblocks)
                                },
                            );

                            info!(
                                "Mined one microblock: {} seq {} txs {} (total processed: {})",
                                &microblock_hash,
                                next_microblock.header.sequence,
                                next_microblock.txs.len(),
                                num_mblocks
                            );
                            self.globals.counters.set_microblocks_processed(num_mblocks);

                            let parent_index_block_hash = StacksBlockHeader::make_index_block_hash(
                                &miner_tip.consensus_hash,
                                &miner_tip.block_hash,
                            );
                            self.event_dispatcher.process_new_microblocks(
                                parent_index_block_hash,
                                processed_unconfirmed_state,
                            );

                            // send it off
                            if let Err(e) = self.relayer.broadcast_microblock(
                                &miner_tip.consensus_hash,
                                &miner_tip.block_hash,
                                next_microblock,
                            ) {
                                error!(
                                    "Failure trying to broadcast microblock {}: {}",
                                    microblock_hash, e
                                );
                            }

                            self.last_microblock_tenure_time = get_epoch_time_ms();
                            self.microblock_stream_cost = new_cost;

                            // synchronise state
                            self.with_chainstate(
                                |relayer_thread, _sortdb, chainstate, _mempool| {
                                    relayer_thread.globals.send_unconfirmed_txs(chainstate);
                                },
                            );

                            // have not yet mined a stacks block that confirms this microblock, so
                            // do that on the next run
                            self.mined_stacks_block = false;
                        }
                        Ok(None) => {
                            debug!("Relayer: did not mine microblock in this tenure");

                            // switch back to block mining
                            self.mined_stacks_block = false;
                        }
                        Err(e) => {
                            warn!("Relayer: Failed to mine next microblock: {:?}", &e);

                            // switch back to block mining
                            self.mined_stacks_block = false;
                        }
                    }
                }
            }
        } else {
            // if we tried and failed to make an anchored block (e.g. because there's nothing to
            // do), then resume microblock mining
            if !self.mined_stacks_block {
                self.try_resume_microblock_mining();
            }
        }
        None
    }

    /// Try to join with the miner thread.  If we succeed, join the thread and return true.
    /// Otherwise, if the thread is still running, return false;
    /// Updates internal state gleaned from the miner, such as:
    /// * new stacks block data
    /// * new keychain state
    /// * new metrics
    /// * new unconfirmed state
    /// Returns true if joined; false if not.
    pub fn miner_thread_try_join(&mut self) -> bool {
        if let Some(thread_handle) = self.miner_thread.take() {
            let new_thread_handle = self.inner_miner_thread_try_join(thread_handle);
            self.miner_thread = new_thread_handle;
        }
        self.miner_thread.is_none()
    }

    /// Top-level dispatcher
    pub fn handle_directive(&mut self, directive: RelayerDirective) -> bool {
        debug!("Relayer: received next directive");
        let continue_running = match directive {
            RelayerDirective::HandleNetResult(net_result) => {
                self.process_network_result(net_result);
                true
            }
            RelayerDirective::RegisterKey(last_burn_block) => {
                self.rotate_vrf_and_register(&last_burn_block);
                self.globals.counters.bump_blocks_processed();
                true
            }
            RelayerDirective::ProcessTenure(consensus_hash, burn_hash, block_header_hash) => {
                self.process_new_tenures(consensus_hash, burn_hash, block_header_hash)
            }
            RelayerDirective::RunTenure(registered_key, last_burn_block, issue_timestamp_ms) => {
                self.block_miner_thread_try_start(
                    registered_key,
                    last_burn_block,
                    issue_timestamp_ms,
                );
                true
            }
            RelayerDirective::Exit => false,
        };
        if !continue_running {
            return false;
        }

        // see if we need to run a microblock tenure
        if self.can_run_microblock_tenure() {
            self.microblock_miner_thread_try_start();
        }
        continue_running
    }
}

impl ParentStacksBlockInfo {
    /// Determine where in the set of forks to attempt to mine the next anchored block.
    /// `mine_tip_ch` and `mine_tip_bhh` identify the parent block on top of which to mine.
    /// `check_burn_block` identifies what we believe to be the burn chain's sortition history tip.
    /// This is used to mitigate (but not eliminate) a TOCTTOU issue with mining: the caller's
    /// conception of the sortition history tip may have become stale by the time they call this
    /// method, in which case, mining should *not* happen (since the block will be invalid).
    pub fn lookup(
        chain_state: &mut StacksChainState,
        burn_db: &mut SortitionDB,
        check_burn_block: &BlockSnapshot,
        miner_address: StacksAddress,
        mine_tip_ch: &ConsensusHash,
        mine_tip_bh: &BlockHeaderHash,
    ) -> Result<ParentStacksBlockInfo, Error> {
        let stacks_tip_header = StacksChainState::get_anchored_block_header_info(
            chain_state.db(),
            &mine_tip_ch,
            &mine_tip_bh,
        )
        .unwrap()
        .ok_or_else(|| {
            error!(
                "Could not mine new tenure, since could not find header for known chain tip.";
                "tip_consensus_hash" => %mine_tip_ch,
                "tip_stacks_block_hash" => %mine_tip_bh
            );
            Error::HeaderNotFoundForChainTip
        })?;

        // the stacks block I'm mining off of's burn header hash and vtxindex:
        let parent_snapshot =
            SortitionDB::get_block_snapshot_consensus(burn_db.conn(), mine_tip_ch)
                .expect("Failed to look up block's parent snapshot")
                .expect("Failed to look up block's parent snapshot");

        let parent_sortition_id = &parent_snapshot.sortition_id;
        let parent_winning_vtxindex =
            SortitionDB::get_block_winning_vtxindex(burn_db.conn(), parent_sortition_id)
                .expect("SortitionDB failure.")
                .ok_or_else(|| {
                    error!(
                        "Failed to find winning vtx index for the parent sortition";
                        "parent_sortition_id" => %parent_sortition_id
                    );
                    Error::WinningVtxNotFoundForChainTip
                })?;

        let parent_block = SortitionDB::get_block_snapshot(burn_db.conn(), parent_sortition_id)
            .expect("SortitionDB failure.")
            .ok_or_else(|| {
                error!(
                    "Failed to find block snapshot for the parent sortition";
                    "parent_sortition_id" => %parent_sortition_id
                );
                Error::SnapshotNotFoundForChainTip
            })?;

        // don't mine off of an old burnchain block
        let burn_chain_tip = SortitionDB::get_canonical_burn_chain_tip(burn_db.conn())
            .expect("FATAL: failed to query sortition DB for canonical burn chain tip");

        if burn_chain_tip.consensus_hash != check_burn_block.consensus_hash {
            info!(
                "New canonical burn chain tip detected. Will not try to mine.";
                "new_consensus_hash" => %burn_chain_tip.consensus_hash,
                "old_consensus_hash" => %check_burn_block.consensus_hash,
                "new_burn_height" => burn_chain_tip.block_height,
                "old_burn_height" => check_burn_block.block_height
            );
            return Err(Error::BurnchainTipChanged);
        }

        debug!("Mining tenure's last consensus hash: {} (height {} hash {}), stacks tip consensus hash: {} (height {} hash {})",
               &check_burn_block.consensus_hash, check_burn_block.block_height, &check_burn_block.burn_header_hash,
               mine_tip_ch, parent_snapshot.block_height, &parent_snapshot.burn_header_hash);

        let coinbase_nonce = {
            let principal = miner_address.into();
            let account = chain_state
                .with_read_only_clarity_tx(
                    &burn_db.index_conn(),
                    &StacksBlockHeader::make_index_block_hash(mine_tip_ch, mine_tip_bh),
                    |conn| StacksChainState::get_account(conn, &principal),
                )
                .expect(&format!(
                    "BUG: stacks tip block {}/{} no longer exists after we queried it",
                    mine_tip_ch, mine_tip_bh
                ));
            account.nonce
        };

        Ok(ParentStacksBlockInfo {
            stacks_parent_header: stacks_tip_header,
            parent_consensus_hash: mine_tip_ch.clone(),
            parent_block_burn_height: parent_block.block_height,
            parent_block_total_burn: parent_block.total_burn,
            parent_winning_vtxindex,
            coinbase_nonce,
        })
    }
}

/// Thread that runs the network state machine, handling both p2p and http requests.
pub struct PeerThread {
    /// Node config
    config: Config,
    /// instance of the peer network. Made optional in order to trick the borrow checker.
    net: Option<PeerNetwork>,
    /// handle to global inter-thread comms
    globals: Globals,
    /// how long to wait for network messages on each poll, in millis
    poll_timeout: u64,
    /// receiver for attachments discovered by the chains coordinator thread
    attachments_rx: Receiver<HashSet<AttachmentInstance>>,
    /// handle to the sortition DB (optional so we can take/replace it)
    sortdb: Option<SortitionDB>,
    /// handle to the chainstate DB (optional so we can take/replace it)
    chainstate: Option<StacksChainState>,
    /// handle to the mempool DB (optional so we can take/replace it)
    mempool: Option<MemPoolDB>,
    /// buffer of relayer commands with block data that couldn't be sent to the relayer just yet
    /// (i.e. due to backpressure).  We track this separately, instead of just using a bigger
    /// channel, because we need to know when backpressure occurs in order to throttle the p2p
    /// thread's downloader.
    results_with_data: VecDeque<RelayerDirective>,
    /// total number of p2p state-machine passes so far. Used to signal when to download the next
    /// reward cycle of blocks
    num_p2p_state_machine_passes: u64,
    /// total number of inventory state-machine passes so far. Used to signal when to download the
    /// next reward cycle of blocks.
    num_inv_sync_passes: u64,
    /// total number of download state-machine passes so far. Used to signal when to download the
    /// next reward cycle of blocks.
    num_download_passes: u64,
    /// last burnchain block seen in the PeerNetwork's chain view since the last run
    last_burn_block_height: u64,
}

impl PeerThread {
    /// set up the mempool DB connection
    fn connect_mempool_db(config: &Config) -> MemPoolDB {
        // create estimators, metric instances for RPC handler
        let cost_estimator = config
            .make_cost_estimator()
            .unwrap_or_else(|| Box::new(UnitEstimator));
        let metric = config
            .make_cost_metric()
            .unwrap_or_else(|| Box::new(UnitMetric));

        let mempool = MemPoolDB::open(
            config.is_mainnet(),
            config.burnchain.chain_id,
            &config.get_chainstate_path_str(),
            cost_estimator,
            metric,
        )
        .expect("Database failure opening mempool");

        mempool
    }

    /// Instantiate the p2p thread.
    /// Binds the addresses in the config (which may panic if the port is blocked).
    /// This is so the node will crash "early" before any new threads start if there's going to be
    /// a bind error anyway.
    pub fn new(
        runloop: &RunLoop,
        mut net: PeerNetwork,
        attachments_rx: Receiver<HashSet<AttachmentInstance>>,
    ) -> PeerThread {
        let config = runloop.config().clone();
        let mempool = Self::connect_mempool_db(&config);
        let burn_db_path = config.get_burn_db_file_path();
        let stacks_chainstate_path = config.get_chainstate_path_str();

        let sortdb = SortitionDB::open(&burn_db_path, false, runloop.get_burnchain().pox_constants)
            .expect("FATAL: could not open sortition DB");
        let (chainstate, _) = StacksChainState::open(
            config.is_mainnet(),
            config.burnchain.chain_id,
            &stacks_chainstate_path,
            Some(config.node.get_marf_opts()),
        )
        .expect("FATAL: could not open chainstate DB");

        let p2p_sock: SocketAddr = config.node.p2p_bind.parse().expect(&format!(
            "Failed to parse socket: {}",
            &config.node.p2p_bind
        ));
        let rpc_sock = config.node.rpc_bind.parse().expect(&format!(
            "Failed to parse socket: {}",
            &config.node.rpc_bind
        ));

        net.bind(&p2p_sock, &rpc_sock)
            .expect("BUG: PeerNetwork could not bind or is already bound");

        let poll_timeout = cmp::min(5000, config.miner.first_attempt_time_ms / 2);

        PeerThread {
            config,
            net: Some(net),
            globals: runloop.get_globals(),
            poll_timeout,
            attachments_rx,
            sortdb: Some(sortdb),
            chainstate: Some(chainstate),
            mempool: Some(mempool),
            results_with_data: VecDeque::new(),
            num_p2p_state_machine_passes: 0,
            num_inv_sync_passes: 0,
            num_download_passes: 0,
            last_burn_block_height: 0,
        }
    }

    /// Do something with mutable references to the mempool, sortdb, and chainstate
    /// Fools the borrow checker.
    /// NOT COMPOSIBLE
    fn with_chainstate<F, R>(&mut self, func: F) -> R
    where
        F: FnOnce(&mut PeerThread, &mut SortitionDB, &mut StacksChainState, &mut MemPoolDB) -> R,
    {
        let mut sortdb = self.sortdb.take().expect("BUG: sortdb already taken");
        let mut chainstate = self
            .chainstate
            .take()
            .expect("BUG: chainstate already taken");
        let mut mempool = self.mempool.take().expect("BUG: mempool already taken");

        let res = func(self, &mut sortdb, &mut chainstate, &mut mempool);

        self.sortdb = Some(sortdb);
        self.chainstate = Some(chainstate);
        self.mempool = Some(mempool);

        res
    }

    /// Get an immutable ref to the inner network.
    /// DO NOT USE WITHIN with_network()
    fn get_network(&self) -> &PeerNetwork {
        self.net.as_ref().expect("BUG: did not replace net")
    }

    /// Do something with mutable references to the network.
    /// Fools the borrow checker.
    /// NOT COMPOSIBLE. DO NOT CALL THIS OR get_network() IN func
    fn with_network<F, R>(&mut self, func: F) -> R
    where
        F: FnOnce(&mut PeerThread, &mut PeerNetwork) -> R,
    {
        let mut net = self.net.take().expect("BUG: net already taken");

        let res = func(self, &mut net);

        self.net = Some(net);
        res
    }

    /// Run one pass of the p2p/http state machine
    /// Return true if we should continue running passes; false if not
    pub fn run_one_pass(
        &mut self,
        dns_client_opt: Option<&mut DNSClient>,
        event_dispatcher: &EventDispatcher,
        cost_estimator: &Box<dyn CostEstimator>,
        cost_metric: &Box<dyn CostMetric>,
        fee_estimator: Option<&Box<dyn FeeEstimator>>,
    ) -> bool {
        // initial block download?
        let ibd = self.globals.sync_comms.get_ibd();
        let download_backpressure = self.results_with_data.len() > 0;
        let poll_ms = if !download_backpressure && self.get_network().has_more_downloads() {
            // keep getting those blocks -- drive the downloader state-machine
            debug!(
                "P2P: backpressure: {}, more downloads: {}",
                download_backpressure,
                self.get_network().has_more_downloads()
            );
            1
        } else {
            self.poll_timeout
        };

        let mut expected_attachments = match self.attachments_rx.try_recv() {
            Ok(expected_attachments) => {
                debug!("Atlas: received attachments: {:?}", &expected_attachments);
                expected_attachments
            }
            _ => {
                debug!("Atlas: attachment channel is empty");
                HashSet::new()
            }
        };

        // move over unconfirmed state obtained from the relayer
        self.with_chainstate(|p2p_thread, sortdb, chainstate, _mempool| {
            let _ = Relayer::setup_unconfirmed_state_readonly(chainstate, sortdb);
            p2p_thread.globals.recv_unconfirmed_txs(chainstate);
        });

        // do one pass
        let p2p_res = self.with_chainstate(|p2p_thread, sortdb, chainstate, mempool| {
            // NOTE: handler_args must be created such that it outlives the inner net.run() call and
            // doesn't ref anything within p2p_thread.
            let handler_args = RPCHandlerArgs {
                exit_at_block_height: p2p_thread
                    .config
                    .burnchain
                    .process_exit_at_block_height
                    .clone(),
                genesis_chainstate_hash: Sha256Sum::from_hex(stx_genesis::GENESIS_CHAINSTATE_HASH)
                    .unwrap(),
                event_observer: Some(event_dispatcher),
                cost_estimator: Some(cost_estimator.as_ref()),
                cost_metric: Some(cost_metric.as_ref()),
                fee_estimator: fee_estimator.map(|boxed_estimator| boxed_estimator.as_ref()),
                ..RPCHandlerArgs::default()
            };
            p2p_thread.with_network(|_, net| {
                net.run(
                    sortdb,
                    chainstate,
                    mempool,
                    dns_client_opt,
                    download_backpressure,
                    ibd,
                    poll_ms,
                    &handler_args,
                    &mut expected_attachments,
                )
            })
        });

        match p2p_res {
            Ok(network_result) => {
                let mut have_update = false;
                if self.num_p2p_state_machine_passes < network_result.num_state_machine_passes {
                    // p2p state-machine did a full pass. Notify anyone listening.
                    self.globals.sync_comms.notify_p2p_state_pass();
                    self.num_p2p_state_machine_passes = network_result.num_state_machine_passes;
                }

                if self.num_inv_sync_passes < network_result.num_inv_sync_passes {
                    // inv-sync state-machine did a full pass. Notify anyone listening.
                    self.globals.sync_comms.notify_inv_sync_pass();
                    self.num_inv_sync_passes = network_result.num_inv_sync_passes;

                    // the relayer cares about the number of inventory passes, so pass this along
                    have_update = true;
                }

                if self.num_download_passes < network_result.num_download_passes {
                    // download state-machine did a full pass.  Notify anyone listening.
                    self.globals.sync_comms.notify_download_pass();
                    self.num_download_passes = network_result.num_download_passes;

                    // the relayer cares about the number of download passes, so pass this along
                    have_update = true;
                }

                if network_result.has_data_to_store()
                    || self.last_burn_block_height != network_result.burn_height
                    || have_update
                {
                    // pass along if we have blocks, microblocks, or transactions, or a status
                    // update on the network's view of the burnchain
                    self.last_burn_block_height = network_result.burn_height;
                    self.results_with_data
                        .push_back(RelayerDirective::HandleNetResult(network_result));
                }
            }
            Err(e) => {
                // this is only reachable if the network is not instantiated correctly --
                // i.e. you didn't connect it
                panic!("P2P: Failed to process network dispatch: {:?}", &e);
            }
        };

        while let Some(next_result) = self.results_with_data.pop_front() {
            // have blocks, microblocks, and/or transactions (don't care about anything else),
            // or a directive to mine microblocks
            if let Err(e) = self.globals.relay_send.try_send(next_result) {
                debug!(
                    "P2P: {:?}: download backpressure detected (bufferred {})",
                    &self.get_network().local_peer,
                    self.results_with_data.len()
                );
                match e {
                    TrySendError::Full(directive) => {
                        if let RelayerDirective::RunTenure(..) = directive {
                            // can drop this
                        } else {
                            // don't lose this data -- just try it again
                            self.results_with_data.push_front(directive);
                        }
                        break;
                    }
                    TrySendError::Disconnected(_) => {
                        info!("P2P: Relayer hang up with p2p channel");
                        self.globals.signal_stop();
                        return false;
                    }
                }
            } else {
                debug!("P2P: Dispatched result to Relayer!");
            }
        }

        true
    }
}

impl StacksNode {
    /// Create a StacksPrivateKey from a given seed buffer
    pub fn make_node_private_key_from_seed(seed: &[u8]) -> StacksPrivateKey {
        let node_privkey = {
            let mut re_hashed_seed = seed.to_vec();
            let my_private_key = loop {
                match Secp256k1PrivateKey::from_slice(&re_hashed_seed[..]) {
                    Ok(sk) => break sk,
                    Err(_) => {
                        re_hashed_seed = Sha256Sum::from_data(&re_hashed_seed[..])
                            .as_bytes()
                            .to_vec()
                    }
                }
            };
            my_private_key
        };
        node_privkey
    }

    /// Set up the AST size-precheck height, if configured
    fn setup_ast_size_precheck(config: &Config, sortdb: &mut SortitionDB) {
        if let Some(ast_precheck_size_height) = config.burnchain.ast_precheck_size_height {
            info!(
                "Override burnchain height of {:?} to {}",
                ASTRules::PrecheckSize,
                ast_precheck_size_height
            );
            let mut tx = sortdb
                .tx_begin()
                .expect("FATAL: failed to begin tx on sortition DB");
            SortitionDB::override_ast_rule_height(
                &mut tx,
                ASTRules::PrecheckSize,
                ast_precheck_size_height,
            )
            .expect("FATAL: failed to override AST PrecheckSize rule height");
            tx.commit()
                .expect("FATAL: failed to commit sortition DB transaction");
        }
    }

    /// Set up the mempool DB by making sure it exists.
    /// Panics on failure.
    fn setup_mempool_db(config: &Config) -> MemPoolDB {
        // force early mempool instantiation
        let cost_estimator = config
            .make_cost_estimator()
            .unwrap_or_else(|| Box::new(UnitEstimator));
        let metric = config
            .make_cost_metric()
            .unwrap_or_else(|| Box::new(UnitMetric));

        let mempool = MemPoolDB::open(
            config.is_mainnet(),
            config.burnchain.chain_id,
            &config.get_chainstate_path_str(),
            cost_estimator,
            metric,
        )
        .expect("BUG: failed to instantiate mempool");

        mempool
    }

    /// Set up the Peer DB and update any soft state from the config file.  This includes:
    /// * blacklisted/whitelisted nodes
    /// * node keys
    /// * bootstrap nodes
    /// Returns the instantiated PeerDB
    /// Panics on failure.
    fn setup_peer_db(config: &Config, burnchain: &Burnchain) -> PeerDB {
        let data_url = UrlString::try_from(format!("{}", &config.node.data_url)).unwrap();
        let initial_neighbors = config.node.bootstrap_node.clone();
        if initial_neighbors.len() > 0 {
            info!(
                "Will bootstrap from peers {}",
                VecDisplay(&initial_neighbors)
            );
        } else {
            warn!("Without a peer to bootstrap from, the node will start mining a new chain");
        }

        let p2p_sock: SocketAddr = config.node.p2p_bind.parse().expect(&format!(
            "Failed to parse socket: {}",
            &config.node.p2p_bind
        ));
        let p2p_addr: SocketAddr = config.node.p2p_address.parse().expect(&format!(
            "Failed to parse socket: {}",
            &config.node.p2p_address
        ));
        let node_privkey =
            StacksNode::make_node_private_key_from_seed(&config.node.local_peer_seed);

        let mut peerdb = PeerDB::connect(
            &config.get_peer_db_file_path(),
            true,
            config.burnchain.chain_id,
            burnchain.network_id,
            Some(node_privkey),
            config.connection_options.private_key_lifetime.clone(),
            PeerAddress::from_socketaddr(&p2p_addr),
            p2p_sock.port(),
            data_url,
            &vec![],
            Some(&initial_neighbors),
        )
        .map_err(|e| {
            eprintln!(
                "Failed to open {}: {:?}",
                &config.get_peer_db_file_path(),
                &e
            );
            panic!();
        })
        .unwrap();

        // allow all bootstrap nodes
        {
            let mut tx = peerdb.tx_begin().unwrap();
            for initial_neighbor in initial_neighbors.iter() {
                // update peer in case public key changed
                PeerDB::update_peer(&mut tx, &initial_neighbor).unwrap();
                PeerDB::set_allow_peer(
                    &mut tx,
                    initial_neighbor.addr.network_id,
                    &initial_neighbor.addr.addrbytes,
                    initial_neighbor.addr.port,
                    -1,
                )
                .unwrap();
            }
            tx.commit().unwrap();
        }

        if !config.node.deny_nodes.is_empty() {
            warn!("Will ignore nodes {:?}", &config.node.deny_nodes);
        }

        // deny all config-denied peers
        {
            let mut tx = peerdb.tx_begin().unwrap();
            for denied in config.node.deny_nodes.iter() {
                PeerDB::set_deny_peer(
                    &mut tx,
                    denied.addr.network_id,
                    &denied.addr.addrbytes,
                    denied.addr.port,
                    get_epoch_time_secs() + 24 * 365 * 3600,
                )
                .unwrap();
            }
            tx.commit().unwrap();
        }

        // update services to indicate we can support mempool sync
        {
            let mut tx = peerdb.tx_begin().unwrap();
            PeerDB::set_local_services(
                &mut tx,
                (ServiceFlags::RPC as u16) | (ServiceFlags::RELAY as u16),
            )
            .unwrap();
            tx.commit().unwrap();
        }

        peerdb
    }

    /// Set up the PeerNetwork, but do not bind it.
    pub fn setup_peer_network(
        config: &Config,
        atlas_config: &AtlasConfig,
        burnchain: Burnchain,
    ) -> PeerNetwork {
        let sortdb = SortitionDB::open(
            &config.get_burn_db_file_path(),
            true,
            burnchain.pox_constants.clone(),
        )
        .expect("Error while instantiating sor/tition db");

        let epochs = SortitionDB::get_stacks_epochs(sortdb.conn())
            .expect("Error while loading stacks epochs");

        let view = {
            let sortition_tip = SortitionDB::get_canonical_burn_chain_tip(&sortdb.conn())
                .expect("Failed to get sortition tip");
            SortitionDB::get_burnchain_view(&sortdb.conn(), &burnchain, &sortition_tip).unwrap()
        };

        let peerdb = Self::setup_peer_db(config, &burnchain);

        let atlasdb =
            AtlasDB::connect(atlas_config.clone(), &config.get_atlas_db_file_path(), true).unwrap();

        let local_peer = match PeerDB::get_local_peer(peerdb.conn()) {
            Ok(local_peer) => local_peer,
            _ => panic!("Unable to retrieve local peer"),
        };

        let p2p_net = PeerNetwork::new(
            peerdb,
            atlasdb,
            local_peer,
            config.burnchain.peer_version,
            burnchain,
            view,
            config.connection_options.clone(),
            epochs,
        );

        p2p_net
    }

    /// Main loop of the relayer.
    /// Runs in a separate thread.
    /// Continuously receives
    pub fn relayer_main(mut relayer_thread: RelayerThread, relay_recv: Receiver<RelayerDirective>) {
        while let Ok(directive) = relay_recv.recv() {
            if !relayer_thread.globals.keep_running() {
                break;
            }

            if !relayer_thread.handle_directive(directive) {
                break;
            }
        }

        // kill miner if it's running
        signal_mining_blocked(relayer_thread.globals.get_miner_status());

        // set termination flag so other threads die
        relayer_thread.globals.signal_stop();

        debug!("Relayer exit!");
    }

    /// Main loop of the p2p thread.
    /// Runs in a separate thread.
    /// Continuously receives, until told otherwise.
    pub fn p2p_main(mut p2p_thread: PeerThread, event_dispatcher: EventDispatcher) {
        let (mut dns_resolver, mut dns_client) = DNSResolver::new(10);

        // spawn a daemon thread that runs the DNS resolver.
        // It will die when the rest of the system dies.
        {
            let _jh = thread::Builder::new()
                .name("dns-resolver".to_string())
                .spawn(move || {
                    dns_resolver.thread_main();
                })
                .unwrap();
        }

        // NOTE: these must be instantiated in the thread context, since it can't be safely sent
        // between threads
        let fee_estimator_opt = p2p_thread.config.make_fee_estimator();
        let cost_estimator = p2p_thread
            .config
            .make_cost_estimator()
            .unwrap_or_else(|| Box::new(UnitEstimator));
        let cost_metric = p2p_thread
            .config
            .make_cost_metric()
            .unwrap_or_else(|| Box::new(UnitMetric));

        // receive until we can't reach the receiver thread
        loop {
            if !p2p_thread.globals.keep_running() {
                break;
            }
            if !p2p_thread.run_one_pass(
                Some(&mut dns_client),
                &event_dispatcher,
                &cost_estimator,
                &cost_metric,
                fee_estimator_opt.as_ref(),
            ) {
                break;
            }
        }

        // kill miner
        signal_mining_blocked(p2p_thread.globals.get_miner_status());

        // set termination flag so other threads die
        p2p_thread.globals.signal_stop();

        // thread exited, so signal to the relayer thread to die.
        while let Err(TrySendError::Full(_)) = p2p_thread
            .globals
            .relay_send
            .try_send(RelayerDirective::Exit)
        {
            warn!("Failed to direct relayer thread to exit, sleeping and trying again");
            thread::sleep(Duration::from_secs(5));
        }
        info!("P2P thread exit!");
    }

    pub fn spawn(
        runloop: &RunLoop,
        globals: Globals,
        // relay receiver endpoint for the p2p thread, so the relayer can feed it data to push
        relay_recv: Receiver<RelayerDirective>,
        // attachments receiver endpoint for the p2p thread, so the chains coordinator can feed it
        // attachments it discovers
        attachments_receiver: Receiver<HashSet<AttachmentInstance>>,
    ) -> StacksNode {
        let config = runloop.config().clone();
        let is_miner = runloop.is_miner();
        let burnchain = runloop.get_burnchain();
        let atlas_config = AtlasConfig::default(config.is_mainnet());
        let keychain = Keychain::default(config.node.seed.clone());

        // we can call _open_ here rather than _connect_, since connect is first called in
        //   make_genesis_block
        let mut sortdb = SortitionDB::open(
            &config.get_burn_db_file_path(),
            true,
            burnchain.pox_constants.clone(),
        )
        .expect("Error while instantiating sor/tition db");

        Self::setup_ast_size_precheck(&config, &mut sortdb);

        let _ = Self::setup_mempool_db(&config);

        let mut p2p_net = Self::setup_peer_network(&config, &atlas_config, burnchain.clone());
        let relayer = Relayer::from_p2p(&mut p2p_net);

        let local_peer = p2p_net.local_peer.clone();

        let burnchain_signer = keychain.get_burnchain_signer();
        match monitoring::set_burnchain_signer(burnchain_signer.clone()) {
            Err(e) => {
                warn!("Failed to set global burnchain signer: {:?}", &e);
            }
            _ => {}
        }

        // setup initial key registration
        let leader_key_registration_state = if config.node.mock_mining {
            // mock mining, pretend to have a registered key
            let (vrf_public_key, _) = keychain.make_vrf_keypair(VRF_MOCK_MINER_KEY);
            LeaderKeyRegistrationState::Active(RegisteredKey {
                block_height: 1,
                op_vtxindex: 1,
                target_block_height: VRF_MOCK_MINER_KEY,
                vrf_public_key,
            })
        } else {
            LeaderKeyRegistrationState::Inactive
        };
        globals.set_initial_leader_key_registration_state(leader_key_registration_state);

        let relayer_thread = RelayerThread::new(runloop, local_peer.clone(), relayer);
        let relayer_thread_handle = thread::Builder::new()
            .name(format!("relayer-{}", &local_peer.data_url))
            .stack_size(BLOCK_PROCESSOR_STACK_SIZE)
            .spawn(move || {
                Self::relayer_main(relayer_thread, relay_recv);
            })
            .expect("FATAL: failed to start relayer thread");

        let p2p_event_dispatcher = runloop.get_event_dispatcher();
        let p2p_thread = PeerThread::new(runloop, p2p_net, attachments_receiver);
        let p2p_thread_handle = thread::Builder::new()
            .stack_size(BLOCK_PROCESSOR_STACK_SIZE)
            .name(format!(
                "p2p-({},{})",
                &config.node.p2p_bind, &config.node.rpc_bind
            ))
            .spawn(move || {
                Self::p2p_main(p2p_thread, p2p_event_dispatcher);
            })
            .expect("FATAL: failed to start p2p thread");

        info!("Start HTTP server on: {}", &config.node.rpc_bind);
        info!("Start P2P server on: {}", &config.node.p2p_bind);

        StacksNode {
            atlas_config,
            globals,
            is_miner,
            p2p_thread_handle,
            relayer_thread_handle,
        }
    }

    /// Manage the VRF public key registration state machine.
    /// Tell the relayer thread to fire off a tenure and a block commit op,
    /// if it is time to do so.
    /// `ibd` indicates whether or not we're in the initial block download.  Used to control when
    /// to try and register VRF keys.
    /// Called from the main thread.
    /// Return true if we succeeded in carrying out the next task of the operation.
    pub fn relayer_issue_tenure(&mut self, ibd: bool) -> bool {
        if !self.is_miner {
            // node is a follower, don't try to issue a tenure
            return true;
        }

        if let Some(burnchain_tip) = self.globals.get_last_sortition() {
<<<<<<< HEAD
            if !ibd {
                // try and register a VRF key before issuing a tenure
                let leader_key_registration_state =
                    self.globals.get_leader_key_registration_state();
                match leader_key_registration_state {
                    LeaderKeyRegistrationState::Active(ref key) => {
                        debug!(
                            "Tenure: Using key {:?} off of {}",
                            &key.vrf_public_key, &burnchain_tip.burn_header_hash
                        );

                        self.globals
                            .relay_send
                            .send(RelayerDirective::RunTenure(
                                key.clone(),
                                burnchain_tip,
                                get_epoch_time_ms(),
                            ))
                            .is_ok()
                    }
                    LeaderKeyRegistrationState::Inactive => {
                        warn!(
                            "Tenure: skipped tenure because no active VRF key. Trying to register one."
                        );
                        self.globals
                            .relay_send
                            .send(RelayerDirective::RegisterKey(burnchain_tip))
                            .is_ok()
                    }
                    LeaderKeyRegistrationState::Pending(..) => true,
                }
            } else {
                // still sync'ing so just try again later
                true
=======
            match self.leader_key_registration_state {
                LeaderKeyRegistrationState::Active(ref key) => {
                    debug!(
                        "Tenure: Using key {:?} from burn block {} off of {}",
                        &key.vrf_public_key, &key.block_height, &burnchain_tip.burn_header_hash
                    );

                    self.globals
                        .relay_send
                        .send(RelayerDirective::RunTenure(
                            key.clone(),
                            burnchain_tip,
                            get_epoch_time_ms(),
                        ))
                        .is_ok()
                }
                LeaderKeyRegistrationState::Inactive => {
                    warn!(
                        "Tenure: skipped tenure because no active VRF key. Trying to register one."
                    );
                    self.leader_key_registration_state =
                        LeaderKeyRegistrationState::Pending(burnchain_tip.block_height);
                    self.globals
                        .relay_send
                        .send(RelayerDirective::RegisterKey(burnchain_tip))
                        .is_ok()
                }
                LeaderKeyRegistrationState::Pending(_) => true,
>>>>>>> a71871a5
            }
        } else {
            warn!("Tenure: Do not know the last burn block. As a miner, this is bad.");
            true
        }
    }

    /// Notify the relayer of a sortition, telling it to process the block
    ///  and advertize it if it was mined by the node.
    /// returns _false_ if the relayer hung up the channel.
    /// Called from the main thread.
    pub fn relayer_sortition_notify(&self) -> bool {
        if !self.is_miner {
            // node is a follower, don't try to process my own tenure.
            return true;
        }

        if let Some(snapshot) = self.globals.get_last_sortition() {
            debug!(
                "Tenure: Notify sortition!";
                "consensus_hash" => %snapshot.consensus_hash,
                "burn_block_hash" => %snapshot.burn_header_hash,
                "winning_stacks_block_hash" => %snapshot.winning_stacks_block_hash,
                "burn_block_height" => &snapshot.block_height,
                "sortition_id" => %snapshot.sortition_id
            );
            if snapshot.sortition {
                return self
                    .globals
                    .relay_send
                    .send(RelayerDirective::ProcessTenure(
                        snapshot.consensus_hash.clone(),
                        snapshot.parent_burn_header_hash.clone(),
                        snapshot.winning_stacks_block_hash.clone(),
                    ))
                    .is_ok();
            }
        } else {
            debug!("Tenure: Notify sortition! No last burn block");
        }
        true
    }

    /// Process a state coming from the burnchain, by extracting the validated KeyRegisterOp
    /// and inspecting if a sortition was won.
    /// `ibd`: boolean indicating whether or not we are in the initial block download
    /// Called from the main thread.
    pub fn process_burnchain_state(
        &mut self,
        sortdb: &SortitionDB,
        sort_id: &SortitionId,
        ibd: bool,
    ) -> Option<BlockSnapshot> {
        let mut last_sortitioned_block = None;

        let ic = sortdb.index_conn();

        let block_snapshot = SortitionDB::get_block_snapshot(&ic, sort_id)
            .expect("Failed to obtain block snapshot for processed burn block.")
            .expect("Failed to obtain block snapshot for processed burn block.");
        let block_height = block_snapshot.block_height;

        let block_commits =
            SortitionDB::get_block_commits_by_block(&ic, &block_snapshot.sortition_id)
                .expect("Unexpected SortitionDB error fetching block commits");

        update_active_miners_count_gauge(block_commits.len() as i64);

        for op in block_commits.into_iter() {
            if op.txid == block_snapshot.winning_block_txid {
                info!(
                    "Received burnchain block #{} including block_commit_op (winning) - {} ({})",
                    block_height, op.apparent_sender, &op.block_header_hash
                );
                last_sortitioned_block = Some((block_snapshot.clone(), op.vtxindex));
            } else {
                if self.is_miner {
                    info!(
                        "Received burnchain block #{} including block_commit_op - {} ({})",
                        block_height, op.apparent_sender, &op.block_header_hash
                    );
                }
            }
        }

        let key_registers =
            SortitionDB::get_leader_keys_by_block(&ic, &block_snapshot.sortition_id)
                .expect("Unexpected SortitionDB error fetching key registers");

<<<<<<< HEAD
        if !ibd {
            // only bother with this if we're sync'ed
            self.globals
                .try_activate_leader_key_registration(block_height, key_registers);
=======
        let node_address = Keychain::address_from_burnchain_signer(
            &self.burnchain_signer,
            self.config.is_mainnet(),
        );

        for op in key_registers.into_iter() {
            if op.address == node_address {
                if self.is_miner {
                    info!(
                        "Received burnchain block #{} including key_register_op - {}",
                        block_height, op.address
                    );
                }
                if !ibd {
                    // not in initial block download, so we're not just replaying an old key.
                    // Registered key has been mined
                    if let LeaderKeyRegistrationState::Pending(attempted_block_height) =
                        self.leader_key_registration_state
                    {
                        self.leader_key_registration_state =
                            LeaderKeyRegistrationState::Active(RegisteredKey {
                                vrf_public_key: op.public_key,
                                target_block_height: attempted_block_height,
                                block_height: op.block_height as u64,
                                op_vtxindex: op.vtxindex as u32,
                            });
                    }
                }
            }
>>>>>>> a71871a5
        }

        self.globals.set_last_sortition(block_snapshot);
        last_sortitioned_block.map(|x| x.0)
    }

    /// Join all inner threads
    pub fn join(self) {
        self.relayer_thread_handle.join().unwrap();
        self.p2p_thread_handle.join().unwrap();
    }
}<|MERGE_RESOLUTION|>--- conflicted
+++ resolved
@@ -474,10 +474,11 @@
 
     /// Advance the leader key registration state to pending, given a txid we just sent.
     /// Only the relayer thread calls this.
-    fn set_pending_leader_key_registration(&self, txid: Txid) {
+    fn set_pending_leader_key_registration(&self, target_block_height: u64, txid: Txid) {
         match self.leader_key_registration_state.lock() {
             Ok(ref mut leader_key_registration_state) => {
-                **leader_key_registration_state = LeaderKeyRegistrationState::Pending(txid);
+                **leader_key_registration_state =
+                    LeaderKeyRegistrationState::Pending(target_block_height, txid);
             }
             Err(_e) => {
                 error!("FATAL: failed to lock leader key registration state mutex");
@@ -498,7 +499,7 @@
         match self.leader_key_registration_state.lock() {
             Ok(ref mut leader_key_registration_state) => {
                 for op in key_registers.into_iter() {
-                    if let LeaderKeyRegistrationState::Pending(txid) =
+                    if let LeaderKeyRegistrationState::Pending(target_block_height, txid) =
                         **leader_key_registration_state
                     {
                         info!(
@@ -508,6 +509,7 @@
                         if txid == op.txid {
                             **leader_key_registration_state =
                                 LeaderKeyRegistrationState::Active(RegisteredKey {
+                                    target_block_height,
                                     vrf_public_key: op.public_key,
                                     block_height: op.block_height as u64,
                                     op_vtxindex: op.vtxindex as u32,
@@ -607,15 +609,10 @@
 enum LeaderKeyRegistrationState {
     /// Not started yet
     Inactive,
-<<<<<<< HEAD
     /// Waiting for burnchain confirmation
+    /// `u64` is the target block height in which we intend this key to land
     /// `txid` is the burnchain transaction ID
-    Pending(Txid),
-=======
-    /// Waiting for burnchain confirmation.  The u64 is the block height at which we created this
-    /// public key.
-    Pending(u64),
->>>>>>> a71871a5
+    Pending(u64, Txid),
     /// Ready to go!
     Active(RegisteredKey),
 }
@@ -2748,23 +2745,16 @@
 
     /// Create and broadcast a VRF public key registration transaction.
     /// Returns true if we succeed in doing so; false if not.
-<<<<<<< HEAD
     pub fn rotate_vrf_and_register(&mut self, burn_block: &BlockSnapshot) {
         if burn_block.block_height == self.last_vrf_key_burn_height {
             // already in-flight
             return;
         }
-
         let cur_epoch =
             SortitionDB::get_stacks_epoch(self.sortdb_ref().conn(), burn_block.block_height)
                 .expect("FATAL: failed to query sortition DB")
                 .expect("FATAL: no epoch defined")
                 .epoch_id;
-
-        let vrf_pk = self.keychain.rotate_vrf_keypair(burn_block.block_height);
-=======
-    pub fn rotate_vrf_and_register(&mut self, burn_block: &BlockSnapshot) -> bool {
-        let is_mainnet = self.config.is_mainnet();
         let (vrf_pk, _) = self.keychain.make_vrf_keypair(burn_block.block_height);
 
         debug!(
@@ -2773,25 +2763,19 @@
             burn_block.block_height
         );
 
->>>>>>> a71871a5
         let burnchain_tip_consensus_hash = &burn_block.consensus_hash;
         let op = Self::inner_generate_leader_key_register_op(vrf_pk, burnchain_tip_consensus_hash);
 
         let mut one_off_signer = self.keychain.generate_op_signer();
-<<<<<<< HEAD
         if let Some(txid) =
             self.bitcoin_controller
                 .submit_operation(cur_epoch, op, &mut one_off_signer, 1)
         {
             // advance key registration state
             self.last_vrf_key_burn_height = burn_block.block_height;
-            self.globals.set_pending_leader_key_registration(txid);
-        }
-=======
-
-        self.bitcoin_controller
-            .submit_operation(op, &mut one_off_signer, 1)
->>>>>>> a71871a5
+            self.globals
+                .set_pending_leader_key_registration(burn_block.block_height, txid);
+        }
     }
 
     /// Remove any block state we've mined for the given burnchain height.
@@ -4067,9 +4051,9 @@
             // mock mining, pretend to have a registered key
             let (vrf_public_key, _) = keychain.make_vrf_keypair(VRF_MOCK_MINER_KEY);
             LeaderKeyRegistrationState::Active(RegisteredKey {
+                target_block_height: VRF_MOCK_MINER_KEY,
                 block_height: 1,
                 op_vtxindex: 1,
-                target_block_height: VRF_MOCK_MINER_KEY,
                 vrf_public_key,
             })
         } else {
@@ -4125,7 +4109,6 @@
         }
 
         if let Some(burnchain_tip) = self.globals.get_last_sortition() {
-<<<<<<< HEAD
             if !ibd {
                 // try and register a VRF key before issuing a tenure
                 let leader_key_registration_state =
@@ -4160,36 +4143,6 @@
             } else {
                 // still sync'ing so just try again later
                 true
-=======
-            match self.leader_key_registration_state {
-                LeaderKeyRegistrationState::Active(ref key) => {
-                    debug!(
-                        "Tenure: Using key {:?} from burn block {} off of {}",
-                        &key.vrf_public_key, &key.block_height, &burnchain_tip.burn_header_hash
-                    );
-
-                    self.globals
-                        .relay_send
-                        .send(RelayerDirective::RunTenure(
-                            key.clone(),
-                            burnchain_tip,
-                            get_epoch_time_ms(),
-                        ))
-                        .is_ok()
-                }
-                LeaderKeyRegistrationState::Inactive => {
-                    warn!(
-                        "Tenure: skipped tenure because no active VRF key. Trying to register one."
-                    );
-                    self.leader_key_registration_state =
-                        LeaderKeyRegistrationState::Pending(burnchain_tip.block_height);
-                    self.globals
-                        .relay_send
-                        .send(RelayerDirective::RegisterKey(burnchain_tip))
-                        .is_ok()
-                }
-                LeaderKeyRegistrationState::Pending(_) => true,
->>>>>>> a71871a5
             }
         } else {
             warn!("Tenure: Do not know the last burn block. As a miner, this is bad.");
@@ -4279,42 +4232,10 @@
             SortitionDB::get_leader_keys_by_block(&ic, &block_snapshot.sortition_id)
                 .expect("Unexpected SortitionDB error fetching key registers");
 
-<<<<<<< HEAD
         if !ibd {
             // only bother with this if we're sync'ed
             self.globals
                 .try_activate_leader_key_registration(block_height, key_registers);
-=======
-        let node_address = Keychain::address_from_burnchain_signer(
-            &self.burnchain_signer,
-            self.config.is_mainnet(),
-        );
-
-        for op in key_registers.into_iter() {
-            if op.address == node_address {
-                if self.is_miner {
-                    info!(
-                        "Received burnchain block #{} including key_register_op - {}",
-                        block_height, op.address
-                    );
-                }
-                if !ibd {
-                    // not in initial block download, so we're not just replaying an old key.
-                    // Registered key has been mined
-                    if let LeaderKeyRegistrationState::Pending(attempted_block_height) =
-                        self.leader_key_registration_state
-                    {
-                        self.leader_key_registration_state =
-                            LeaderKeyRegistrationState::Active(RegisteredKey {
-                                vrf_public_key: op.public_key,
-                                target_block_height: attempted_block_height,
-                                block_height: op.block_height as u64,
-                                op_vtxindex: op.vtxindex as u32,
-                            });
-                    }
-                }
-            }
->>>>>>> a71871a5
         }
 
         self.globals.set_last_sortition(block_snapshot);
