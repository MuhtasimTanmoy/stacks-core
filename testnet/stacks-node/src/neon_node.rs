use std::cmp;
use std::collections::HashMap;
use std::collections::{HashSet, VecDeque};
use std::convert::{TryFrom, TryInto};
use std::default::Default;
use std::net::SocketAddr;
use std::sync::mpsc::{sync_channel, Receiver, SyncSender, TrySendError};
use std::sync::{
    atomic::{AtomicBool, Ordering},
    Arc, Mutex,
};
use std::{thread, thread::JoinHandle};

use stacks::burnchains::{Burnchain, BurnchainParameters, Txid};
use stacks::chainstate::burn::db::sortdb::SortitionDB;
use stacks::chainstate::burn::operations::{
    leader_block_commit::{RewardSetInfo, BURN_BLOCK_MINED_AT_MODULUS},
    BlockstackOperationType, LeaderBlockCommitOp, LeaderKeyRegisterOp,
};
use stacks::chainstate::burn::BlockSnapshot;
use stacks::chainstate::burn::ConsensusHash;
use stacks::chainstate::coordinator::comm::CoordinatorChannels;
use stacks::chainstate::coordinator::{get_next_recipients, OnChainRewardSetProvider};
use stacks::chainstate::stacks::db::unconfirmed::UnconfirmedTxMap;
use stacks::chainstate::stacks::db::{
    ChainStateBootData, ClarityTx, StacksChainState, MINER_REWARD_MATURITY,
};
use stacks::chainstate::stacks::Error as ChainstateError;
use stacks::chainstate::stacks::StacksPublicKey;
use stacks::chainstate::stacks::{
    miner::BlockBuilderSettings, miner::StacksMicroblockBuilder, StacksBlockBuilder,
};
use stacks::chainstate::stacks::{
    CoinbasePayload, StacksBlock, StacksMicroblock, StacksTransaction, StacksTransactionSigner,
    TransactionAnchorMode, TransactionPayload, TransactionVersion,
};
use stacks::codec::StacksMessageCodec;
use stacks::core::mempool::MemPoolDB;
use stacks::core::FIRST_BURNCHAIN_CONSENSUS_HASH;
use stacks::cost_estimates::metrics::UnitMetric;
use stacks::cost_estimates::UnitEstimator;
use stacks::monitoring::{increment_stx_blocks_mined_counter, update_active_miners_count_gauge};
use stacks::net::{
    atlas::{AtlasConfig, AtlasDB, AttachmentInstance},
    db::{LocalPeer, PeerDB},
    dns::DNSResolver,
    p2p::PeerNetwork,
    relay::Relayer,
    rpc::RPCHandlerArgs,
    Error as NetError, NetworkResult, PeerAddress,
};
use stacks::types::chainstate::{
    BlockHeaderHash, BurnchainHeaderHash, SortitionId, StacksAddress, StacksBlockHeader, VRFSeed,
};
use stacks::util::get_epoch_time_ms;
use stacks::util::get_epoch_time_secs;
use stacks::util::hash::{to_hex, Hash160, Sha256Sum};
use stacks::util::secp256k1::Secp256k1PrivateKey;
use stacks::util::strings::{UrlString, VecDisplay};
use stacks::util::vrf::VRFPublicKey;
use stacks::vm::costs::ExecutionCost;
use stacks::{burnchains::BurnchainSigner, chainstate::stacks::db::StacksHeaderInfo};

use crate::burnchains::bitcoin_regtest_controller::BitcoinRegtestController;
use crate::run_loop::RegisteredKey;
use crate::syncctl::PoxSyncWatchdogComms;
use crate::ChainTip;

use super::{BurnchainController, BurnchainTip, Config, EventDispatcher, Keychain};
use stacks::monitoring;

pub const RELAYER_MAX_BUFFER: usize = 100;

struct AssembledAnchorBlock {
    parent_consensus_hash: ConsensusHash,
    my_burn_hash: BurnchainHeaderHash,
    anchored_block: StacksBlock,
    attempt: u64,
}

struct MicroblockMinerState {
    parent_consensus_hash: ConsensusHash,
    parent_block_hash: BlockHeaderHash,
    miner_key: Secp256k1PrivateKey,
    frequency: u64,
    last_mined: u128,
    quantity: u64,
    cost_so_far: ExecutionCost,
    settings: BlockBuilderSettings,
}

enum RelayerDirective {
    HandleNetResult(NetworkResult),
    ProcessTenure(ConsensusHash, BurnchainHeaderHash, BlockHeaderHash),
    RunTenure(RegisteredKey, BlockSnapshot, u128), // (vrf key, chain tip, time of issuance in ms)
    RegisterKey(BlockSnapshot),
    RunMicroblockTenure(u128), // time of issuance in ms
    Exit,
}

pub struct InitializedNeonNode {
    config: Config,
    relay_channel: SyncSender<RelayerDirective>,
    burnchain_signer: BurnchainSigner,
    last_burn_block: Option<BlockSnapshot>,
    is_miner: bool,
    pub atlas_config: AtlasConfig,
    leader_key_registration_state: LeaderKeyRegistrationState,
    pub p2p_thread_handle: JoinHandle<()>,
    pub relayer_thread_handle: JoinHandle<()>,
}

pub struct NeonGenesisNode {
    pub config: Config,
    keychain: Keychain,
    event_dispatcher: EventDispatcher,
    burnchain: Burnchain,
}

#[cfg(test)]
type BlocksProcessedCounter = std::sync::Arc<std::sync::atomic::AtomicU64>;

#[cfg(not(test))]
type BlocksProcessedCounter = ();

#[cfg(test)]
fn bump_processed_counter(blocks_processed: &BlocksProcessedCounter) {
    blocks_processed.fetch_add(1, std::sync::atomic::Ordering::SeqCst);
}

#[cfg(not(test))]
fn bump_processed_counter(_blocks_processed: &BlocksProcessedCounter) {}

#[cfg(test)]
fn set_processed_counter(blocks_processed: &BlocksProcessedCounter, value: u64) {
    blocks_processed.store(value, std::sync::atomic::Ordering::SeqCst);
}

#[cfg(not(test))]
fn set_processed_counter(_blocks_processed: &BlocksProcessedCounter, _value: u64) {}

enum Error {
    HeaderNotFoundForChainTip,
    WinningVtxNotFoundForChainTip,
    SnapshotNotFoundForChainTip,
    BurnchainTipChanged,
}

struct MiningTenureInformation {
    stacks_parent_header: StacksHeaderInfo,
    /// the consensus hash of the sortition that selected the Stacks block parent
    parent_consensus_hash: ConsensusHash,
    /// the burn block height of the sortition that selected the Stacks block parent
    parent_block_burn_height: u64,
    /// the total amount burned in the sortition that selected the Stacks block parent
    parent_block_total_burn: u64,
    parent_winning_vtxindex: u16,
    coinbase_nonce: u64,
}

/// Process artifacts from the tenure.
/// At this point, we're modifying the chainstate, and merging the artifacts from the previous tenure.
fn inner_process_tenure(
    anchored_block: &StacksBlock,
    consensus_hash: &ConsensusHash,
    parent_consensus_hash: &ConsensusHash,
    burn_db: &mut SortitionDB,
    chain_state: &mut StacksChainState,
    coord_comms: &CoordinatorChannels,
) -> Result<bool, ChainstateError> {
    let stacks_blocks_processed = coord_comms.get_stacks_blocks_processed();

    if StacksChainState::has_stored_block(
        &chain_state.db(),
        &chain_state.blocks_path,
        consensus_hash,
        &anchored_block.block_hash(),
    )? {
        // already processed my tenure
        return Ok(true);
    }

    let ic = burn_db.index_conn();

    // Preprocess the anchored block
    chain_state.preprocess_anchored_block(
        &ic,
        consensus_hash,
        &anchored_block,
        &parent_consensus_hash,
        0,
    )?;

    if !coord_comms.announce_new_stacks_block() {
        return Ok(false);
    }
    if !coord_comms.wait_for_stacks_blocks_processed(stacks_blocks_processed, 15000) {
        warn!("ChainsCoordinator timed out while waiting for new stacks block to be processed");
    }

    Ok(true)
}

fn inner_generate_coinbase_tx(
    keychain: &mut Keychain,
    nonce: u64,
    is_mainnet: bool,
    chain_id: u32,
) -> StacksTransaction {
    let mut tx_auth = keychain.get_transaction_auth().unwrap();
    tx_auth.set_origin_nonce(nonce);

    let version = if is_mainnet {
        TransactionVersion::Mainnet
    } else {
        TransactionVersion::Testnet
    };
    let mut tx = StacksTransaction::new(
        version,
        tx_auth,
        TransactionPayload::Coinbase(CoinbasePayload([0u8; 32])),
    );
    tx.chain_id = chain_id;
    tx.anchor_mode = TransactionAnchorMode::OnChainOnly;
    let mut tx_signer = StacksTransactionSigner::new(&tx);
    keychain.sign_as_origin(&mut tx_signer);

    tx_signer.get_tx().unwrap()
}

fn inner_generate_poison_microblock_tx(
    keychain: &mut Keychain,
    nonce: u64,
    poison_payload: TransactionPayload,
    is_mainnet: bool,
    chain_id: u32,
) -> StacksTransaction {
    let mut tx_auth = keychain.get_transaction_auth().unwrap();
    tx_auth.set_origin_nonce(nonce);

    let version = if is_mainnet {
        TransactionVersion::Mainnet
    } else {
        TransactionVersion::Testnet
    };
    let mut tx = StacksTransaction::new(version, tx_auth, poison_payload);
    tx.chain_id = chain_id;
    tx.anchor_mode = TransactionAnchorMode::OnChainOnly;
    let mut tx_signer = StacksTransactionSigner::new(&tx);
    keychain.sign_as_origin(&mut tx_signer);

    tx_signer.get_tx().unwrap()
}

/// Constructs and returns a LeaderKeyRegisterOp out of the provided params
fn inner_generate_leader_key_register_op(
    address: StacksAddress,
    vrf_public_key: VRFPublicKey,
    consensus_hash: &ConsensusHash,
) -> BlockstackOperationType {
    BlockstackOperationType::LeaderKeyRegister(LeaderKeyRegisterOp {
        public_key: vrf_public_key,
        memo: vec![],
        address,
        consensus_hash: consensus_hash.clone(),
        vtxindex: 0,
        txid: Txid([0u8; 32]),
        block_height: 0,
        burn_header_hash: BurnchainHeaderHash::zero(),
    })
}

fn rotate_vrf_and_register(
    is_mainnet: bool,
    keychain: &mut Keychain,
    burn_block: &BlockSnapshot,
    btc_controller: &mut BitcoinRegtestController,
) -> bool {
    let vrf_pk = keychain.rotate_vrf_keypair(burn_block.block_height);
    let burnchain_tip_consensus_hash = &burn_block.consensus_hash;
    let op = inner_generate_leader_key_register_op(
        keychain.get_address(is_mainnet),
        vrf_pk,
        burnchain_tip_consensus_hash,
    );

    let mut one_off_signer = keychain.generate_op_signer();
    btc_controller.submit_operation(op, &mut one_off_signer, 1)
}

/// Constructs and returns a LeaderBlockCommitOp out of the provided params
fn inner_generate_block_commit_op(
    sender: BurnchainSigner,
    block_header_hash: BlockHeaderHash,
    burn_fee: u64,
    key: &RegisteredKey,
    parent_burnchain_height: u32,
    parent_winning_vtx: u16,
    vrf_seed: VRFSeed,
    commit_outs: Vec<StacksAddress>,
    sunset_burn: u64,
    current_burn_height: u64,
) -> BlockstackOperationType {
    let (parent_block_ptr, parent_vtxindex) = (parent_burnchain_height, parent_winning_vtx);
    let burn_parent_modulus = (current_burn_height % BURN_BLOCK_MINED_AT_MODULUS) as u8;

    BlockstackOperationType::LeaderBlockCommit(LeaderBlockCommitOp {
        sunset_burn,
        block_header_hash,
        burn_fee,
        input: (Txid([0; 32]), 0),
        apparent_sender: sender,
        key_block_ptr: key.block_height as u32,
        key_vtxindex: key.op_vtxindex as u16,
        memo: vec![],
        new_seed: vrf_seed,
        parent_block_ptr,
        parent_vtxindex,
        vtxindex: 0,
        txid: Txid([0u8; 32]),
        block_height: 0,
        burn_header_hash: BurnchainHeaderHash::zero(),
        burn_parent_modulus,
        commit_outs,
    })
}

/// Mine and broadcast a single microblock, unconditionally.
fn mine_one_microblock(
    microblock_state: &mut MicroblockMinerState,
    sortdb: &SortitionDB,
    chainstate: &mut StacksChainState,
<<<<<<< HEAD
    mempool: &MemPoolDB,
    block_height: u64,
=======
    mempool: &mut MemPoolDB,
>>>>>>> 81fcf5ba
) -> Result<StacksMicroblock, ChainstateError> {
    debug!(
        "Try to mine one microblock off of {}/{} (total: {})",
        &microblock_state.parent_consensus_hash,
        &microblock_state.parent_block_hash,
        chainstate
            .unconfirmed_state
            .as_ref()
            .map(|us| us.num_microblocks())
            .unwrap_or(0)
    );

    let mint_result = {
        let ic = sortdb.index_conn();
        let mut microblock_miner = match StacksMicroblockBuilder::resume_unconfirmed(
            chainstate,
            &ic,
            &microblock_state.cost_so_far,
            microblock_state.settings.clone(),
            block_height,
        ) {
            Ok(x) => x,
            Err(e) => {
                let msg = format!(
                    "Failed to create a microblock miner at chaintip {}/{}: {:?}",
                    &microblock_state.parent_consensus_hash,
                    &microblock_state.parent_block_hash,
                    &e
                );
                error!("{}", msg);
                return Err(e);
            }
        };

        let t1 = get_epoch_time_ms();

        let mblock = microblock_miner.mine_next_microblock(mempool, &microblock_state.miner_key)?;
        let new_cost_so_far = microblock_miner.get_cost_so_far().expect("BUG: cannot read cost so far from miner -- indicates that the underlying Clarity Tx is somehow in use still.");
        let t2 = get_epoch_time_ms();

        info!(
            "Mined microblock {} ({}) with {} transactions in {}ms",
            mblock.block_hash(),
            mblock.header.sequence,
            mblock.txs.len(),
            t2.saturating_sub(t1)
        );

        Ok((mblock, new_cost_so_far))
    };

    let (mined_microblock, new_cost) = match mint_result {
        Ok(x) => x,
        Err(e) => {
            warn!("Failed to mine microblock: {}", e);
            return Err(e);
        }
    };

    // preprocess the microblock locally
    chainstate.preprocess_streamed_microblock(
        &microblock_state.parent_consensus_hash,
        &microblock_state.parent_block_hash,
        &mined_microblock,
    )?;

    // update unconfirmed state cost
    microblock_state.cost_so_far = new_cost;
    microblock_state.quantity += 1;
    return Ok(mined_microblock);
}

fn try_mine_microblock(
    config: &Config,
    microblock_miner_state: &mut Option<MicroblockMinerState>,
    chainstate: &mut StacksChainState,
    sortdb: &SortitionDB,
    mem_pool: &mut MemPoolDB,
    winning_tip: (ConsensusHash, BlockHeaderHash, Secp256k1PrivateKey),
) -> Result<Option<StacksMicroblock>, NetError> {
    let ch = winning_tip.0;
    let bhh = winning_tip.1;
    let microblock_privkey = winning_tip.2;

    let mut next_microblock = None;
    let mut block_height_opt: Option<u64> = None;
    if microblock_miner_state.is_none() {
        debug!(
            "Instantiate microblock mining state off of {}/{}",
            &ch, &bhh
        );
        // we won a block! proceed to build a microblock tail if we've stored it
        match StacksChainState::get_anchored_block_header_info(chainstate.db(), &ch, &bhh) {
            Ok(Some(header_info)) => {
                let parent_index_hash = StacksBlockHeader::make_index_block_hash(&ch, &bhh);
                let cost_so_far = StacksChainState::get_stacks_block_anchored_cost(
                    chainstate.db(),
                    &parent_index_hash,
                )?
                .ok_or(NetError::NotFoundError)?;
                microblock_miner_state.replace(MicroblockMinerState {
                    parent_consensus_hash: ch.clone(),
                    parent_block_hash: bhh.clone(),
                    miner_key: microblock_privkey.clone(),
                    frequency: config.node.microblock_frequency,
                    last_mined: 0,
                    quantity: 0,
                    cost_so_far: cost_so_far,
                    settings: config.make_block_builder_settings(2),
                });

                block_height_opt = Some(header_info.burn_header_height as u64);
            }
            Ok(None) => {
                warn!(
                    "No such anchored block: {}/{}.  Cannot mine microblocks",
                    ch, bhh
                );
            }
            Err(e) => {
                warn!(
                    "Failed to get anchored block cost for {}/{}: {:?}",
                    ch, bhh, &e
                );
            }
        }
    }

    if let Some(mut microblock_miner) = microblock_miner_state.take() {
        if microblock_miner.parent_consensus_hash == ch && microblock_miner.parent_block_hash == bhh
        {
            if microblock_miner.last_mined + (microblock_miner.frequency as u128)
                < get_epoch_time_ms()
            {
                // opportunistically try and mine, but only if there are no attachable blocks in
                // recent history (i.e. in the last 10 minutes)
                let num_attachable = StacksChainState::count_attachable_staging_blocks(
                    chainstate.db(),
                    1,
                    get_epoch_time_secs() - 600,
                )?;
                if num_attachable == 0 {
<<<<<<< HEAD
                    // Note: can we really unwrap here?
                    match mine_one_microblock(
                        &mut microblock_miner,
                        sortdb,
                        chainstate,
                        &mem_pool,
                        block_height_opt.unwrap(),
                    ) {
=======
                    match mine_one_microblock(&mut microblock_miner, sortdb, chainstate, mem_pool) {
>>>>>>> 81fcf5ba
                        Ok(microblock) => {
                            // will need to relay this
                            next_microblock = Some(microblock);
                        }
                        Err(ChainstateError::NoTransactionsToMine) => {
                            info!("Will keep polling mempool for transactions to include in a microblock");
                        }
                        Err(e) => {
                            warn!("Failed to mine one microblock: {:?}", &e);
                        }
                    }
                } else {
                    debug!("Will not mine microblocks yet -- have {} attachable blocks that arrived in the last 10 minutes", num_attachable);
                }
            }
            microblock_miner.last_mined = get_epoch_time_ms();
            microblock_miner_state.replace(microblock_miner);
        }
        // otherwise, we're not the sortition winner, and the microblock miner state can be
        // discarded.
    }

    Ok(next_microblock)
}

fn run_microblock_tenure(
    config: &Config,
    microblock_miner_state: &mut Option<MicroblockMinerState>,
    chainstate: &mut StacksChainState,
    sortdb: &mut SortitionDB,
    mem_pool: &mut MemPoolDB,
    relayer: &mut Relayer,
    miner_tip: (ConsensusHash, BlockHeaderHash, Secp256k1PrivateKey),
    microblocks_processed: BlocksProcessedCounter,
    event_dispatcher: &EventDispatcher,
) {
    // TODO: this is sensitive to poll latency -- can we call this on a fixed
    // schedule, regardless of network activity?
    let parent_consensus_hash = &miner_tip.0;
    let parent_block_hash = &miner_tip.1;

    debug!(
        "Run microblock tenure for {}/{}",
        parent_consensus_hash, parent_block_hash
    );

    // Mine microblocks, if we're active
    let next_microblock_opt = match try_mine_microblock(
        &config,
        microblock_miner_state,
        chainstate,
        sortdb,
        mem_pool,
        miner_tip.clone(),
    ) {
        Ok(x) => x,
        Err(e) => {
            warn!("Failed to mine next microblock: {:?}", &e);
            None
        }
    };

    // did we mine anything?
    if let Some(next_microblock) = next_microblock_opt {
        // apply it
        let microblock_hash = next_microblock.block_hash();

        let processed_unconfirmed_state = Relayer::refresh_unconfirmed(chainstate, sortdb);
        let num_mblocks = chainstate
            .unconfirmed_state
            .as_ref()
            .map(|ref unconfirmed| unconfirmed.num_microblocks())
            .unwrap_or(0);

        info!(
            "Mined one microblock: {} seq {} (total processed: {})",
            &microblock_hash, next_microblock.header.sequence, num_mblocks
        );
        set_processed_counter(&microblocks_processed, num_mblocks);

        let parent_index_block_hash =
            StacksBlockHeader::make_index_block_hash(parent_consensus_hash, parent_block_hash);
        event_dispatcher
            .process_new_microblocks(parent_index_block_hash, processed_unconfirmed_state);

        // send it off
        if let Err(e) =
            relayer.broadcast_microblock(parent_consensus_hash, parent_block_hash, next_microblock)
        {
            error!(
                "Failure trying to broadcast microblock {}: {}",
                microblock_hash, e
            );
        }
    }
}

/// Grant the p2p thread a copy of the unconfirmed microblock transaction list, so it can serve it
/// out via the unconfirmed transaction API.
/// Not the prettiest way to do this, but the least disruptive way to do this.
fn send_unconfirmed_txs(
    chainstate: &StacksChainState,
    unconfirmed_txs: Arc<Mutex<UnconfirmedTxMap>>,
) {
    if let Some(ref unconfirmed) = chainstate.unconfirmed_state {
        match unconfirmed_txs.lock() {
            Ok(mut txs) => {
                txs.clear();
                txs.extend(unconfirmed.mined_txs.clone());
            }
            Err(e) => {
                // can only happen due to a thread panic in the relayer
                error!("FATAL: unconfirmed tx arc mutex is poisoned: {:?}", &e);
                panic!();
            }
        };
    }
}

/// Have the p2p thread receive unconfirmed txs
fn recv_unconfirmed_txs(
    chainstate: &mut StacksChainState,
    unconfirmed_txs: Arc<Mutex<UnconfirmedTxMap>>,
) {
    if let Some(ref mut unconfirmed) = chainstate.unconfirmed_state {
        match unconfirmed_txs.lock() {
            Ok(txs) => {
                unconfirmed.mined_txs.clear();
                unconfirmed.mined_txs.extend(txs.clone());
            }
            Err(e) => {
                // can only happen due to a thread panic in the relayer
                error!("FATAL: unconfirmed arc mutex is poisoned: {:?}", &e);
                panic!();
            }
        };
    }
}

fn spawn_peer(
    is_mainnet: bool,
    mut this: PeerNetwork,
    p2p_sock: &SocketAddr,
    rpc_sock: &SocketAddr,
    config: Config,
    poll_timeout: u64,
    relay_channel: SyncSender<RelayerDirective>,
    mut sync_comms: PoxSyncWatchdogComms,
    attachments_rx: Receiver<HashSet<AttachmentInstance>>,
    unconfirmed_txs: Arc<Mutex<UnconfirmedTxMap>>,
    event_observer: EventDispatcher,
    should_keep_running: Arc<AtomicBool>,
) -> Result<JoinHandle<()>, NetError> {
    let burn_db_path = config.get_burn_db_file_path();
    let stacks_chainstate_path = config.get_chainstate_path_str();
    let block_limit_schedule = config.block_limit_schedule.clone();
    let exit_at_block_height = config.burnchain.process_exit_at_block_height;

    this.bind(p2p_sock, rpc_sock).unwrap();
    let (mut dns_resolver, mut dns_client) = DNSResolver::new(10);
    let sortdb = SortitionDB::open(&burn_db_path, false).map_err(NetError::DBError)?;

    let (mut chainstate, _) = StacksChainState::open_with_block_limit(
        is_mainnet,
        config.burnchain.chain_id,
        &stacks_chainstate_path,
        block_limit_schedule,
    )
    .map_err(|e| NetError::ChainstateError(e.to_string()))?;

    // buffer up blocks to store without stalling the p2p thread
    let mut results_with_data = VecDeque::new();

    let server_thread = thread::Builder::new()
        .name("p2p".to_string())
        .spawn(move || {
            let cost_estimator = config
                .make_cost_estimator()
                .unwrap_or_else(|| Box::new(UnitEstimator));
            let metric = config
                .make_cost_metric()
                .unwrap_or_else(|| Box::new(UnitMetric));

            let mut mem_pool = MemPoolDB::open(
                is_mainnet,
                config.burnchain.chain_id,
                &stacks_chainstate_path,
                cost_estimator,
                metric,
            )
            .expect("Database failure opening mempool");

            // create estimators, metric instances for RPC handler
            let cost_estimator = config
                .make_cost_estimator()
                .unwrap_or_else(|| Box::new(UnitEstimator));
            let metric = config
                .make_cost_metric()
                .unwrap_or_else(|| Box::new(UnitMetric));
            let fee_estimator = config.make_fee_estimator();

            let handler_args = RPCHandlerArgs {
                exit_at_block_height: exit_at_block_height.as_ref(),
                genesis_chainstate_hash: Sha256Sum::from_hex(stx_genesis::GENESIS_CHAINSTATE_HASH)
                    .unwrap(),
                event_observer: Some(&event_observer),
                cost_estimator: Some(cost_estimator.as_ref()),
                cost_metric: Some(metric.as_ref()),
                fee_estimator: fee_estimator.as_ref().map(|x| x.as_ref()),
                ..RPCHandlerArgs::default()
            };

            let mut num_p2p_state_machine_passes = 0;
            let mut num_inv_sync_passes = 0;
            let mut num_download_passes = 0;
            let mut mblock_deadline = 0;

            while should_keep_running.load(Ordering::SeqCst) {
                // initial block download?
                let ibd = sync_comms.get_ibd();
                let download_backpressure = results_with_data.len() > 0;
                let poll_ms = if !download_backpressure && this.has_more_downloads() {
                    // keep getting those blocks -- drive the downloader state-machine
                    debug!(
                        "P2P: backpressure: {}, more downloads: {}",
                        download_backpressure,
                        this.has_more_downloads()
                    );
                    1
                } else {
                    cmp::min(poll_timeout, config.node.microblock_frequency)
                };

                let mut expected_attachments = match attachments_rx.try_recv() {
                    Ok(expected_attachments) => expected_attachments,
                    _ => {
                        debug!("Atlas: attachment channel is empty");
                        HashSet::new()
                    }
                };

                let _ = Relayer::setup_unconfirmed_state_readonly(&mut chainstate, &sortdb);
                recv_unconfirmed_txs(&mut chainstate, unconfirmed_txs.clone());

                match this.run(
                    &sortdb,
                    &mut chainstate,
                    &mut mem_pool,
                    Some(&mut dns_client),
                    download_backpressure,
                    ibd,
                    poll_ms,
                    &handler_args,
                    &mut expected_attachments,
                ) {
                    Ok(network_result) => {
                        if num_p2p_state_machine_passes < network_result.num_state_machine_passes {
                            // p2p state-machine did a full pass. Notify anyone listening.
                            sync_comms.notify_p2p_state_pass();
                            num_p2p_state_machine_passes = network_result.num_state_machine_passes;
                        }

                        if num_inv_sync_passes < network_result.num_inv_sync_passes {
                            // inv-sync state-machine did a full pass. Notify anyone listening.
                            sync_comms.notify_inv_sync_pass();
                            num_inv_sync_passes = network_result.num_inv_sync_passes;
                        }

                        if num_download_passes < network_result.num_download_passes {
                            // download state-machine did a full pass.  Notify anyone listening.
                            sync_comms.notify_download_pass();
                            num_download_passes = network_result.num_download_passes;
                        }

                        if network_result.has_data_to_store() {
                            results_with_data
                                .push_back(RelayerDirective::HandleNetResult(network_result));
                        }

                        // only do this on the Ok() path, even if we're mining, because an error in
                        // network dispatching is likely due to resource exhaustion
                        if mblock_deadline < get_epoch_time_ms() {
                            debug!("P2P: schedule microblock tenure");
                            results_with_data.push_back(RelayerDirective::RunMicroblockTenure(
                                get_epoch_time_ms(),
                            ));
                            mblock_deadline =
                                get_epoch_time_ms() + (config.node.microblock_frequency as u128);
                        }
                    }
                    Err(e) => {
                        error!("P2P: Failed to process network dispatch: {:?}", &e);
                        if config.is_node_event_driven() {
                            panic!();
                        }
                    }
                };

                while let Some(next_result) = results_with_data.pop_front() {
                    // have blocks, microblocks, and/or transactions (don't care about anything else),
                    // or a directive to mine microblocks
                    if let Err(e) = relay_channel.try_send(next_result) {
                        debug!(
                            "P2P: {:?}: download backpressure detected",
                            &this.local_peer
                        );
                        match e {
                            TrySendError::Full(directive) => {
                                if let RelayerDirective::RunMicroblockTenure(_) = directive {
                                    // can drop this
                                } else {
                                    // don't lose this data -- just try it again
                                    results_with_data.push_front(directive);
                                }
                                break;
                            }
                            TrySendError::Disconnected(_) => {
                                info!("P2P: Relayer hang up with p2p channel");
                                should_keep_running.store(false, Ordering::SeqCst);
                                break;
                            }
                        }
                    } else {
                        debug!("P2P: Dispatched result to Relayer!");
                    }
                }
            }

            relay_channel.try_send(RelayerDirective::Exit).unwrap();
            debug!("P2P thread exit!");
        })
        .unwrap();

    let _jh = thread::Builder::new()
        .name("dns-resolver".to_string())
        .spawn(move || {
            dns_resolver.thread_main();
        })
        .unwrap();

    Ok(server_thread)
}

fn spawn_miner_relayer(
    is_mainnet: bool,
    chain_id: u32,
    mut relayer: Relayer,
    local_peer: LocalPeer,
    config: Config,
    mut keychain: Keychain,
    burn_db_path: String,
    stacks_chainstate_path: String,
    relay_channel: Receiver<RelayerDirective>,
    event_dispatcher: EventDispatcher,
    blocks_processed: BlocksProcessedCounter,
    microblocks_processed: BlocksProcessedCounter,
    burnchain: Burnchain,
    coord_comms: CoordinatorChannels,
    unconfirmed_txs: Arc<Mutex<UnconfirmedTxMap>>,
) -> Result<JoinHandle<()>, NetError> {
    // Note: the chainstate coordinator is *the* block processor, it is responsible for writes to
    // the chainstate -- eventually, no other codepaths should be writing to it.
    //
    // the relayer _should not_ be modifying the sortdb,
    //   however, it needs a mut reference to create read TXs.
    //   should address via #1449
    let mut sortdb = SortitionDB::open(&burn_db_path, true).map_err(NetError::DBError)?;

    let (mut chainstate, _) = StacksChainState::open_with_block_limit(
        is_mainnet,
        chain_id,
        &stacks_chainstate_path,
        config.block_limit_schedule.clone(),
    )
    .map_err(|e| NetError::ChainstateError(e.to_string()))?;

    let mut last_mined_blocks: HashMap<
        BurnchainHeaderHash,
        Vec<(AssembledAnchorBlock, Secp256k1PrivateKey)>,
    > = HashMap::new();
    let burn_fee_cap = config.burnchain.burn_fee_cap;

    let mut bitcoin_controller = BitcoinRegtestController::new_dummy(config.clone());
    let mut microblock_miner_state: Option<MicroblockMinerState> = None;
    let mut miner_tip = None; // only set if we won the last sortition
    let mut last_microblock_tenure_time = 0;
    let mut last_tenure_issue_time = 0;

    let relayer_handle = thread::Builder::new().name("relayer".to_string()).spawn(move || {
        let cost_estimator = config.make_cost_estimator()
            .unwrap_or_else(|| Box::new(UnitEstimator));
        let metric = config.make_cost_metric()
            .unwrap_or_else(|| Box::new(UnitMetric));

        let mut mem_pool = MemPoolDB::open(is_mainnet, chain_id, &stacks_chainstate_path, cost_estimator, metric)
            .expect("Database failure opening mempool");

        while let Ok(mut directive) = relay_channel.recv() {
            match directive {
                RelayerDirective::HandleNetResult(ref mut net_result) => {
                    debug!("Relayer: Handle network result");
                    let net_receipts = relayer
                        .process_network_result(
                            &local_peer,
                            net_result,
                            &mut sortdb,
                            &mut chainstate,
                            &mut mem_pool,
                            Some(&coord_comms),
                            Some(&event_dispatcher),
                        )
                        .expect("BUG: failure processing network results");

                    let mempool_txs_added = net_receipts.mempool_txs_added.len();
                    if mempool_txs_added > 0 {
                        event_dispatcher.process_new_mempool_txs(net_receipts.mempool_txs_added);
                    }

                    let num_unconfirmed_microblock_tx_receipts = net_receipts.processed_unconfirmed_state.receipts.len();
                    if num_unconfirmed_microblock_tx_receipts > 0 {
                        if let Some(unconfirmed_state) = chainstate.unconfirmed_state.as_ref() {
                            let canonical_tip = unconfirmed_state.confirmed_chain_tip.clone();
                            event_dispatcher.process_new_microblocks(canonical_tip, net_receipts.processed_unconfirmed_state);
                        } else {
                            warn!("Relayer: oops, unconfirmed state is uninitialized but there are microblock events");
                        }
                    }

                    // Dispatch retrieved attachments, if any.
                    if net_result.has_attachments() {
                        event_dispatcher.process_new_attachments(&net_result.attachments);
                    }

                    // synchronize unconfirmed tx index to p2p thread
                    send_unconfirmed_txs(&chainstate, unconfirmed_txs.clone());
                }
                RelayerDirective::ProcessTenure(consensus_hash, burn_hash, block_header_hash) => {
                    debug!(
                        "Relayer: Process tenure {}/{} in {}",
                        &consensus_hash, &block_header_hash, &burn_hash
                    );
                    if let Some(last_mined_blocks_at_burn_hash) =
                        last_mined_blocks.remove(&burn_hash)
                    {
                        for (last_mined_block, microblock_privkey) in
                            last_mined_blocks_at_burn_hash.into_iter()
                        {
                            let AssembledAnchorBlock {
                                parent_consensus_hash,
                                anchored_block: mined_block,
                                my_burn_hash: mined_burn_hash,
                                attempt: _,
                            } = last_mined_block;
                            if mined_block.block_hash() == block_header_hash
                                && burn_hash == mined_burn_hash
                            {
                                // we won!
                                let reward_block_height = mined_block.header.total_work.work + MINER_REWARD_MATURITY;
                                info!("Won sortition! Mining reward will be received in {} blocks (block #{})", MINER_REWARD_MATURITY, reward_block_height);
                                debug!("Won sortition!";
                                      "stacks_header" => %block_header_hash,
                                      "burn_hash" => %mined_burn_hash,
                                );

                                increment_stx_blocks_mined_counter();

                                match inner_process_tenure(
                                    &mined_block,
                                    &consensus_hash,
                                    &parent_consensus_hash,
                                    &mut sortdb,
                                    &mut chainstate,
                                    &coord_comms,
                                ) {
                                    Ok(coordinator_running) => {
                                        if !coordinator_running {
                                            warn!(
                                                "Coordinator stopped, stopping relayer thread..."
                                            );
                                            return;
                                        }
                                    }
                                    Err(e) => {
                                        warn!(
                                            "Error processing my tenure, bad block produced: {}",
                                            e
                                        );
                                        warn!(
                                            "Bad block";
                                            "stacks_header" => %block_header_hash,
                                            "data" => %to_hex(&mined_block.serialize_to_vec()),
                                        );
                                        continue;
                                    }
                                };

                                // advertize _and_ push blocks for now
                                let blocks_available = Relayer::load_blocks_available_data(
                                    &sortdb,
                                    vec![consensus_hash.clone()],
                                )
                                .expect("Failed to obtain block information for a block we mined.");
                                if let Err(e) = relayer.advertize_blocks(blocks_available) {
                                    warn!("Failed to advertise new block: {}", e);
                                }

                                let snapshot = SortitionDB::get_block_snapshot_consensus(
                                    sortdb.conn(),
                                    &consensus_hash,
                                )
                                .expect("Failed to obtain snapshot for block")
                                .expect("Failed to obtain snapshot for block");
                                if !snapshot.pox_valid {
                                    warn!(
                                        "Snapshot for {} is no longer valid; discarding {}...",
                                        &consensus_hash,
                                        &mined_block.block_hash()
                                    );
                                    miner_tip = None;

                                } else {
                                    let ch = snapshot.consensus_hash.clone();
                                    let bh = mined_block.block_hash();

                                    if let Err(e) = relayer
                                        .broadcast_block(snapshot.consensus_hash, mined_block)
                                    {
                                        warn!("Failed to push new block: {}", e);
                                    }

                                    // proceed to mine microblocks
                                    debug!(
                                        "Microblock miner tip is now {}/{} ({})",
                                        &consensus_hash, &block_header_hash, StacksBlockHeader::make_index_block_hash(&consensus_hash, &block_header_hash)
                                    );
                                    miner_tip = Some((ch, bh, microblock_privkey));

                                    Relayer::refresh_unconfirmed(&mut chainstate, &mut sortdb);
                                    send_unconfirmed_txs(&chainstate, unconfirmed_txs.clone());
                                }
                            } else {
                                debug!("Did not win sortition, my blocks [burn_hash= {}, block_hash= {}], their blocks [parent_consenus_hash= {}, burn_hash= {}, block_hash ={}]",
                                  mined_burn_hash, mined_block.block_hash(), parent_consensus_hash, burn_hash, block_header_hash);

                                miner_tip = None;
                            }
                        }
                    }
                }
                RelayerDirective::RunTenure(registered_key, last_burn_block, issue_timestamp_ms) => {
                    if last_tenure_issue_time > issue_timestamp_ms {
                        // coalesce -- stale
                        continue;
                    }

                    let burn_header_hash = last_burn_block.burn_header_hash.clone();
                    let burn_chain_sn = SortitionDB::get_canonical_burn_chain_tip(sortdb.conn())
                        .expect("FATAL: failed to query sortition DB for canonical burn chain tip");

                    let burn_chain_tip = burn_chain_sn
                        .burn_header_hash
                        .clone();

                    let mut burn_tenure_snapshot = last_burn_block.clone();
                    if burn_chain_tip == burn_header_hash {
                        // no burnchain change, so only re-run block tenure every so often in order
                        // to give microblocks a chance to collect
                        if issue_timestamp_ms < last_tenure_issue_time + (config.node.wait_time_for_microblocks as u128) {
                            debug!("Relayer: will NOT run tenure since issuance is too fresh");
                            continue;
                        }
                    }
                    else {
                        // burnchain has changed since this directive was sent, so mine immediately
                        burn_tenure_snapshot = burn_chain_sn;
                        if issue_timestamp_ms + (config.node.wait_time_for_microblocks as u128) < get_epoch_time_ms() {
                            // still waiting for microblocks to arrive
                            continue;
                        }
                        debug!("Relayer: burnchain has advanced from {} to {}", &burn_header_hash, &burn_chain_tip);
                    }

                    debug!(
                        "Relayer: Run tenure";
                        "height" => last_burn_block.block_height,
                        "burn_header_hash" => %burn_chain_tip,
                        "last_burn_header_hash" => %burn_header_hash
                    );

                    let mut last_mined_blocks_vec = last_mined_blocks
                        .remove(&burn_header_hash)
                        .unwrap_or_default();

                    let last_mined_block_opt = InitializedNeonNode::relayer_run_tenure(
                        &config,
                        registered_key,
                        &mut chainstate,
                        &mut sortdb,
                        &burnchain,
                        burn_tenure_snapshot,
                        &mut keychain,
                        &mut mem_pool,
                        burn_fee_cap,
                        &mut bitcoin_controller,
                        &last_mined_blocks_vec.iter().map(|(blk, _)| blk).collect(),
                        &event_dispatcher,
                    );
                    if let Some((last_mined_block, microblock_privkey)) = last_mined_block_opt {
                        if last_mined_blocks_vec.len() == 0 {
                            // (for testing) only bump once per epoch
                            bump_processed_counter(&blocks_processed);
                        }
                        last_mined_blocks_vec.push((last_mined_block, microblock_privkey));
                    }
                    last_mined_blocks.insert(burn_header_hash, last_mined_blocks_vec);

                    last_tenure_issue_time = get_epoch_time_ms();
                }
                RelayerDirective::RegisterKey(ref last_burn_block) => {
                    rotate_vrf_and_register(
                        is_mainnet,
                        &mut keychain,
                        last_burn_block,
                        &mut bitcoin_controller,
                    );
                    bump_processed_counter(&blocks_processed);
                }
                RelayerDirective::RunMicroblockTenure(tenure_issue_ms) => {
                    if last_microblock_tenure_time > tenure_issue_ms {
                        // stale request
                        continue;
                    }

                    debug!("Relayer: run microblock tenure");

                    // unconfirmed state must be consistent with the chain tip, as must the
                    // microblock mining state.
                    if let Some((ch, bh, mblock_pkey)) = miner_tip.clone() {
                        if let Some(miner_state) = microblock_miner_state.take() {
                            if miner_state.parent_consensus_hash == ch || miner_state.parent_block_hash == bh {
                                // preserve -- chaintip is unchanged
                                microblock_miner_state = Some(miner_state);
                            }
                            else {
                                debug!("Relayer: reset microblock miner state");
                                microblock_miner_state = None;
                            }
                        }

                        run_microblock_tenure(
                            &config,
                            &mut microblock_miner_state,
                            &mut chainstate,
                            &mut sortdb,
                            &mut mem_pool,
                            &mut relayer,
                            (ch, bh, mblock_pkey),
                            microblocks_processed.clone(),
                            &event_dispatcher,
                        );

                        // synchronize unconfirmed tx index to p2p thread
                        send_unconfirmed_txs(&chainstate, unconfirmed_txs.clone());
                        last_microblock_tenure_time = get_epoch_time_ms();
                    }
                    else {
                        debug!("Relayer: reset unconfirmed state to 0 microblocks");
                        set_processed_counter(&microblocks_processed, 0);
                        microblock_miner_state = None;
                    }
                }
                RelayerDirective::Exit => break
            }
        }
        debug!("Relayer exit!");
    }).unwrap();

    Ok(relayer_handle)
}

enum LeaderKeyRegistrationState {
    Inactive,
    Pending,
    Active(RegisteredKey),
}

/// This node is used for both neon testnet and for mainnet
impl InitializedNeonNode {
    fn new(
        config: Config,
        mut keychain: Keychain,
        event_dispatcher: EventDispatcher,
        last_burn_block: Option<BurnchainTip>,
        miner: bool,
        blocks_processed: BlocksProcessedCounter,
        microblocks_processed: BlocksProcessedCounter,
        coord_comms: CoordinatorChannels,
        sync_comms: PoxSyncWatchdogComms,
        burnchain: Burnchain,
        attachments_rx: Receiver<HashSet<AttachmentInstance>>,
        atlas_config: AtlasConfig,
        should_keep_running: Arc<AtomicBool>,
    ) -> InitializedNeonNode {
        // we can call _open_ here rather than _connect_, since connect is first called in
        //   make_genesis_block
        let sortdb = SortitionDB::open(&config.get_burn_db_file_path(), false)
            .expect("Error while instantiating sortition db");

        let view = {
            let sortition_tip = SortitionDB::get_canonical_burn_chain_tip(&sortdb.conn())
                .expect("Failed to get sortition tip");
            SortitionDB::get_burnchain_view(&sortdb.conn(), &burnchain, &sortition_tip).unwrap()
        };

        // create a new peerdb
        let data_url = UrlString::try_from(format!("{}", &config.node.data_url)).unwrap();
        let initial_neighbors = config.node.bootstrap_node.clone();
        if initial_neighbors.len() > 0 {
            info!(
                "Will bootstrap from peers {}",
                VecDisplay(&initial_neighbors)
            );
        } else {
            warn!("Without a peer to bootstrap from, the node will start mining a new chain");
        }

        let p2p_sock: SocketAddr = config.node.p2p_bind.parse().expect(&format!(
            "Failed to parse socket: {}",
            &config.node.p2p_bind
        ));
        let rpc_sock = config.node.rpc_bind.parse().expect(&format!(
            "Failed to parse socket: {}",
            &config.node.rpc_bind
        ));
        let p2p_addr: SocketAddr = config.node.p2p_address.parse().expect(&format!(
            "Failed to parse socket: {}",
            &config.node.p2p_address
        ));
        let node_privkey = {
            let mut re_hashed_seed = config.node.local_peer_seed.clone();
            let my_private_key = loop {
                match Secp256k1PrivateKey::from_slice(&re_hashed_seed[..]) {
                    Ok(sk) => break sk,
                    Err(_) => {
                        re_hashed_seed = Sha256Sum::from_data(&re_hashed_seed[..])
                            .as_bytes()
                            .to_vec()
                    }
                }
            };
            my_private_key
        };

        let mut peerdb = PeerDB::connect(
            &config.get_peer_db_file_path(),
            true,
            config.burnchain.chain_id,
            burnchain.network_id,
            Some(node_privkey),
            config.connection_options.private_key_lifetime.clone(),
            PeerAddress::from_socketaddr(&p2p_addr),
            p2p_sock.port(),
            data_url,
            &vec![],
            Some(&initial_neighbors),
        )
        .map_err(|e| {
            eprintln!(
                "Failed to open {}: {:?}",
                &config.get_peer_db_file_path(),
                &e
            );
            panic!();
        })
        .unwrap();

        {
            // bootstrap nodes *always* allowed
            let mut tx = peerdb.tx_begin().unwrap();
            for initial_neighbor in initial_neighbors.iter() {
                PeerDB::set_allow_peer(
                    &mut tx,
                    initial_neighbor.addr.network_id,
                    &initial_neighbor.addr.addrbytes,
                    initial_neighbor.addr.port,
                    -1,
                )
                .unwrap();
            }
            tx.commit().unwrap();
        }

        if !config.node.deny_nodes.is_empty() {
            warn!("Will ignore nodes {:?}", &config.node.deny_nodes);
        }

        {
            let mut tx = peerdb.tx_begin().unwrap();
            for denied in config.node.deny_nodes.iter() {
                PeerDB::set_deny_peer(
                    &mut tx,
                    denied.addr.network_id,
                    &denied.addr.addrbytes,
                    denied.addr.port,
                    get_epoch_time_secs() + 24 * 365 * 3600,
                )
                .unwrap();
            }
            tx.commit().unwrap();
        }
        let atlasdb =
            AtlasDB::connect(atlas_config, &config.get_atlas_db_file_path(), true).unwrap();

        let local_peer = match PeerDB::get_local_peer(peerdb.conn()) {
            Ok(local_peer) => local_peer,
            _ => panic!("Unable to retrieve local peer"),
        };

        // force early mempool instantiation
        let cost_estimator = config
            .make_cost_estimator()
            .unwrap_or_else(|| Box::new(UnitEstimator));
        let metric = config
            .make_cost_metric()
            .unwrap_or_else(|| Box::new(UnitMetric));

        let _ = MemPoolDB::open(
            config.is_mainnet(),
            config.burnchain.chain_id,
            &config.get_chainstate_path_str(),
            cost_estimator,
            metric,
        )
        .expect("BUG: failed to instantiate mempool");

        // now we're ready to instantiate a p2p network object, the relayer, and the event dispatcher
        let mut p2p_net = PeerNetwork::new(
            peerdb,
            atlasdb,
            local_peer.clone(),
            config.burnchain.peer_version,
            burnchain.clone(),
            view,
            config.connection_options.clone(),
        );

        // setup the relayer channel
        let (relay_send, relay_recv) = sync_channel(RELAYER_MAX_BUFFER);

        let burnchain_signer = keychain.get_burnchain_signer();
        match monitoring::set_burnchain_signer(burnchain_signer.clone()) {
            Err(e) => {
                warn!("Failed to set global burnchain signer: {:?}", &e);
            }
            _ => {}
        }

        let relayer = Relayer::from_p2p(&mut p2p_net);
        let shared_unconfirmed_txs = Arc::new(Mutex::new(UnconfirmedTxMap::new()));

        let leader_key_registration_state = if config.node.mock_mining {
            // mock mining, pretend to have a registered key
            let vrf_public_key = keychain.rotate_vrf_keypair(1);
            LeaderKeyRegistrationState::Active(RegisteredKey {
                block_height: 1,
                op_vtxindex: 1,
                vrf_public_key,
            })
        } else {
            LeaderKeyRegistrationState::Inactive
        };

        let relayer_thread_handle = spawn_miner_relayer(
            config.is_mainnet(),
            config.burnchain.chain_id,
            relayer,
            local_peer,
            config.clone(),
            keychain,
            config.get_burn_db_file_path(),
            config.get_chainstate_path_str(),
            relay_recv,
            event_dispatcher.clone(),
            blocks_processed.clone(),
            microblocks_processed.clone(),
            burnchain,
            coord_comms,
            shared_unconfirmed_txs.clone(),
        )
        .expect("Failed to initialize mine/relay thread");

        let p2p_thread_handle = spawn_peer(
            config.is_mainnet(),
            p2p_net,
            &p2p_sock,
            &rpc_sock,
            config.clone(),
            5000,
            relay_send.clone(),
            sync_comms,
            attachments_rx,
            shared_unconfirmed_txs,
            event_dispatcher,
            should_keep_running,
        )
        .expect("Failed to initialize p2p thread");

        info!("Start HTTP server on: {}", &config.node.rpc_bind);
        info!("Start P2P server on: {}", &config.node.p2p_bind);

        let last_burn_block = last_burn_block.map(|x| x.block_snapshot);

        let is_miner = miner;

        let atlas_config = AtlasConfig::default(config.is_mainnet());
        InitializedNeonNode {
            config,
            relay_channel: relay_send,
            last_burn_block,
            burnchain_signer,
            is_miner,
            atlas_config,
            leader_key_registration_state,
            p2p_thread_handle,
            relayer_thread_handle,
        }
    }

    /// Tell the relayer to fire off a tenure and a block commit op,
    /// if it is time to do so.
    pub fn relayer_issue_tenure(&mut self) -> bool {
        if !self.is_miner {
            // node is a follower, don't try to issue a tenure
            return true;
        }

        if let Some(burnchain_tip) = self.last_burn_block.clone() {
            match self.leader_key_registration_state {
                LeaderKeyRegistrationState::Active(ref key) => {
                    debug!(
                        "Tenure: Using key {:?} off of {}",
                        &key.vrf_public_key, &burnchain_tip.burn_header_hash
                    );

                    self.relay_channel
                        .send(RelayerDirective::RunTenure(
                            key.clone(),
                            burnchain_tip,
                            get_epoch_time_ms(),
                        ))
                        .is_ok()
                }
                LeaderKeyRegistrationState::Inactive => {
                    warn!(
                        "Tenure: skipped tenure because no active VRF key. Trying to register one."
                    );
                    self.leader_key_registration_state = LeaderKeyRegistrationState::Pending;
                    self.relay_channel
                        .send(RelayerDirective::RegisterKey(burnchain_tip))
                        .is_ok()
                }
                LeaderKeyRegistrationState::Pending => true,
            }
        } else {
            warn!("Tenure: Do not know the last burn block. As a miner, this is bad.");
            true
        }
    }

    /// Notify the relayer of a sortition, telling it to process the block
    ///  and advertize it if it was mined by the node.
    /// returns _false_ if the relayer hung up the channel.
    pub fn relayer_sortition_notify(&self) -> bool {
        if !self.is_miner {
            // node is a follower, don't try to process my own tenure.
            return true;
        }

        if let Some(ref snapshot) = &self.last_burn_block {
            debug!(
                "Tenure: Notify sortition! Last snapshot is {}/{} ({})",
                &snapshot.consensus_hash,
                &snapshot.burn_header_hash,
                &snapshot.winning_stacks_block_hash
            );
            if snapshot.sortition {
                return self
                    .relay_channel
                    .send(RelayerDirective::ProcessTenure(
                        snapshot.consensus_hash.clone(),
                        snapshot.parent_burn_header_hash.clone(),
                        snapshot.winning_stacks_block_hash.clone(),
                    ))
                    .is_ok();
            }
        } else {
            debug!("Tenure: Notify sortition! No last burn block");
        }
        true
    }

    fn get_mining_tenure_information(
        chain_state: &mut StacksChainState,
        burn_db: &mut SortitionDB,
        check_burn_block: &BlockSnapshot,
        miner_address: StacksAddress,
        mine_tip_ch: &ConsensusHash,
        mine_tip_bh: &BlockHeaderHash,
    ) -> Result<MiningTenureInformation, Error> {
        let stacks_tip_header = StacksChainState::get_anchored_block_header_info(
            chain_state.db(),
            &mine_tip_ch,
            &mine_tip_bh,
        )
        .unwrap()
        .ok_or_else(|| {
            error!(
                "Could not mine new tenure, since could not find header for known chain tip.";
                "tip_consensus_hash" => %mine_tip_ch,
                "tip_stacks_block_hash" => %mine_tip_bh
            );
            Error::HeaderNotFoundForChainTip
        })?;

        // the stacks block I'm mining off of's burn header hash and vtxindex:
        let parent_snapshot =
            SortitionDB::get_block_snapshot_consensus(burn_db.conn(), mine_tip_ch)
                .expect("Failed to look up block's parent snapshot")
                .expect("Failed to look up block's parent snapshot");

        let parent_sortition_id = &parent_snapshot.sortition_id;
        let parent_winning_vtxindex =
            SortitionDB::get_block_winning_vtxindex(burn_db.conn(), parent_sortition_id)
                .expect("SortitionDB failure.")
                .ok_or_else(|| {
                    error!(
                        "Failed to find winning vtx index for the parent sortition";
                        "parent_sortition_id" => %parent_sortition_id
                    );
                    Error::WinningVtxNotFoundForChainTip
                })?;

        let parent_block = SortitionDB::get_block_snapshot(burn_db.conn(), parent_sortition_id)
            .expect("SortitionDB failure.")
            .ok_or_else(|| {
                error!(
                    "Failed to find block snapshot for the parent sortition";
                    "parent_sortition_id" => %parent_sortition_id
                );
                Error::SnapshotNotFoundForChainTip
            })?;

        // don't mine off of an old burnchain block
        let burn_chain_tip = SortitionDB::get_canonical_burn_chain_tip(burn_db.conn())
            .expect("FATAL: failed to query sortition DB for canonical burn chain tip");

        if burn_chain_tip.consensus_hash != check_burn_block.consensus_hash {
            info!(
                "New canonical burn chain tip detected. Will not try to mine.";
                "new_consensus_hash" => %burn_chain_tip.consensus_hash,
                "old_consensus_hash" => %check_burn_block.consensus_hash,
                "new_burn_height" => burn_chain_tip.block_height,
                "old_burn_height" => check_burn_block.block_height
            );
            return Err(Error::BurnchainTipChanged);
        }

        debug!("Mining tenure's last consensus hash: {} (height {} hash {}), stacks tip consensus hash: {} (height {} hash {})",
               &check_burn_block.consensus_hash, check_burn_block.block_height, &check_burn_block.burn_header_hash,
               mine_tip_ch, parent_snapshot.block_height, &parent_snapshot.burn_header_hash);

        let coinbase_nonce = {
            let principal = miner_address.into();
            let account = chain_state
                .with_read_only_clarity_tx(
                    &burn_db.index_conn(),
                    &StacksBlockHeader::make_index_block_hash(mine_tip_ch, mine_tip_bh),
                    |conn| StacksChainState::get_account(conn, &principal),
                )
                .expect(&format!(
                    "BUG: stacks tip block {}/{} no longer exists after we queried it",
                    mine_tip_ch, mine_tip_bh
                ));
            account.nonce
        };

        Ok(MiningTenureInformation {
            stacks_parent_header: stacks_tip_header,
            parent_consensus_hash: mine_tip_ch.clone(),
            parent_block_burn_height: parent_block.block_height,
            parent_block_total_burn: parent_block.total_burn,
            parent_winning_vtxindex,
            coinbase_nonce,
        })
    }

    /// Return the assembled anchor block info and microblock private key on success.
    /// Return None if we couldn't build a block for whatever reason
    fn relayer_run_tenure(
        config: &Config,
        registered_key: RegisteredKey,
        chain_state: &mut StacksChainState,
        burn_db: &mut SortitionDB,
        burnchain: &Burnchain,
        burn_block: BlockSnapshot,
        keychain: &mut Keychain,
        mem_pool: &mut MemPoolDB,
        burn_fee_cap: u64,
        bitcoin_controller: &mut BitcoinRegtestController,
        last_mined_blocks: &Vec<&AssembledAnchorBlock>,
        event_observer: &EventDispatcher,
    ) -> Option<(AssembledAnchorBlock, Secp256k1PrivateKey)> {
        let MiningTenureInformation {
            mut stacks_parent_header,
            parent_consensus_hash,
            parent_block_burn_height,
            parent_block_total_burn,
            parent_winning_vtxindex,
            coinbase_nonce,
        } = if let Some(stacks_tip) = chain_state.get_stacks_chain_tip(burn_db).unwrap() {
            let miner_address = keychain.origin_address(config.is_mainnet()).unwrap();
            Self::get_mining_tenure_information(
                chain_state,
                burn_db,
                &burn_block,
                miner_address,
                &stacks_tip.consensus_hash,
                &stacks_tip.anchored_block_hash,
            )
            .ok()?
        } else {
            debug!("No Stacks chain tip known, will return a genesis block");
            let (network, _) = config.burnchain.get_bitcoin_network();
            let burnchain_params =
                BurnchainParameters::from_params(&config.burnchain.chain, &network)
                    .expect("Bitcoin network unsupported");

            let chain_tip = ChainTip::genesis(
                &burnchain_params.first_block_hash,
                burnchain_params.first_block_height.into(),
                burnchain_params.first_block_timestamp.into(),
            );

            MiningTenureInformation {
                stacks_parent_header: chain_tip.metadata,
                parent_consensus_hash: FIRST_BURNCHAIN_CONSENSUS_HASH.clone(),
                parent_block_burn_height: 0,
                parent_block_total_burn: 0,
                parent_winning_vtxindex: 0,
                coinbase_nonce: 0,
            }
        };

        // has the tip changed from our previously-mined block for this epoch?
        let attempt = {
            let mut best_attempt = 0;
            debug!(
                "Consider {} in-flight Stacks tip(s)",
                &last_mined_blocks.len()
            );
            for prev_block in last_mined_blocks.iter() {
                debug!(
                    "Consider in-flight block {} on Stacks tip {}/{} in {} with {} txs",
                    &prev_block.anchored_block.block_hash(),
                    &prev_block.parent_consensus_hash,
                    &prev_block.anchored_block.header.parent_block,
                    &prev_block.my_burn_hash,
                    &prev_block.anchored_block.txs.len()
                );
                if prev_block.anchored_block.txs.len() == 1 {
                    if last_mined_blocks.len() == 1 {
                        // this is an empty block, and we've only tried once before. We should always
                        // try again, with the `subsequent_miner_time_ms` allotment, in order to see if
                        // we can make a bigger block
                        debug!("Have only mined one empty block off of {}/{} height {}; unconditionally trying again", &prev_block.parent_consensus_hash, &prev_block.anchored_block.block_hash(), prev_block.anchored_block.header.total_work.work);
                        best_attempt = 1;
                        break;
                    } else if prev_block.attempt == 1 {
                        // Don't let the fact that we've built an empty block during this sortition
                        // prevent us from trying again.
                        best_attempt = 1;
                        continue;
                    }
                }
                if prev_block.parent_consensus_hash == parent_consensus_hash
                    && prev_block.my_burn_hash == burn_block.burn_header_hash
                    && prev_block.anchored_block.header.parent_block
                        == stacks_parent_header.anchored_header.block_hash()
                {
                    // the anchored chain tip hasn't changed since we attempted to build a block.
                    // But, have discovered any new microblocks worthy of being mined?
                    if let Ok(Some(stream)) =
                        StacksChainState::load_descendant_staging_microblock_stream(
                            chain_state.db(),
                            &StacksBlockHeader::make_index_block_hash(
                                &prev_block.parent_consensus_hash,
                                &stacks_parent_header.anchored_header.block_hash(),
                            ),
                            0,
                            u16::MAX,
                        )
                    {
                        if (prev_block.anchored_block.header.parent_microblock
                            == BlockHeaderHash([0u8; 32])
                            && stream.len() == 0)
                            || (prev_block.anchored_block.header.parent_microblock
                                != BlockHeaderHash([0u8; 32])
                                && stream.len()
                                    <= (prev_block.anchored_block.header.parent_microblock_sequence
                                        as usize)
                                        + 1)
                        {
                            // the chain tip hasn't changed since we attempted to build a block.  Use what we
                            // already have.
                            debug!("Stacks tip is unchanged since we last tried to mine a block off of {}/{} at height {} with {} txs, in {} at burn height {}, and no new microblocks ({} <= {})",
                                   &prev_block.parent_consensus_hash, &prev_block.anchored_block.header.parent_block, prev_block.anchored_block.header.total_work.work,
                                   prev_block.anchored_block.txs.len(), prev_block.my_burn_hash, parent_block_burn_height, stream.len(), prev_block.anchored_block.header.parent_microblock_sequence);

                            return None;
                        } else {
                            // there are new microblocks!
                            // TODO: only consider rebuilding our anchored block if we (a) have
                            // time, and (b) the new microblocks are worth more than the new BTC
                            // fee minus the old BTC fee
                            debug!("Stacks tip is unchanged since we last tried to mine a block off of {}/{} at height {} with {} txs, in {} at burn height {}, but there are new microblocks ({} > {})",
                                   &prev_block.parent_consensus_hash, &prev_block.anchored_block.header.parent_block, prev_block.anchored_block.header.total_work.work,
                                   prev_block.anchored_block.txs.len(), prev_block.my_burn_hash, parent_block_burn_height, stream.len(), prev_block.anchored_block.header.parent_microblock_sequence);

                            best_attempt = cmp::max(best_attempt, prev_block.attempt);
                        }
                    } else {
                        // no microblock stream to confirm, and the stacks tip hasn't changed
                        debug!("Stacks tip is unchanged since we last tried to mine a block off of {}/{} at height {} with {} txs, in {} at burn height {}, and no microblocks present",
                               &prev_block.parent_consensus_hash, &prev_block.anchored_block.header.parent_block, prev_block.anchored_block.header.total_work.work,
                               prev_block.anchored_block.txs.len(), prev_block.my_burn_hash, parent_block_burn_height);

                        return None;
                    }
                } else {
                    if burn_block.burn_header_hash == prev_block.my_burn_hash {
                        // only try and re-mine if there was no sortition since the last chain tip
                        debug!("Stacks tip has changed to {}/{} since we last tried to mine a block in {} at burn height {}; attempt was {} (for Stacks tip {}/{})",
                               parent_consensus_hash, stacks_parent_header.anchored_header.block_hash(), prev_block.my_burn_hash, parent_block_burn_height, prev_block.attempt, &prev_block.parent_consensus_hash, &prev_block.anchored_block.header.parent_block);
                        best_attempt = cmp::max(best_attempt, prev_block.attempt);
                    } else {
                        debug!("Burn tip has changed to {} ({}) since we last tried to mine a block in {}",
                               &burn_block.burn_header_hash, burn_block.block_height, &prev_block.my_burn_hash);
                    }
                }
            }
            best_attempt + 1
        };

        // Generates a proof out of the sortition hash provided in the params.
        let vrf_proof = match keychain.generate_proof(
            &registered_key.vrf_public_key,
            burn_block.sortition_hash.as_bytes(),
        ) {
            Some(vrfp) => vrfp,
            None => {
                // Try to recover a key registered in a former session.
                // registered_key.block_height gives us a pointer to the height of the block
                // holding the key register op, but the VRF was derived using the height of one
                // of the parents blocks.
                let _ = keychain.rotate_vrf_keypair(registered_key.block_height - 1);
                match keychain.generate_proof(
                    &registered_key.vrf_public_key,
                    burn_block.sortition_hash.as_bytes(),
                ) {
                    Some(vrfp) => vrfp,
                    None => {
                        error!(
                            "Failed to generate proof with {:?}",
                            &registered_key.vrf_public_key
                        );
                        return None;
                    }
                }
            }
        };

        debug!(
            "Generated VRF Proof: {} over {} with key {}",
            vrf_proof.to_hex(),
            &burn_block.sortition_hash,
            &registered_key.vrf_public_key.to_hex()
        );

        // Generates a new secret key for signing the trail of microblocks
        // of the upcoming tenure.
        let microblock_secret_key = if attempt > 1 {
            match keychain.get_microblock_key() {
                Some(k) => k,
                None => {
                    error!(
                        "Failed to obtain microblock key for mining attempt";
                        "attempt" => %attempt
                    );
                    return None;
                }
            }
        } else {
            keychain.rotate_microblock_keypair(burn_block.block_height)
        };
        let mblock_pubkey_hash =
            Hash160::from_node_public_key(&StacksPublicKey::from_private(&microblock_secret_key));

        let coinbase_tx = inner_generate_coinbase_tx(
            keychain,
            coinbase_nonce,
            config.is_mainnet(),
            config.burnchain.chain_id,
        );

        // find the longest microblock tail we can build off of
        let microblock_info_opt =
            match StacksChainState::load_descendant_staging_microblock_stream_with_poison(
                chain_state.db(),
                &StacksBlockHeader::make_index_block_hash(
                    &parent_consensus_hash,
                    &stacks_parent_header.anchored_header.block_hash(),
                ),
                0,
                u16::MAX,
            ) {
                Ok(x) => {
                    let num_mblocks = x.as_ref().map(|(mblocks, ..)| mblocks.len()).unwrap_or(0);
                    debug!(
                        "Loaded {} microblocks descending from {}/{}",
                        num_mblocks,
                        &parent_consensus_hash,
                        &stacks_parent_header.anchored_header.block_hash()
                    );
                    x
                }
                Err(e) => {
                    warn!(
                        "Failed to load descendant microblock stream from {}/{}: {:?}",
                        &parent_consensus_hash,
                        &stacks_parent_header.anchored_header.block_hash(),
                        &e
                    );
                    None
                }
            };

        if let Some((ref microblocks, ref poison_opt)) = &microblock_info_opt {
            if let Some(ref tail) = microblocks.last() {
                debug!(
                    "Confirm microblock stream tailed at {} (seq {})",
                    &tail.block_hash(),
                    tail.header.sequence
                );
            }

            // try and confirm as many microblocks as we can (but note that the stream itself may
            // be too long; we'll try again if that happens).
            stacks_parent_header.microblock_tail =
                microblocks.last().clone().map(|blk| blk.header.clone());

            if let Some(poison_payload) = poison_opt {
                let poison_microblock_tx = inner_generate_poison_microblock_tx(
                    keychain,
                    coinbase_nonce + 1,
                    poison_payload.clone(),
                    config.is_mainnet(),
                    config.burnchain.chain_id,
                );

                // submit the poison payload, privately, so we'll mine it when building the
                // anchored block.
                if let Err(e) = mem_pool.submit(
                    chain_state,
                    &parent_consensus_hash,
                    &stacks_parent_header.anchored_header.block_hash(),
                    &poison_microblock_tx,
                    Some(event_observer),
                ) {
                    warn!(
                        "Detected but failed to mine poison-microblock transaction: {:?}",
                        &e
                    );
                }
            }
        }

        let (anchored_block, _, _) = match StacksBlockBuilder::build_anchored_block(
            chain_state,
            &burn_db.index_conn(),
            mem_pool,
            &stacks_parent_header,
            parent_block_total_burn,
            vrf_proof.clone(),
            mblock_pubkey_hash,
            &coinbase_tx,
            config.make_block_builder_settings((last_mined_blocks.len() + 1) as u64),
            Some(event_observer),
            burn_block.block_height as u32,
        ) {
            Ok(block) => block,
            Err(ChainstateError::InvalidStacksMicroblock(msg, mblock_header_hash)) => {
                // part of the parent microblock stream is invalid, so try again
                info!("Parent microblock stream is invalid; trying again without the offender {} (msg: {})", &mblock_header_hash, &msg);

                // truncate the stream
                stacks_parent_header.microblock_tail = match microblock_info_opt {
                    Some((microblocks, _)) => {
                        let mut tail = None;
                        for mblock in microblocks.into_iter() {
                            if mblock.block_hash() == mblock_header_hash {
                                break;
                            }
                            tail = Some(mblock);
                        }
                        if let Some(ref t) = &tail {
                            debug!(
                                "New parent microblock stream tail is {} (seq {})",
                                t.block_hash(),
                                t.header.sequence
                            );
                        }
                        tail.map(|t| t.header)
                    }
                    None => None,
                };

                // try again
                match StacksBlockBuilder::build_anchored_block(
                    chain_state,
                    &burn_db.index_conn(),
                    mem_pool,
                    &stacks_parent_header,
                    parent_block_total_burn,
                    vrf_proof.clone(),
                    mblock_pubkey_hash,
                    &coinbase_tx,
                    config.make_block_builder_settings((last_mined_blocks.len() + 1) as u64),
                    Some(event_observer),
                    burn_block.block_height as u32,
                ) {
                    Ok(block) => block,
                    Err(e) => {
                        error!("Failure mining anchor block even after removing offending microblock {}: {}", &mblock_header_hash, &e);
                        return None;
                    }
                }
            }
            Err(e) => {
                error!("Failure mining anchored block: {}", e);
                return None;
            }
        };
        let block_height = anchored_block.header.total_work.work;
        info!(
            "Succeeded assembling {} block #{}: {}, with {} txs, attempt {}",
            if parent_block_total_burn == 0 {
                "Genesis"
            } else {
                "Stacks"
            },
            block_height,
            anchored_block.block_hash(),
            anchored_block.txs.len(),
            attempt
        );

        // let's figure out the recipient set!
        let recipients = match get_next_recipients(
            &burn_block,
            chain_state,
            burn_db,
            burnchain,
            &OnChainRewardSetProvider(),
        ) {
            Ok(x) => x,
            Err(e) => {
                error!("Failure fetching recipient set: {:?}", e);
                return None;
            }
        };

        let sunset_burn = burnchain.expected_sunset_burn(burn_block.block_height + 1, burn_fee_cap);
        let rest_commit = burn_fee_cap - sunset_burn;

        let commit_outs = if burn_block.block_height + 1 < burnchain.pox_constants.sunset_end
            && !burnchain.is_in_prepare_phase(burn_block.block_height + 1)
        {
            RewardSetInfo::into_commit_outs(recipients, config.is_mainnet())
        } else {
            vec![StacksAddress::burn_address(config.is_mainnet())]
        };

        // let's commit
        let op = inner_generate_block_commit_op(
            keychain.get_burnchain_signer(),
            anchored_block.block_hash(),
            rest_commit,
            &registered_key,
            parent_block_burn_height
                .try_into()
                .expect("Could not convert parent block height into u32"),
            parent_winning_vtxindex,
            VRFSeed::from_proof(&vrf_proof),
            commit_outs,
            sunset_burn,
            burn_block.block_height,
        );
        let mut op_signer = keychain.generate_op_signer();
        debug!(
            "Submit block-commit for block {} tx-count {} height {} off of {}/{} with microblock parent {} (seq {}) in burn block {} ({}); attempt {}",
            &anchored_block.block_hash(),
            anchored_block.txs.len(),
            anchored_block.header.total_work.work,
            &parent_consensus_hash,
            &anchored_block.header.parent_block,
            &anchored_block.header.parent_microblock,
            &anchored_block.header.parent_microblock_sequence,
            &burn_block.burn_header_hash,
            burn_block.block_height,
            attempt
        );

        let res = bitcoin_controller.submit_operation(op, &mut op_signer, attempt);
        if !res {
            if !config.node.mock_mining {
                warn!("Failed to submit Bitcoin transaction");
                return None;
            } else {
                debug!("Mock-mining enabled; not sending Bitcoin transaction");
            }
        }

        Some((
            AssembledAnchorBlock {
                parent_consensus_hash: parent_consensus_hash,
                my_burn_hash: burn_block.burn_header_hash,
                anchored_block,
                attempt,
            },
            microblock_secret_key,
        ))
    }

    /// Process a state coming from the burnchain, by extracting the validated KeyRegisterOp
    /// and inspecting if a sortition was won.
    /// `ibd`: boolean indicating whether or not we are in the initial block download
    pub fn process_burnchain_state(
        &mut self,
        sortdb: &SortitionDB,
        sort_id: &SortitionId,
        ibd: bool,
    ) -> Option<BlockSnapshot> {
        let mut last_sortitioned_block = None;

        let ic = sortdb.index_conn();

        let block_snapshot = SortitionDB::get_block_snapshot(&ic, sort_id)
            .expect("Failed to obtain block snapshot for processed burn block.")
            .expect("Failed to obtain block snapshot for processed burn block.");
        let block_height = block_snapshot.block_height;

        let block_commits =
            SortitionDB::get_block_commits_by_block(&ic, &block_snapshot.sortition_id)
                .expect("Unexpected SortitionDB error fetching block commits");

        update_active_miners_count_gauge(block_commits.len() as i64);

        let (_, network) = self.config.burnchain.get_bitcoin_network();

        for op in block_commits.into_iter() {
            if op.txid == block_snapshot.winning_block_txid {
                info!(
                    "Received burnchain block #{} including block_commit_op (winning) - {} ({})",
                    block_height,
                    op.apparent_sender.to_bitcoin_address(network),
                    &op.block_header_hash
                );
                last_sortitioned_block = Some((block_snapshot.clone(), op.vtxindex));
            } else {
                if self.is_miner {
                    info!(
                        "Received burnchain block #{} including block_commit_op - {} ({})",
                        block_height,
                        op.apparent_sender.to_bitcoin_address(network),
                        &op.block_header_hash
                    );
                }
            }
        }

        let key_registers =
            SortitionDB::get_leader_keys_by_block(&ic, &block_snapshot.sortition_id)
                .expect("Unexpected SortitionDB error fetching key registers");

        let node_address = Keychain::address_from_burnchain_signer(
            &self.burnchain_signer,
            self.config.is_mainnet(),
        );

        for op in key_registers.into_iter() {
            if op.address == node_address {
                if self.is_miner {
                    info!(
                        "Received burnchain block #{} including key_register_op - {}",
                        block_height, op.address
                    );
                }
                if !ibd {
                    // not in initial block download, so we're not just replaying an old key.
                    // Registered key has been mined
                    if let LeaderKeyRegistrationState::Pending = self.leader_key_registration_state
                    {
                        self.leader_key_registration_state =
                            LeaderKeyRegistrationState::Active(RegisteredKey {
                                vrf_public_key: op.public_key,
                                block_height: op.block_height as u64,
                                op_vtxindex: op.vtxindex as u32,
                            });
                    }
                }
            }
        }

        // no-op on UserBurnSupport ops are not supported / produced at this point.

        self.last_burn_block = Some(block_snapshot);

        last_sortitioned_block.map(|x| x.0)
    }
}

impl NeonGenesisNode {
    /// Instantiate and initialize a new node, given a config
    pub fn new(
        config: Config,
        mut event_dispatcher: EventDispatcher,
        burnchain: Burnchain,
        boot_block_exec: Box<dyn FnOnce(&mut ClarityTx) -> ()>,
    ) -> Self {
        let keychain = Keychain::default(config.node.seed.clone());
        let initial_balances = config
            .initial_balances
            .iter()
            .map(|e| (e.address.clone(), e.amount))
            .collect();

        let mut boot_data =
            ChainStateBootData::new(&burnchain, initial_balances, Some(boot_block_exec));

        // do the initial open!
        let (_chain_state, receipts) = match StacksChainState::open_and_exec(
            config.is_mainnet(),
            config.burnchain.chain_id,
            &config.get_chainstate_path_str(),
            Some(&mut boot_data),
            config.block_limit_schedule.clone(),
        ) {
            Ok(res) => res,
            Err(err) => panic!(
                "Error while opening chain state at path {}: {:?}",
                config.get_chainstate_path_str(),
                err
            ),
        };

        event_dispatcher.process_boot_receipts(receipts);

        Self {
            keychain,
            config,
            event_dispatcher,
            burnchain,
        }
    }

    pub fn into_initialized_leader_node(
        self,
        burnchain_tip: BurnchainTip,
        blocks_processed: BlocksProcessedCounter,
        microblocks_processed: BlocksProcessedCounter,
        coord_comms: CoordinatorChannels,
        sync_comms: PoxSyncWatchdogComms,
        attachments_rx: Receiver<HashSet<AttachmentInstance>>,
        atlas_config: AtlasConfig,
        should_keep_running: Arc<AtomicBool>,
    ) -> InitializedNeonNode {
        let config = self.config;
        let keychain = self.keychain;
        let event_dispatcher = self.event_dispatcher;

        InitializedNeonNode::new(
            config,
            keychain,
            event_dispatcher,
            Some(burnchain_tip),
            true,
            blocks_processed,
            microblocks_processed,
            coord_comms,
            sync_comms,
            self.burnchain,
            attachments_rx,
            atlas_config,
            should_keep_running,
        )
    }

    pub fn into_initialized_node(
        self,
        burnchain_tip: BurnchainTip,
        blocks_processed: BlocksProcessedCounter,
        microblocks_processed: BlocksProcessedCounter,
        coord_comms: CoordinatorChannels,
        sync_comms: PoxSyncWatchdogComms,
        attachments_rx: Receiver<HashSet<AttachmentInstance>>,
        atlas_config: AtlasConfig,
        should_keep_running: Arc<AtomicBool>,
    ) -> InitializedNeonNode {
        let config = self.config;
        let keychain = self.keychain;
        let event_dispatcher = self.event_dispatcher;

        InitializedNeonNode::new(
            config,
            keychain,
            event_dispatcher,
            Some(burnchain_tip),
            false,
            blocks_processed,
            microblocks_processed,
            coord_comms,
            sync_comms,
            self.burnchain,
            attachments_rx,
            atlas_config,
            should_keep_running,
        )
    }
}<|MERGE_RESOLUTION|>--- conflicted
+++ resolved
@@ -330,12 +330,8 @@
     microblock_state: &mut MicroblockMinerState,
     sortdb: &SortitionDB,
     chainstate: &mut StacksChainState,
-<<<<<<< HEAD
     mempool: &MemPoolDB,
     block_height: u64,
-=======
-    mempool: &mut MemPoolDB,
->>>>>>> 81fcf5ba
 ) -> Result<StacksMicroblock, ChainstateError> {
     debug!(
         "Try to mine one microblock off of {}/{} (total: {})",
@@ -478,7 +474,6 @@
                     get_epoch_time_secs() - 600,
                 )?;
                 if num_attachable == 0 {
-<<<<<<< HEAD
                     // Note: can we really unwrap here?
                     match mine_one_microblock(
                         &mut microblock_miner,
@@ -487,9 +482,6 @@
                         &mem_pool,
                         block_height_opt.unwrap(),
                     ) {
-=======
-                    match mine_one_microblock(&mut microblock_miner, sortdb, chainstate, mem_pool) {
->>>>>>> 81fcf5ba
                         Ok(microblock) => {
                             // will need to relay this
                             next_microblock = Some(microblock);
