use crate::burnchains::burnchain_from_config;
use crate::burnchains::db_indexer::DBBurnchainIndexer;
use crate::burnchains::tests::{make_test_new_block, random_sortdb_test_dir};
use crate::config::BurnchainConfig;
use stacks::burnchains::indexer::BurnchainIndexer;
use stacks::chainstate::coordinator::CoordinatorCommunication;
<<<<<<< HEAD
use stacks::core::LAYER_1_CHAIN_ID_MAINNET;
use stacks::types::chainstate::{BurnchainHeaderHash, StacksBlockId};
=======
>>>>>>> 6390eb43

/// Create config settings for the tests.
fn make_test_config() -> BurnchainConfig {
    let mut config = BurnchainConfig::default();
    config.chain = "stacks_layer_1".to_string();
    config.chain_id = LAYER_1_CHAIN_ID_MAINNET;
    config.mode = "hyperchain".to_string();
    config.first_burn_header_height = 1;
    config
}

/// Make indexer with test settings.
fn make_test_indexer() -> DBBurnchainIndexer {
    let mut indexer = DBBurnchainIndexer::new(&random_sortdb_test_dir(), make_test_config(), true)
        .expect("Couldn't create indexer.");
    indexer
        .connect(true)
        .expect("Could not connect test indexer.");
    indexer
}

/// Tests that we can make a DBBurnchainIndexer and connect.
#[test]
fn test_connect() {
    let mut indexer = make_test_indexer();
    indexer.connect(true).expect("Couldn't connect.");
}

/// Make indexer with test settings and add 10 test new blocks.
fn make_test_indexer_add_10_block_branch() -> DBBurnchainIndexer {
    let mut indexer = make_test_indexer();
    indexer.connect(true).expect("Couldn't connect.");

    let input_channel = indexer.get_channel();

    // Add heights up to 10.
    for block_idx in 1..11 {
        let new_block = make_test_new_block(
            block_idx,
            block_idx as u8,
            (block_idx - 1) as u8,
            make_test_config().contract_identifier.clone(),
        );
        input_channel
            .push_block(new_block)
            .expect("Failed to push block");
    }

    indexer
}
/// Tests that we can open an input channel, input some blocks, and see that reflected
/// in `get_highest_header_height`.
#[test]
fn test_highest_height() {
    let indexer = make_test_indexer_add_10_block_branch();
    let highest_height = indexer
        .get_highest_header_height()
        .expect("Couldn't get height");
    assert_eq!(10, highest_height);
}

#[test]
fn test_read_headers() {
    let indexer = make_test_indexer_add_10_block_branch();
    let headers = indexer.read_headers(1, 11).expect("Couldn't get height");
    for header in &headers {
        info!("{:?}", &header);
    }
    assert_eq!(10, headers.len());
}

/// Create the following fork:
///    / 3
/// 1
///    \ 2 -> 4
///
/// These are added in the order [1, 3, 2, 4]. Becasue of lexicographic tie-breaking based on hash,
/// the first (only) reorg is at 4.
#[test]
fn test_detect_reorg() {
    let mut indexer = make_test_indexer();
    indexer.connect(true).expect("Couldn't connect.");

    let input_channel = indexer.get_channel();

    let contract_identifier = make_test_config().contract_identifier.clone();
    input_channel
        .push_block(make_test_new_block(
            1,
            1u8,
            0u8,
            contract_identifier.clone(),
        ))
        .expect("Failed to push block");
    assert_eq!(
        1,
        indexer
            .find_chain_reorg()
            .expect("Call to `find_chain_reorg` failed.")
    );

    input_channel
        .push_block(make_test_new_block(
            2,
            3u8,
            1u8,
            contract_identifier.clone(),
        ))
        .expect("Failed to push block");
    assert_eq!(
        2,
        indexer
            .find_chain_reorg()
            .expect("Call to `find_chain_reorg` failed.")
    );

    input_channel
        .push_block(make_test_new_block(
            2,
            2u8,
            1u8,
            contract_identifier.clone(),
        ))
        .expect("Failed to push block");
    // Chain tip changes based on lexicographic tie-breaking.
    assert_eq!(
        1,
        indexer
            .find_chain_reorg()
            .expect("Call to `find_chain_reorg` failed.")
    );

    input_channel
        .push_block(make_test_new_block(
            3,
            4u8,
            2u8,
            contract_identifier.clone(),
        ))
        .expect("Failed to push block");
    // Not a reorg because 2 was previous tip.
    assert_eq!(
        3,
        indexer
            .find_chain_reorg()
            .expect("Call to `find_chain_reorg` failed.")
    );
}

/// `sync_headers` shouldn't block, and should always return the max height.
#[test]
fn test_sync_headers() {
    let mut indexer = make_test_indexer_add_10_block_branch();

    // No matter what the inputs, the answer is `10`, the max height.
    assert_eq!(
        10,
        indexer
            .sync_headers(1, Some(2))
            .expect("Couldn't get height")
    );
    assert_eq!(
        10,
        indexer
            .sync_headers(1, Some(11))
            .expect("Couldn't get height")
    );
    assert_eq!(
        10,
        indexer.sync_headers(1, None).expect("Couldn't get height")
    );
}

/// `drop_headers` is a no-op. Should just always return success.
#[test]
fn test_drop_headers() {
    let mut indexer = make_test_indexer_add_10_block_branch();

    indexer
        .drop_headers(1)
        .expect("`drop_headers` should succed");
    indexer
        .drop_headers(10)
        .expect("`drop_headers` should succed");
    indexer
        .drop_headers(20)
        .expect("`drop_headers` should succed");
}

/// Test that if we set "first header hash" to something higher than the first block,
/// that will be the first block we record.
#[test]
fn test_first_header_hash_requires_waiting() {
    let config = make_test_config();

    let mut indexer = DBBurnchainIndexer::new(&random_sortdb_test_dir(), config, true)
        .expect("Couldn't create indexer.");

    indexer.connect(true).expect("Couldn't connect.");

    let input_channel = indexer.get_channel();

    // Add heights up to 10.
    for block_idx in 1..11 {
        let new_block = make_test_new_block(
            block_idx,
            block_idx as u8,
            (block_idx - 1) as u8,
            make_test_config().contract_identifier.clone(),
        );
        input_channel
            .push_block(new_block)
            .expect("Failed to push block");
    }

    let headers = indexer.read_headers(1, 11).expect("Couldn't get height");
    for header in &headers {
        info!("{:?}", &header);
    }
}

/// Test the DBBurnchainIndexer in the context of Burnchain::sync_with_indexer.
#[test]
fn test_db_sync_with_indexer() {
    let mut indexer = make_test_indexer();
    let config = make_test_config();
    let burnchain_dir = random_sortdb_test_dir();

    let mut burnchain =
        burnchain_from_config(&burnchain_dir, &config).expect("Could not create Burnchain.");
    let _ = burnchain
        .connect_db(&indexer, true)
        .expect("Could not connect burnchain.");

    let (_receivers, channels) = CoordinatorCommunication::instantiate();

    let target_block_height_opt = Some(10);

    let input_channel = indexer.get_channel();

    // Add heights up to 10.
    for block_idx in 1..11 {
        let new_block = make_test_new_block(
            block_idx,
            block_idx as u8,
            (block_idx - 1) as u8,
            make_test_config().contract_identifier.clone(),
        );
        input_channel
            .push_block(new_block)
            .expect("Failed to push block");
    }

    let result = burnchain
        .sync_with_indexer(
            &mut indexer,
            channels.clone(),
            target_block_height_opt,
            None,
            None,
        )
        .expect("Call to `sync_with_indexer` should succeed.");

    assert_eq!(10, result.block_height);
    assert_eq!(
        "0a0a0a0a0a0a0a0a0a0a0a0a0a0a0a0a0a0a0a0a0a0a0a0a0a0a0a0a0a0a0a0a",
        result.block_hash.to_string()
    );
}

/// Test the DBBurnchainIndexer in the context of Burnchain::sync_with_indexer. Create a short
/// sequence.
#[test]
fn test_db_sync_with_indexer_short_sequence() {
    let mut indexer = make_test_indexer();
    let mut config = make_test_config();
    config.first_burn_header_height = 0;
    let burnchain_dir = random_sortdb_test_dir();

    let mut burnchain =
        burnchain_from_config(&burnchain_dir, &config).expect("Could not create Burnchain.");
    let (_sortition_db, burn_db) = burnchain
        .connect_db(&indexer, true)
        .expect("Could not connect burnchain.");

    let (_receivers, channels) = CoordinatorCommunication::instantiate();

    let target_block_height_opt = Some(10);

    let input_channel = indexer.get_channel();

    input_channel
        .push_block(make_test_new_block(
            1,
            1 as u8,
            0 as u8,
            make_test_config().contract_identifier.clone(),
        ))
        .expect("Failed to push block");

    let result = burnchain
        .sync_with_indexer(
            &mut indexer,
            channels.clone(),
            target_block_height_opt,
            None,
            None,
        )
        .expect("Call to `sync_with_indexer` should succeed.");

    assert_eq!(1, result.block_height);
    assert_eq!(
        "0101010101010101010101010101010101010101010101010101010101010101",
        result.block_hash.to_string()
    );
    let canonical_tip = burn_db
        .get_canonical_chain_tip()
        .expect("Should have a chain tip.");
    assert_eq!(1, canonical_tip.block_height);
    assert_eq!(
        "0101010101010101010101010101010101010101010101010101010101010101",
        canonical_tip.block_hash.to_string()
    );

    input_channel
        .push_block(make_test_new_block(
            2,
            2,
            1 as u8,
            make_test_config().contract_identifier.clone(),
        ))
        .expect("Failed to push block");

    let result = burnchain
        .sync_with_indexer(
            &mut indexer,
            channels.clone(),
            target_block_height_opt,
            None,
            None,
        )
        .expect("Call to `sync_with_indexer` should succeed.");

    assert_eq!(2, result.block_height);
    assert_eq!(
        "0202020202020202020202020202020202020202020202020202020202020202",
        result.block_hash.to_string()
    );
    let canonical_tip = burn_db
        .get_canonical_chain_tip()
        .expect("Should have a chain tip.");
    assert_eq!(2, canonical_tip.block_height);
    assert_eq!(
        "0202020202020202020202020202020202020202020202020202020202020202",
        canonical_tip.block_hash.to_string()
    );
}

/// Test the DBBurnchainIndexer in the context of Burnchain::sync_with_indexer. Include
/// a fork, and sync_with_indexer after every push.
#[test]
fn test_db_sync_with_indexer_long_fork_repeated_calls() {
    let mut indexer = make_test_indexer();
    let mut config = make_test_config();
    config.first_burn_header_height = 0;
    let burnchain_dir = random_sortdb_test_dir();

    let mut burnchain =
        burnchain_from_config(&burnchain_dir, &config).expect("Could not create Burnchain.");
    let (_sortition_db, burn_db) = burnchain
        .connect_db(&indexer, true)
        .expect("Could not connect burnchain.");

    let (_receivers, channels) = CoordinatorCommunication::instantiate();

    let target_block_height_opt = Some(10);

    let input_channel = indexer.get_channel();

    // Convenience method to push a block. Test the running chain tip against `expected_tip_height` and `expected_hash`.
    let mut push_height_block_parent =
        |block_height: u64,
         block_idx: u8,
         parent_block_idx: u8,
         expected_tip_height: u64,
         expected_tip_hash: &str| {
            input_channel
                .push_block(make_test_new_block(
                    block_height,
                    block_idx,
                    parent_block_idx,
                    make_test_config().contract_identifier.clone(),
                ))
                .expect("Failed to push block");

            let sync_result = burnchain
                .sync_with_indexer(
                    &mut indexer,
                    channels.clone(),
                    target_block_height_opt,
                    None,
                    None,
                )
                .expect("We expect call calls to succeed.");
            assert_eq!(expected_tip_height, sync_result.block_height);
            assert_eq!(expected_tip_hash, sync_result.block_hash.to_string());

            let canonical_tip = burn_db
                .get_canonical_chain_tip()
                .expect("Should have a chain tip.");
            assert_eq!(expected_tip_height, canonical_tip.block_height);
            assert_eq!(expected_tip_hash, canonical_tip.block_hash.to_string());
        };

    // Fork is:
    // 1 -> 2 -> 3 -> 4 -> 9 -> 10
    //   \-> 6 -> 7 -> 8 -> 5
    //
    // Order added is:
    // 1, 2, 3, 6, 4, 7, 5, 8, 9, 10
    push_height_block_parent(1, 1, 0, 1, &"01".repeat(32));
    push_height_block_parent(2, 2, 1, 2, &"02".repeat(32));
    push_height_block_parent(3, 3, 2, 3, &"03".repeat(32));
    push_height_block_parent(2, 6, 1, 3, &"03".repeat(32));
    push_height_block_parent(4, 4, 3, 4, &"04".repeat(32));
    push_height_block_parent(3, 7, 6, 4, &"04".repeat(32));
    push_height_block_parent(5, 9, 4, 5, &"09".repeat(32));
    push_height_block_parent(4, 8, 7, 5, &"09".repeat(32));
    push_height_block_parent(5, 5, 8, 5, &"05".repeat(32));
    push_height_block_parent(6, 10, 9, 6, &"0a".repeat(32));
}

/// Test the DBBurnchainIndexer in the context of Burnchain::sync_with_indexer. Include
/// a fork, and just call sync_with_indexer once at the end.
#[test]
fn test_db_sync_with_indexer_long_fork_call_at_end() {
    let mut indexer = make_test_indexer();
    let config = make_test_config();
    let burnchain_dir = random_sortdb_test_dir();

    let mut burnchain =
        burnchain_from_config(&burnchain_dir, &config).expect("Could not create Burnchain.");
    let (_sortition_db, burn_db) = burnchain
        .connect_db(&indexer, true)
        .expect("Could not connect burnchain.");

    let (_receivers, channels) = CoordinatorCommunication::instantiate();

    let target_block_height_opt = Some(10);

    let input_channel = indexer.get_channel();

    // Convenience method to push a block. Test the running chain tip against `expected_tip_height`.
    let push_height_block_parent = |block_height: u64, block_idx: u8, parent_block_idx: u8| {
        input_channel
            .push_block(make_test_new_block(
                block_height,
                block_idx,
                parent_block_idx,
                make_test_config().contract_identifier.clone(),
            ))
            .expect("Failed to push block");
    };

    // Fork is:
    // 1 -> 2 -> 3 -> 4 -> 5 -> 10
    //   \-> 6 -> 7 -> 8 -> 9
    //
    // Order added is:
    // 1, 2, 3, 6, 4, 7, 5, 8, 9, 10
    push_height_block_parent(1, 1, 0);
    push_height_block_parent(2, 2, 1);
    push_height_block_parent(3, 3, 2);
    push_height_block_parent(2, 6, 1);
    push_height_block_parent(4, 4, 3);
    push_height_block_parent(3, 7, 6);
    push_height_block_parent(5, 5, 4);
    push_height_block_parent(4, 8, 7);
    push_height_block_parent(5, 9, 8);
    push_height_block_parent(6, 10, 5);

    let sync_result = burnchain
        .sync_with_indexer(
            &mut indexer,
            channels.clone(),
            target_block_height_opt,
            None,
            None,
        )
        .expect("We expect call calls to succeed.");
    assert_eq!(6, sync_result.block_height);
    assert_eq!(
        "0a0a0a0a0a0a0a0a0a0a0a0a0a0a0a0a0a0a0a0a0a0a0a0a0a0a0a0a0a0a0a0a",
        sync_result.block_hash.to_string()
    );
    let canonical_tip = burn_db
        .get_canonical_chain_tip()
        .expect("Should have a chain tip.");
    assert_eq!(6, canonical_tip.block_height);
    assert_eq!(
        "0a0a0a0a0a0a0a0a0a0a0a0a0a0a0a0a0a0a0a0a0a0a0a0a0a0a0a0a0a0a0a0a",
        canonical_tip.block_hash.to_string()
    );
}<|MERGE_RESOLUTION|>--- conflicted
+++ resolved
@@ -4,11 +4,8 @@
 use crate::config::BurnchainConfig;
 use stacks::burnchains::indexer::BurnchainIndexer;
 use stacks::chainstate::coordinator::CoordinatorCommunication;
-<<<<<<< HEAD
 use stacks::core::LAYER_1_CHAIN_ID_MAINNET;
 use stacks::types::chainstate::{BurnchainHeaderHash, StacksBlockId};
-=======
->>>>>>> 6390eb43
 
 /// Create config settings for the tests.
 fn make_test_config() -> BurnchainConfig {
@@ -17,6 +14,9 @@
     config.chain_id = LAYER_1_CHAIN_ID_MAINNET;
     config.mode = "hyperchain".to_string();
     config.first_burn_header_height = 1;
+    config.first_burn_header_hash =
+        "0101010101010101010101010101010101010101010101010101010101010101".to_string();
+    config.first_burn_header_timestamp = 0u64;
     config
 }
 
@@ -202,8 +202,10 @@
 /// that will be the first block we record.
 #[test]
 fn test_first_header_hash_requires_waiting() {
-    let config = make_test_config();
-
+    let mut config = make_test_config();
+
+    config.first_burn_header_hash =
+        "0303030303030303030303030303030303030303030303030303030303030303".to_string();
     let mut indexer = DBBurnchainIndexer::new(&random_sortdb_test_dir(), config, true)
         .expect("Couldn't create indexer.");
 
@@ -237,10 +239,21 @@
     let config = make_test_config();
     let burnchain_dir = random_sortdb_test_dir();
 
+    let first_burn_header_hash = BurnchainHeaderHash(
+        StacksBlockId::from_hex(&config.first_burn_header_hash)
+            .expect("Could not parse `first_burn_header_hash`.")
+            .0,
+    );
+
     let mut burnchain =
         burnchain_from_config(&burnchain_dir, &config).expect("Could not create Burnchain.");
     let _ = burnchain
-        .connect_db(&indexer, true)
+        .connect_db(
+            &indexer,
+            true,
+            first_burn_header_hash,
+            config.first_burn_header_timestamp,
+        )
         .expect("Could not connect burnchain.");
 
     let (_receivers, channels) = CoordinatorCommunication::instantiate();
@@ -288,10 +301,21 @@
     config.first_burn_header_height = 0;
     let burnchain_dir = random_sortdb_test_dir();
 
+    let first_burn_header_hash = BurnchainHeaderHash(
+        StacksBlockId::from_hex(&config.first_burn_header_hash)
+            .expect("Could not parse `first_burn_header_hash`.")
+            .0,
+    );
+
     let mut burnchain =
         burnchain_from_config(&burnchain_dir, &config).expect("Could not create Burnchain.");
     let (_sortition_db, burn_db) = burnchain
-        .connect_db(&indexer, true)
+        .connect_db(
+            &indexer,
+            true,
+            first_burn_header_hash,
+            config.first_burn_header_timestamp,
+        )
         .expect("Could not connect burnchain.");
 
     let (_receivers, channels) = CoordinatorCommunication::instantiate();
@@ -376,10 +400,21 @@
     config.first_burn_header_height = 0;
     let burnchain_dir = random_sortdb_test_dir();
 
+    let first_burn_header_hash = BurnchainHeaderHash(
+        StacksBlockId::from_hex(&config.first_burn_header_hash)
+            .expect("Could not parse `first_burn_header_hash`.")
+            .0,
+    );
+
     let mut burnchain =
         burnchain_from_config(&burnchain_dir, &config).expect("Could not create Burnchain.");
     let (_sortition_db, burn_db) = burnchain
-        .connect_db(&indexer, true)
+        .connect_db(
+            &indexer,
+            true,
+            first_burn_header_hash,
+            config.first_burn_header_timestamp,
+        )
         .expect("Could not connect burnchain.");
 
     let (_receivers, channels) = CoordinatorCommunication::instantiate();
@@ -449,10 +484,21 @@
     let config = make_test_config();
     let burnchain_dir = random_sortdb_test_dir();
 
+    let first_burn_header_hash = BurnchainHeaderHash(
+        StacksBlockId::from_hex(&config.first_burn_header_hash)
+            .expect("Could not parse `first_burn_header_hash`.")
+            .0,
+    );
+
     let mut burnchain =
         burnchain_from_config(&burnchain_dir, &config).expect("Could not create Burnchain.");
     let (_sortition_db, burn_db) = burnchain
-        .connect_db(&indexer, true)
+        .connect_db(
+            &indexer,
+            true,
+            first_burn_header_hash,
+            config.first_burn_header_timestamp,
+        )
         .expect("Could not connect burnchain.");
 
     let (_receivers, channels) = CoordinatorCommunication::instantiate();
