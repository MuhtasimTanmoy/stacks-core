--- conflicted
+++ resolved
@@ -9,18 +9,11 @@
 use stacks::chainstate::coordinator::comm::CoordinatorChannels;
 use stacks::chainstate::stacks::boot::MINERS_NAME;
 use stacks::chainstate::stacks::StacksPrivateKey;
-<<<<<<< HEAD
-use stacks::chainstate::stacks::boot::POX_4_VOTE_CODE;
-use stacks::util_lib::boot::boot_code_id;
-use stacks_common::types::chainstate::StacksAddress;
-use stacks_signer::config::Config as SignerConfig;
-=======
 use stacks::net::api::postblock_proposal::BlockValidateResponse;
 use stacks::util_lib::boot::boot_code_id;
 use stacks_common::types::chainstate::{StacksAddress, StacksPublicKey};
 use stacks_signer::client::SIGNER_SLOTS_PER_USER;
 use stacks_signer::config::{Config as SignerConfig, Network};
->>>>>>> 5084a331
 use stacks_signer::runloop::RunLoopCommand;
 use stacks_signer::utils::{build_signer_config_tomls, build_stackerdb_contract};
 use tracing_subscriber::prelude::*;
@@ -342,100 +335,6 @@
         .with(EnvFilter::from_default_env())
         .init();
 
-<<<<<<< HEAD
-    // Generate Signer Data
-    let num_signers: u32 = 10;
-    let num_keys: u32 = 400;
-    let publisher_private_key = StacksPrivateKey::new();
-    let signer_stacks_private_keys = (0..num_signers)
-        .map(|_| StacksPrivateKey::new())
-        .collect::<Vec<StacksPrivateKey>>();
-    let signer_stacks_addresses = signer_stacks_private_keys
-        .iter()
-        .map(to_addr)
-        .collect::<Vec<StacksAddress>>();
-
-    // Setup the neon node
-    let (mut conf, _) = neon_integration_test_conf();
-
-    // Build our simulated pox-4 stacks contract TODO: replace this with the real deal?
-    let pox_contract = POX_4_VOTE_CODE.to_string();
-    let pox_contract_id = boot_code_id("pox-4-vote".into(), false);
-
-    // Build the stackerdb contract
-    let stackerdb_contract = build_stackerdb_contract(&signer_stacks_addresses);
-    let stacker_db_contract_id = QualifiedContractIdentifier::new(
-        to_addr(&publisher_private_key).into(),
-        "hello-world".into(),
-    );
-
-    // Setup the signer and coordinator configurations
-    let signer_configs = build_signer_config_tomls(
-        &signer_stacks_private_keys,
-        num_keys,
-        &conf.node.rpc_bind,
-        &stacker_db_contract_id.to_string(),
-        Some(&pox_contract_id.to_string()),
-        Some(Duration::from_millis(128)), // Timeout defaults to 5 seconds. Let's override it to 128 milliseconds.
-    );
-
-    // The test starts here
-    let mut running_signers = vec![];
-    // Spawn all the signers first to listen to the coordinator request for dkg
-    let mut signer_cmd_senders = Vec::new();
-    let mut signer_res_receivers = Vec::new();
-    for i in (1..num_signers).rev() {
-        let (cmd_send, cmd_recv) = channel();
-        let (res_send, res_recv) = channel();
-        info!("spawn signer");
-        let running_signer = spawn_signer(&signer_configs[i as usize], cmd_recv, res_send);
-        running_signers.push(running_signer);
-        signer_cmd_senders.push(cmd_send);
-        signer_res_receivers.push(res_recv);
-    }
-    // Spawn coordinator second
-    let (coordinator_cmd_send, coordinator_cmd_recv) = channel();
-    let (coordinator_res_send, coordinator_res_recv) = channel();
-    info!("spawn coordinator");
-    let running_coordinator = spawn_signer(
-        &signer_configs[0],
-        coordinator_cmd_recv,
-        coordinator_res_send,
-    );
-
-    // Let's wrap the node in a lifetime to ensure stopping the signers doesn't cause issues.
-    {
-        // Setup the nodes and deploy the contract to it
-        let _node = setup_stx_btc_node(
-            &mut conf,
-            num_signers,
-            &signer_stacks_private_keys,
-            &publisher_private_key,
-            &stackerdb_contract,
-            &stacker_db_contract_id,
-            &pox_contract,
-            &pox_contract_id,
-            &signer_configs,
-        );
-
-        let now = std::time::Instant::now();
-        info!("signer_runloop: spawn send commands to do dkg and then sign");
-        coordinator_cmd_send
-            .send(RunLoopCommand::Sign {
-                message: vec![1, 2, 3, 4, 5],
-                is_taproot: false,
-                merkle_root: None,
-            })
-            .expect("failed to send Sign command");
-        coordinator_cmd_send
-            .send(RunLoopCommand::Sign {
-                message: vec![1, 2, 3, 4, 5],
-                is_taproot: true,
-                merkle_root: None,
-            })
-            .expect("failed to send Sign command");
-
-=======
     info!("------------------------- Test Setup -------------------------");
     let signer_test = SignerTest::new(10, 400);
     info!("------------------------- Test DKG and Sign -------------------------");
@@ -462,7 +361,6 @@
         })
         .expect("failed to send taproot Sign command");
     for recv in signer_test.result_receivers.iter() {
->>>>>>> 5084a331
         let mut aggregate_group_key = None;
         let mut frost_signature = None;
         let mut schnorr_proof = None;
