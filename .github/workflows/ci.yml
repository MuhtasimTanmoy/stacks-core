--- conflicted
+++ resolved
@@ -21,93 +21,7 @@
   cancel-in-progress: true
 
 jobs:
-<<<<<<< HEAD
-  # Run full genesis test
-  full-genesis:
-    runs-on: ubuntu-latest
-    steps:
-      - uses: actions/checkout@v2
-      - name: Single full genesis integration test
-        env:
-          DOCKER_BUILDKIT: 1
-        # Remove .dockerignore file so codecov has access to git info
-        run: |
-          rm .dockerignore
-          docker build -o coverage-output -f ./.github/actions/bitcoin-int-tests/Dockerfile.large-genesis .
-      - uses: codecov/codecov-action@v2
-        with:
-          files: ./coverage-output/lcov.info
-          name: large_genesis
-          fail_ci_if_error: false
-
-  # Run unit tests with code coverage
-  unit-tests:
-    runs-on: ubuntu-latest
-    steps:
-      - name: Add code coverage tools
-        run: |
-          rustup component add llvm-tools-preview
-          cargo install grcov
-      - uses: actions/checkout@v2
-      - name: Run units tests (with coverage)
-        env:
-          RUSTFLAGS: -Cinstrument-coverage
-          LLVM_PROFILE_FILE: stacks-blockchain-%p-%m.profraw
-        run: |
-          cargo test --workspace
-          grcov . --binary-path ./target/debug/ -s . -t lcov --branch --ignore-not-existing --ignore "/*" -o lcov.info
-      - uses: codecov/codecov-action@v2
-        with:
-          files: ./lcov.info
-          name: unit_tests
-          fail_ci_if_error: false
-
-  open-api-validation:
-    runs-on: ubuntu-latest
-    steps:
-      - uses: actions/checkout@v2
-      - name: Run units tests (with coverage)
-        env:
-          DOCKER_BUILDKIT: 1
-        run: docker build -o dist/ -f .github/actions/open-api/Dockerfile.open-api-validate .
-      - name: Upload bundled html
-        uses: actions/upload-artifact@v2
-        with:
-          name: open-api-bundle
-          path: |
-            dist
-  # Run net-tests
-  nettest:
-    # disable this job/test for now, since we haven't seen this pass
-    #  on github actions in a while, and the failures can take > 4 hours
-    if: ${{ false }}
-    runs-on: ubuntu-latest
-    steps:
-      - uses: actions/checkout@v2
-      - name: Run network relay tests
-        env:
-          DOCKER_BUILDKIT: 1
-        run: docker build -f ./.github/actions/bitcoin-int-tests/Dockerfile.net-tests .
-
-  core-contracts-clarinet-test:
-    runs-on: ubuntu-latest
-    steps:
-      - uses: actions/checkout@v2
-      - name: "Execute core contract unit tests in Clarinet"
-        uses: docker://hirosystems/clarinet:1.1.0
-        with:
-          args: test --coverage --manifest-path=./contrib/core-contract-tests/Clarinet.toml
-      - name: "Export code coverage"
-        uses: codecov/codecov-action@v1
-        with:
-          files: ./coverage.lcov
-          verbose: true
-          fail_ci_if_error: false
-
-  # rustfmt checking
-=======
   ## rust format: Execute on every run
->>>>>>> d15a822b
   rustfmt:
     name: Rust Format
     runs-on: ubuntu-latest
