--- conflicted
+++ resolved
@@ -43,6 +43,7 @@
 use stacks_common::types::chainstate::{
     BlockHeaderHash, BurnchainHeaderHash, StacksAddress, StacksBlockId,
 };
+use stacks_common::types::net::{PeerAddress, PeerHost};
 use stacks_common::types::StacksPublicKeyBuffer;
 use stacks_common::util::chunked_encoding::*;
 use stacks_common::util::get_epoch_time_secs;
@@ -50,7 +51,6 @@
 use stacks_common::util::secp256k1::MessageSignature;
 use stacks_common::{types, util};
 
-use super::{RPCPoxCurrentCycleInfo, RPCPoxNextCycleInfo};
 use crate::burnchains::affirmation::AffirmationMap;
 use crate::burnchains::{Burnchain, BurnchainView, *};
 use crate::chainstate::burn::db::sortdb::SortitionDB;
@@ -68,115 +68,18 @@
 use crate::net::atlas::{AtlasDB, Attachment, MAX_ATTACHMENT_INV_PAGES_PER_REQUEST};
 use crate::net::connection::{ConnectionHttp, ConnectionOptions, ReplyHandleHttp};
 use crate::net::db::PeerDB;
-<<<<<<< HEAD
-
 use crate::net::http::{HttpRequestContents, HttpResponseContents};
-use crate::net::PeerHostExtensions;
-use crate::net::StacksNodeState;
-
 use crate::net::httpcore::{
-    HttpPreambleExtensions, HttpRequestContentsExtensions, StacksHttp, StacksHttpMessage,
-    StacksHttpRequest, StacksHttpResponse, TipRequest, HTTP_REQUEST_ID_RESERVED,
+    StacksHttp, StacksHttpMessage, StacksHttpRequest, StacksHttpResponse, HTTP_REQUEST_ID_RESERVED,
 };
-
-use crate::core::mempool::MemPoolSyncData;
-use crate::net::api::{
-    callreadonly::CallReadOnlyRequestBody, callreadonly::CallReadOnlyResponse,
-    getaccount::AccountEntryResponse, getconstantval::ConstantValResponse,
-    getcontractsrc::ContractSrcResponse, getdatavar::DataVarResponse, getinfo::RPCAffirmationData,
-    getinfo::RPCLastPoxAnchorData, getinfo::RPCPeerInfoData,
-    getistraitimplemented::GetIsTraitImplementedResponse, getmapentry::MapEntryResponse,
-    getpoxinfo::RPCPoxContractVersion, getpoxinfo::RPCPoxInfoData,
-    gettransaction_unconfirmed::UnconfirmedTransactionResponse,
-    gettransaction_unconfirmed::UnconfirmedTransactionStatus, postfeerate::RPCFeeEstimate,
-    postfeerate::RPCFeeEstimateResponse,
-};
-use crate::net::atlas::{AttachmentPage, GetAttachmentResponse, GetAttachmentsInvResponse};
-use crate::net::p2p::PeerMap;
-use crate::net::p2p::PeerNetwork;
-use crate::net::relay::Relayer;
-use crate::net::stackerdb::StackerDBTx;
-use crate::net::stackerdb::StackerDBs;
-use crate::net::BlocksData;
-use crate::net::BlocksDatum;
-use crate::net::Error as net_error;
-use crate::net::MicroblocksData;
-use crate::net::NeighborAddress;
-use crate::net::NeighborsData;
-use crate::net::ProtocolFamily;
-use crate::net::StackerDBPushChunkData;
-use crate::net::StacksMessageType;
-use crate::net::UrlString;
-use crate::net::MAX_HEADERS;
-use crate::net::MAX_NEIGHBORS_DATA_LEN;
-use crate::util_lib::db::DBConn;
-use crate::util_lib::db::Error as db_error;
-use clarity::vm::database::clarity_store::make_contract_hash_key;
-use clarity::vm::types::TraitIdentifier;
-use clarity::vm::ClarityVersion;
-use clarity::vm::{
-    analysis::errors::CheckErrors,
-    ast::ASTRules,
-    costs::{ExecutionCost, LimitedCostTracker},
-    database::{
-        clarity_store::ContractCommitment, BurnStateDB, ClarityDatabase, ClaritySerializable,
-        STXBalance, StoreType,
-    },
-    errors::Error as ClarityRuntimeError,
-    errors::Error::Unchecked,
-    errors::InterpreterError,
-    types::{PrincipalData, QualifiedContractIdentifier, StandardPrincipalData},
-    ClarityName, ContractName, SymbolicExpression, Value,
-};
-use libstackerdb::{StackerDBChunkAckData, StackerDBChunkData};
-use stacks_common::codec::StacksMessageCodec;
-use stacks_common::util::get_epoch_time_secs;
-use stacks_common::util::hash::Hash160;
-use stacks_common::util::hash::{hex_bytes, to_hex};
-
-use crate::chainstate::stacks::boot::{POX_1_NAME, POX_2_NAME, POX_3_NAME};
-use crate::chainstate::stacks::StacksBlockHeader;
-use crate::clarity_vm::database::marf::MarfedKV;
-use stacks_common::types::chainstate::BlockHeaderHash;
-use stacks_common::types::chainstate::{BurnchainHeaderHash, StacksAddress, StacksBlockId};
-use stacks_common::types::net::{PeerAddress, PeerHost};
-use stacks_common::types::StacksPublicKeyBuffer;
-use stacks_common::util::chunked_encoding::*;
-use stacks_common::util::secp256k1::MessageSignature;
-
-use crate::clarity_vm::clarity::Error as clarity_error;
-
-use crate::{
-    chainstate::burn::operations::leader_block_commit::OUTPUTS_PER_COMMIT, version_string,
-};
-use stacks_common::types;
-use stacks_common::util;
-use stacks_common::util::hash::Sha256Sum;
-
-use crate::util_lib::boot::boot_code_id;
-
-use crate::net::api::{getpoxinfo::RPCPoxCurrentCycleInfo, getpoxinfo::RPCPoxNextCycleInfo};
-=======
-use crate::net::http::*;
 use crate::net::p2p::{PeerMap, PeerNetwork};
 use crate::net::relay::Relayer;
 use crate::net::stackerdb::{StackerDBTx, StackerDBs};
-use crate::net::{
-    AccountEntryResponse, AttachmentPage, BlocksData, BlocksDatum, CallReadOnlyResponse,
-    ClientError, ConstantValResponse, ContractSrcResponse, DataVarResponse, Error as net_error,
-    GetAttachmentResponse, GetAttachmentsInvResponse, GetIsTraitImplementedResponse,
-    HttpRequestMetadata, HttpRequestType, HttpResponseMetadata, HttpResponseType, MapEntryResponse,
-    MemPoolSyncData, MicroblocksData, NeighborAddress, NeighborsData, PeerAddress, PeerHost,
-    ProtocolFamily, RPCAffirmationData, RPCFeeEstimate, RPCFeeEstimateResponse,
-    RPCLastPoxAnchorData, RPCNeighbor, RPCNeighborsInfo, RPCPeerInfoData, RPCPoxContractVersion,
-    RPCPoxInfoData, StackerDBPushChunkData, StacksHttp, StacksHttpMessage, StacksMessageType,
-    StreamCursor, TipRequest, UnconfirmedTransactionResponse, UnconfirmedTransactionStatus,
-    UrlString, HTTP_REQUEST_ID_RESERVED, MAX_HEADERS, MAX_NEIGHBORS_DATA_LEN,
-};
+use crate::net::{Error as net_error, StacksMessageType, StacksNodeState};
 use crate::util_lib::boot::boot_code_id;
 use crate::util_lib::db::{DBConn, Error as db_error};
+use crate::util_lib::strings::UrlString;
 use crate::{monitoring, version_string};
->>>>>>> 5ac03fca
 
 pub const STREAM_CHUNK_SIZE: u64 = 4096;
 
@@ -744,4975 +647,7 @@
         Ok(total_sz)
     }
 
-<<<<<<< HEAD
     pub fn get_peer_host(&self) -> PeerHost {
         self.peer_host.clone()
-=======
-    /// Handle an external HTTP request.
-    /// Some requests, such as those for blocks, will create new reply streams.  This method adds
-    /// those new streams into the `reply_streams` set.
-    /// Returns a StacksMessageType option -- it's Some(...) if we need to forward a message to the
-    /// peer network (like a transaction or a block or microblock)
-    pub fn handle_request(
-        &mut self,
-        req: HttpRequestType,
-        network: &mut PeerNetwork,
-        sortdb: &SortitionDB,
-        chainstate: &mut StacksChainState,
-        mempool: &mut MemPoolDB,
-        handler_opts: &RPCHandlerArgs,
-    ) -> Result<Option<StacksMessageType>, net_error> {
-        let mut reply = self.connection.make_relay_handle(self.conn_id)?;
-        let keep_alive = req.metadata().keep_alive;
-        let mut ret = None;
-
-        let stream_opt = match req {
-            HttpRequestType::GetInfo(ref _md) => {
-                ConversationHttp::handle_getinfo(
-                    &mut self.connection.protocol,
-                    &mut reply,
-                    &req,
-                    network,
-                    chainstate,
-                    handler_opts,
-                    network.burnchain_tip.canonical_stacks_tip_height,
-                )?;
-                None
-            }
-            HttpRequestType::GetPoxInfo(ref _md, ref tip_req) => {
-                if let Some(tip) = ConversationHttp::handle_load_stacks_chain_tip(
-                    &mut self.connection.protocol,
-                    &mut reply,
-                    &req,
-                    tip_req,
-                    sortdb,
-                    chainstate,
-                    network.burnchain_tip.canonical_stacks_tip_height,
-                )? {
-                    ConversationHttp::handle_getpoxinfo(
-                        &mut self.connection.protocol,
-                        &mut reply,
-                        &req,
-                        sortdb,
-                        chainstate,
-                        &tip,
-                        &network.burnchain,
-                        network.burnchain_tip.canonical_stacks_tip_height,
-                    )?;
-                }
-                None
-            }
-            HttpRequestType::GetNeighbors(ref _md) => {
-                ConversationHttp::handle_getneighbors(
-                    &mut self.connection.protocol,
-                    &mut reply,
-                    &req,
-                    network,
-                    network.burnchain_tip.canonical_stacks_tip_height,
-                )?;
-                None
-            }
-            HttpRequestType::GetHeaders(ref _md, ref quantity, ref tip_req) => {
-                if let Some(tip) = ConversationHttp::handle_load_stacks_chain_tip(
-                    &mut self.connection.protocol,
-                    &mut reply,
-                    &req,
-                    tip_req,
-                    sortdb,
-                    chainstate,
-                    network.burnchain_tip.canonical_stacks_tip_height,
-                )? {
-                    ConversationHttp::handle_getheaders(
-                        &mut self.connection.protocol,
-                        &mut reply,
-                        &req,
-                        &tip,
-                        *quantity,
-                        chainstate,
-                        network.burnchain_tip.canonical_stacks_tip_height,
-                    )?
-                } else {
-                    None
-                }
-            }
-            HttpRequestType::GetBlock(ref _md, ref index_block_hash) => {
-                ConversationHttp::handle_getblock(
-                    &mut self.connection.protocol,
-                    &mut reply,
-                    &req,
-                    index_block_hash,
-                    chainstate,
-                    network.burnchain_tip.canonical_stacks_tip_height,
-                )?
-            }
-            HttpRequestType::GetMicroblocksIndexed(ref _md, ref index_head_hash) => {
-                ConversationHttp::handle_getmicroblocks_indexed(
-                    &mut self.connection.protocol,
-                    &mut reply,
-                    &req,
-                    index_head_hash,
-                    chainstate,
-                    network.burnchain_tip.canonical_stacks_tip_height,
-                )?
-            }
-            HttpRequestType::GetMicroblocksConfirmed(ref _md, ref anchor_index_block_hash) => {
-                ConversationHttp::handle_getmicroblocks_confirmed(
-                    &mut self.connection.protocol,
-                    &mut reply,
-                    &req,
-                    anchor_index_block_hash,
-                    chainstate,
-                    network.burnchain_tip.canonical_stacks_tip_height,
-                )?
-            }
-            HttpRequestType::GetMicroblocksUnconfirmed(
-                ref _md,
-                ref index_anchor_block_hash,
-                ref min_seq,
-            ) => ConversationHttp::handle_getmicroblocks_unconfirmed(
-                &mut self.connection.protocol,
-                &mut reply,
-                &req,
-                index_anchor_block_hash,
-                *min_seq,
-                chainstate,
-                network.burnchain_tip.canonical_stacks_tip_height,
-            )?,
-            HttpRequestType::GetTransactionUnconfirmed(ref _md, ref txid) => {
-                ConversationHttp::handle_gettransaction_unconfirmed(
-                    &mut self.connection.protocol,
-                    &mut reply,
-                    &req,
-                    chainstate,
-                    mempool,
-                    txid,
-                    network.burnchain_tip.canonical_stacks_tip_height,
-                )?;
-                None
-            }
-            HttpRequestType::GetAccount(ref _md, ref principal, ref tip_req, ref with_proof) => {
-                if let Some(tip) = ConversationHttp::handle_load_stacks_chain_tip(
-                    &mut self.connection.protocol,
-                    &mut reply,
-                    &req,
-                    tip_req,
-                    sortdb,
-                    chainstate,
-                    network.burnchain_tip.canonical_stacks_tip_height,
-                )? {
-                    ConversationHttp::handle_get_account_entry(
-                        &mut self.connection.protocol,
-                        &mut reply,
-                        &req,
-                        sortdb,
-                        chainstate,
-                        &tip,
-                        principal,
-                        *with_proof,
-                        network.burnchain_tip.canonical_stacks_tip_height,
-                    )?;
-                }
-                None
-            }
-            HttpRequestType::GetDataVar(
-                ref _md,
-                ref contract_addr,
-                ref contract_name,
-                ref var_name,
-                ref tip_req,
-                ref with_proof,
-            ) => {
-                if let Some(tip) = ConversationHttp::handle_load_stacks_chain_tip(
-                    &mut self.connection.protocol,
-                    &mut reply,
-                    &req,
-                    tip_req,
-                    sortdb,
-                    chainstate,
-                    network.burnchain_tip.canonical_stacks_tip_height,
-                )? {
-                    ConversationHttp::handle_get_data_var(
-                        &mut self.connection.protocol,
-                        &mut reply,
-                        &req,
-                        sortdb,
-                        chainstate,
-                        &tip,
-                        contract_addr,
-                        contract_name,
-                        var_name,
-                        *with_proof,
-                        network.burnchain_tip.canonical_stacks_tip_height,
-                    )?;
-                }
-                None
-            }
-            HttpRequestType::GetConstantVal(
-                ref _md,
-                ref contract_addr,
-                ref contract_name,
-                ref const_name,
-                ref tip_req,
-            ) => {
-                if let Some(tip) = ConversationHttp::handle_load_stacks_chain_tip(
-                    &mut self.connection.protocol,
-                    &mut reply,
-                    &req,
-                    tip_req,
-                    sortdb,
-                    chainstate,
-                    network.burnchain_tip.canonical_stacks_tip_height,
-                )? {
-                    ConversationHttp::handle_get_constant_val(
-                        &mut self.connection.protocol,
-                        &mut reply,
-                        &req,
-                        sortdb,
-                        chainstate,
-                        &tip,
-                        contract_addr,
-                        contract_name,
-                        const_name,
-                        network.burnchain_tip.canonical_stacks_tip_height,
-                    )?;
-                }
-                None
-            }
-            HttpRequestType::GetMapEntry(
-                ref _md,
-                ref contract_addr,
-                ref contract_name,
-                ref map_name,
-                ref key,
-                ref tip_req,
-                ref with_proof,
-            ) => {
-                if let Some(tip) = ConversationHttp::handle_load_stacks_chain_tip(
-                    &mut self.connection.protocol,
-                    &mut reply,
-                    &req,
-                    tip_req,
-                    sortdb,
-                    chainstate,
-                    network.burnchain_tip.canonical_stacks_tip_height,
-                )? {
-                    ConversationHttp::handle_get_map_entry(
-                        &mut self.connection.protocol,
-                        &mut reply,
-                        &req,
-                        sortdb,
-                        chainstate,
-                        &tip,
-                        contract_addr,
-                        contract_name,
-                        map_name,
-                        key,
-                        *with_proof,
-                        network.burnchain_tip.canonical_stacks_tip_height,
-                    )?;
-                }
-                None
-            }
-            HttpRequestType::GetTransferCost(ref _md) => {
-                ConversationHttp::handle_token_transfer_cost(
-                    &mut self.connection.protocol,
-                    &mut reply,
-                    &req,
-                    network.burnchain_tip.canonical_stacks_tip_height,
-                )?;
-                None
-            }
-            HttpRequestType::GetContractABI(
-                ref _md,
-                ref contract_addr,
-                ref contract_name,
-                ref tip_req,
-            ) => {
-                if let Some(tip) = ConversationHttp::handle_load_stacks_chain_tip(
-                    &mut self.connection.protocol,
-                    &mut reply,
-                    &req,
-                    tip_req,
-                    sortdb,
-                    chainstate,
-                    network.burnchain_tip.canonical_stacks_tip_height,
-                )? {
-                    ConversationHttp::handle_get_contract_abi(
-                        &mut self.connection.protocol,
-                        &mut reply,
-                        &req,
-                        sortdb,
-                        chainstate,
-                        &tip,
-                        contract_addr,
-                        contract_name,
-                        network.burnchain_tip.canonical_stacks_tip_height,
-                    )?;
-                }
-                None
-            }
-            HttpRequestType::FeeRateEstimate(ref _md, ref tx, estimated_len) => {
-                ConversationHttp::handle_post_fee_rate_estimate(
-                    &mut self.connection.protocol,
-                    &mut reply,
-                    &req,
-                    handler_opts,
-                    sortdb,
-                    tx,
-                    estimated_len,
-                    network.burnchain_tip.canonical_stacks_tip_height,
-                )?;
-                None
-            }
-            HttpRequestType::CallReadOnlyFunction(
-                ref _md,
-                ref ctrct_addr,
-                ref ctrct_name,
-                ref as_sender,
-                ref as_sponsor,
-                ref func_name,
-                ref args,
-                ref tip_req,
-            ) => {
-                if let Some(tip) = ConversationHttp::handle_load_stacks_chain_tip(
-                    &mut self.connection.protocol,
-                    &mut reply,
-                    &req,
-                    tip_req,
-                    sortdb,
-                    chainstate,
-                    network.burnchain_tip.canonical_stacks_tip_height,
-                )? {
-                    ConversationHttp::handle_readonly_function_call(
-                        &mut self.connection.protocol,
-                        &mut reply,
-                        &req,
-                        sortdb,
-                        chainstate,
-                        &tip,
-                        ctrct_addr,
-                        ctrct_name,
-                        func_name,
-                        as_sender,
-                        as_sponsor.as_ref(),
-                        args,
-                        &self.connection.options,
-                        network.burnchain_tip.canonical_stacks_tip_height,
-                    )?;
-                }
-                None
-            }
-            HttpRequestType::GetContractSrc(
-                ref _md,
-                ref contract_addr,
-                ref contract_name,
-                ref tip_req,
-                ref with_proof,
-            ) => {
-                if let Some(tip) = ConversationHttp::handle_load_stacks_chain_tip(
-                    &mut self.connection.protocol,
-                    &mut reply,
-                    &req,
-                    tip_req,
-                    sortdb,
-                    chainstate,
-                    network.burnchain_tip.canonical_stacks_tip_height,
-                )? {
-                    ConversationHttp::handle_get_contract_src(
-                        &mut self.connection.protocol,
-                        &mut reply,
-                        &req,
-                        sortdb,
-                        chainstate,
-                        &tip,
-                        contract_addr,
-                        contract_name,
-                        *with_proof,
-                        network.burnchain_tip.canonical_stacks_tip_height,
-                    )?;
-                }
-                None
-            }
-            HttpRequestType::PostTransaction(ref _md, ref tx, ref attachment) => {
-                match chainstate.get_stacks_chain_tip(sortdb)? {
-                    Some(tip) => {
-                        let accepted = ConversationHttp::handle_post_transaction(
-                            &mut self.connection.protocol,
-                            &mut reply,
-                            &req,
-                            chainstate,
-                            sortdb,
-                            tip.consensus_hash,
-                            tip.anchored_block_hash,
-                            mempool,
-                            tx.clone(),
-                            &mut network.atlasdb,
-                            attachment.clone(),
-                            handler_opts.event_observer.as_deref(),
-                            network.burnchain_tip.canonical_stacks_tip_height,
-                            network.ast_rules,
-                        )?;
-                        if accepted {
-                            // forward to peer network
-                            ret = Some(StacksMessageType::Transaction(tx.clone()));
-                        }
-                    }
-                    None => {
-                        let response_metadata = HttpResponseMetadata::from_http_request_type(
-                            &req,
-                            Some(network.burnchain_tip.canonical_stacks_tip_height),
-                        );
-                        warn!("Failed to load Stacks chain tip");
-                        let response = HttpResponseType::ServerError(
-                            response_metadata,
-                            format!("Failed to load Stacks chain tip"),
-                        );
-                        response.send(&mut self.connection.protocol, &mut reply)?;
-                    }
-                }
-                None
-            }
-            HttpRequestType::GetAttachment(ref _md, ref content_hash) => {
-                ConversationHttp::handle_getattachment(
-                    &mut self.connection.protocol,
-                    &mut reply,
-                    &req,
-                    &mut network.atlasdb,
-                    content_hash.clone(),
-                    network.burnchain_tip.canonical_stacks_tip_height,
-                )?;
-                None
-            }
-            HttpRequestType::GetAttachmentsInv(
-                ref _md,
-                ref index_block_hash,
-                ref pages_indexes,
-            ) => {
-                ConversationHttp::handle_getattachmentsinv(
-                    &mut self.connection.protocol,
-                    &mut reply,
-                    &req,
-                    &mut network.atlasdb,
-                    &index_block_hash,
-                    pages_indexes,
-                    &self.connection.options,
-                    network.burnchain_tip.canonical_stacks_tip_height,
-                )?;
-                None
-            }
-            HttpRequestType::PostBlock(ref _md, ref consensus_hash, ref block) => {
-                let accepted = ConversationHttp::handle_post_block(
-                    &mut self.connection.protocol,
-                    &mut reply,
-                    &req,
-                    sortdb,
-                    chainstate,
-                    consensus_hash,
-                    block,
-                    network.burnchain_tip.canonical_stacks_tip_height,
-                )?;
-                if accepted {
-                    // inform the peer network so it can announce its presence
-                    ret = Some(StacksMessageType::Blocks(BlocksData {
-                        blocks: vec![BlocksDatum(consensus_hash.clone(), block.clone())],
-                    }));
-                }
-                None
-            }
-            HttpRequestType::PostMicroblock(ref _md, ref mblock, ref tip_req) => {
-                if let Some(tip) = ConversationHttp::handle_load_stacks_chain_tip(
-                    &mut self.connection.protocol,
-                    &mut reply,
-                    &req,
-                    tip_req,
-                    sortdb,
-                    chainstate,
-                    network.burnchain_tip.canonical_stacks_tip_height,
-                )? {
-                    if let Some((consensus_hash, block_hash)) =
-                        ConversationHttp::handle_load_stacks_chain_tip_hashes(
-                            &mut self.connection.protocol,
-                            &mut reply,
-                            &req,
-                            tip,
-                            chainstate,
-                            network.burnchain_tip.canonical_stacks_tip_height,
-                        )?
-                    {
-                        let accepted = ConversationHttp::handle_post_microblock(
-                            &mut self.connection.protocol,
-                            &mut reply,
-                            &req,
-                            &consensus_hash,
-                            &block_hash,
-                            sortdb,
-                            chainstate,
-                            mblock,
-                            network.burnchain_tip.canonical_stacks_tip_height,
-                        )?;
-                        if accepted {
-                            // forward to peer network
-                            let tip = StacksBlockHeader::make_index_block_hash(
-                                &consensus_hash,
-                                &block_hash,
-                            );
-                            ret = Some(StacksMessageType::Microblocks(MicroblocksData {
-                                index_anchor_block: tip,
-                                microblocks: vec![(*mblock).clone()],
-                            }));
-                        }
-                    }
-                }
-                None
-            }
-            HttpRequestType::MemPoolQuery(ref _md, ref query, ref page_id_opt) => {
-                Some(ConversationHttp::handle_mempool_query(
-                    &mut self.connection.protocol,
-                    &mut reply,
-                    &req,
-                    sortdb,
-                    chainstate,
-                    query.clone(),
-                    network.connection_opts.mempool_max_tx_query,
-                    network.burnchain_tip.canonical_stacks_tip_height,
-                    page_id_opt.clone(),
-                )?)
-            }
-            HttpRequestType::OptionsPreflight(ref _md, ref _path) => {
-                let response_metadata = HttpResponseMetadata::from_http_request_type(
-                    &req,
-                    Some(network.burnchain_tip.canonical_stacks_tip_height),
-                );
-                let response = HttpResponseType::OptionsPreflight(response_metadata);
-                response
-                    .send(&mut self.connection.protocol, &mut reply)
-                    .map(|_| ())?;
-                None
-            }
-            HttpRequestType::GetIsTraitImplemented(
-                ref _md,
-                ref contract_addr,
-                ref contract_name,
-                ref trait_id,
-                ref tip_req,
-            ) => {
-                if let Some(tip) = ConversationHttp::handle_load_stacks_chain_tip(
-                    &mut self.connection.protocol,
-                    &mut reply,
-                    &req,
-                    tip_req,
-                    sortdb,
-                    chainstate,
-                    network.burnchain_tip.canonical_stacks_tip_height,
-                )? {
-                    ConversationHttp::handle_get_is_trait_implemented(
-                        &mut self.connection.protocol,
-                        &mut reply,
-                        &req,
-                        sortdb,
-                        chainstate,
-                        &tip,
-                        contract_addr,
-                        contract_name,
-                        trait_id,
-                        network.burnchain_tip.canonical_stacks_tip_height,
-                    )?;
-                }
-                None
-            }
-            HttpRequestType::GetStackerDBMetadata(ref _md, ref stackerdb_contract_id) => {
-                ConversationHttp::handle_get_stackerdb_metadata(
-                    &mut self.connection.protocol,
-                    &mut reply,
-                    &req,
-                    network.get_stackerdbs(),
-                    stackerdb_contract_id,
-                    network.burnchain_tip.canonical_stacks_tip_height,
-                )?;
-                None
-            }
-            HttpRequestType::GetStackerDBChunk(
-                ref _md,
-                ref stackerdb_contract_id,
-                ref slot_id,
-                ref slot_version_opt,
-            ) => {
-                ConversationHttp::handle_get_stackerdb_chunk(
-                    &mut self.connection.protocol,
-                    &mut reply,
-                    &req,
-                    network.get_stackerdbs(),
-                    stackerdb_contract_id,
-                    *slot_id,
-                    slot_version_opt.clone(),
-                    network.burnchain_tip.canonical_stacks_tip_height,
-                )?;
-                None
-            }
-            HttpRequestType::PostStackerDBChunk(
-                ref _md,
-                ref stackerdb_contract_id,
-                ref chunk_data,
-            ) => {
-                let tip_height = network.burnchain_tip.canonical_stacks_tip_height;
-                if let Ok(mut tx) = network.stackerdbs_tx_begin(stackerdb_contract_id) {
-                    ret = ConversationHttp::handle_post_stackerdb_chunk(
-                        &mut self.connection.protocol,
-                        &mut reply,
-                        &req,
-                        &mut tx,
-                        stackerdb_contract_id,
-                        chunk_data,
-                        tip_height,
-                    )?;
-                    tx.commit()?;
-                } else {
-                    let response_metadata =
-                        HttpResponseMetadata::from_http_request_type(&req, Some(tip_height));
-                    let resp =
-                        HttpResponseType::NotFound(response_metadata, "No such StackerDB".into());
-                    resp.send(&mut self.connection.protocol, &mut reply)
-                        .map(|_| ())?;
-                };
-                None
-            }
-            HttpRequestType::ClientError(ref _md, ref err) => {
-                let response_metadata = HttpResponseMetadata::from_http_request_type(
-                    &req,
-                    Some(network.burnchain_tip.canonical_stacks_tip_height),
-                );
-                let response = match err {
-                    ClientError::Message(s) => HttpResponseType::BadRequestJSON(
-                        response_metadata,
-                        serde_json::Value::String(s.to_string()),
-                    ),
-                    ClientError::NotFound(path) => {
-                        HttpResponseType::NotFound(response_metadata, path.clone())
-                    }
-                };
-
-                response
-                    .send(&mut self.connection.protocol, &mut reply)
-                    .map(|_| ())?;
-                None
-            }
-        };
-
-        match stream_opt {
-            None => {
-                self.reply_streams.push_back((reply, None, keep_alive));
-            }
-            Some(stream) => {
-                self.reply_streams.push_back((
-                    reply,
-                    Some((
-                        HttpChunkedTransferWriterState::new(STREAM_CHUNK_SIZE as usize),
-                        stream,
-                    )),
-                    keep_alive,
-                ));
-            }
-        }
-        Ok(ret)
-    }
-
-    /// Make progress on outbound requests.
-    fn send_outbound_responses(
-        &mut self,
-        mempool: &MemPoolDB,
-        chainstate: &mut StacksChainState,
-    ) -> Result<(), net_error> {
-        // send out streamed responses in the order they were requested
-        let mut drained_handle = false;
-        let mut drained_stream = false;
-        let mut broken = false;
-        let mut do_keep_alive = true;
-
-        test_debug!(
-            "{:?}: {} HTTP replies pending",
-            &self,
-            self.reply_streams.len()
-        );
-        let _self_str = format!("{}", &self);
-
-        match self.reply_streams.front_mut() {
-            Some((ref mut reply, ref mut stream_opt, ref keep_alive)) => {
-                do_keep_alive = *keep_alive;
-
-                // if we're streaming, make some progress on the stream
-                match stream_opt {
-                    Some((ref mut http_chunk_state, ref mut stream)) => {
-                        let mut encoder =
-                            HttpChunkedTransferWriter::from_writer_state(reply, http_chunk_state);
-                        match stream.stream_to(mempool, chainstate, &mut encoder, STREAM_CHUNK_SIZE)
-                        {
-                            Ok(nw) => {
-                                test_debug!("{}: Streamed {} bytes", &_self_str, nw);
-                                if nw == 0 {
-                                    // EOF -- finish chunk and stop sending.
-                                    if !encoder.corked() {
-                                        encoder.flush().map_err(|e| {
-                                            test_debug!(
-                                                "{}: Write error on encoder flush: {:?}",
-                                                &_self_str,
-                                                &e
-                                            );
-                                            net_error::WriteError(e)
-                                        })?;
-
-                                        encoder.cork();
-
-                                        test_debug!("{}: Stream indicates EOF", &_self_str);
-                                    }
-
-                                    // try moving some data to the connection only once we're done
-                                    // streaming
-                                    match reply.try_flush() {
-                                        Ok(res) => {
-                                            test_debug!(
-                                                "{}: Streamed reply is drained?: {}",
-                                                &_self_str,
-                                                res
-                                            );
-                                            drained_handle = res;
-                                        }
-                                        Err(e) => {
-                                            // dead
-                                            warn!(
-                                                "{}: Broken HTTP connection: {:?}",
-                                                &_self_str, &e
-                                            );
-                                            broken = true;
-                                        }
-                                    }
-                                    drained_stream = true;
-                                }
-                            }
-                            Err(e) => {
-                                // broken -- terminate the stream.
-                                // For example, if we're streaming an unconfirmed block or
-                                // microblock, the data can get moved to the chunk store out from
-                                // under the stream.
-                                warn!(
-                                    "{}: Failed to send to HTTP connection: {:?}",
-                                    &_self_str, &e
-                                );
-                                broken = true;
-                            }
-                        }
-                    }
-                    None => {
-                        // not streamed; all data is buffered
-                        drained_stream = true;
-
-                        // try moving some data to the connection
-                        match reply.try_flush() {
-                            Ok(res) => {
-                                test_debug!("{}: Reply is drained", &_self_str);
-                                drained_handle = res;
-                            }
-                            Err(e) => {
-                                // dead
-                                warn!("{}: Broken HTTP connection: {:?}", &_self_str, &e);
-                                broken = true;
-                            }
-                        }
-                    }
-                }
-            }
-            None => {}
-        }
-
-        if broken || (drained_handle && drained_stream) {
-            // done with this stream
-            test_debug!(
-                "{:?}: done with stream (broken={}, drained_handle={}, drained_stream={})",
-                &self,
-                broken,
-                drained_handle,
-                drained_stream
-            );
-            self.total_reply_count += 1;
-            self.reply_streams.pop_front();
-
-            if !do_keep_alive {
-                // encountered "Connection: close"
-                self.keep_alive = false;
-            }
-        }
-        Ok(())
-    }
-
-    pub fn try_send_recv_response(
-        req: ReplyHandleHttp,
-    ) -> Result<HttpResponseType, Result<ReplyHandleHttp, net_error>> {
-        match req.try_send_recv() {
-            Ok(message) => match message {
-                StacksHttpMessage::Request(_) => {
-                    warn!("Received response: not a HTTP response");
-                    return Err(Err(net_error::InvalidMessage));
-                }
-                StacksHttpMessage::Response(http_response) => Ok(http_response),
-            },
-            Err(res) => Err(res),
-        }
-    }
-
-    /// Make progress on our request/response
-    fn recv_inbound_response(&mut self) -> Result<(), net_error> {
-        // make progress on our pending request (if it exists).
-        let inprogress = self.pending_request.is_some();
-        let is_pending = self.pending_response.is_none();
-
-        let pending_request = self.pending_request.take();
-        let response = match pending_request {
-            None => Ok(self.pending_response.take()),
-            Some(req) => match ConversationHttp::try_send_recv_response(req) {
-                Ok(response) => Ok(Some(response)),
-                Err(res) => match res {
-                    Ok(handle) => {
-                        // try again
-                        self.pending_request = Some(handle);
-                        Ok(self.pending_response.take())
-                    }
-                    Err(e) => Err(e),
-                },
-            },
-        }?;
-
-        self.pending_response = response;
-
-        if inprogress && self.pending_request.is_none() {
-            test_debug!(
-                "{:?},id={}: HTTP request finished",
-                &self.peer_host,
-                self.conn_id
-            );
-        }
-
-        if is_pending && self.pending_response.is_some() {
-            test_debug!(
-                "{:?},id={}: HTTP response finished",
-                &self.peer_host,
-                self.conn_id
-            );
-        }
-
-        Ok(())
-    }
-
-    /// Try to get our response
-    pub fn try_get_response(&mut self) -> Option<HttpResponseType> {
-        self.pending_response.take()
-    }
-
-    /// Make progress on in-flight messages.
-    pub fn try_flush(
-        &mut self,
-        mempool: &MemPoolDB,
-        chainstate: &mut StacksChainState,
-    ) -> Result<(), net_error> {
-        self.send_outbound_responses(mempool, chainstate)?;
-        self.recv_inbound_response()?;
-        Ok(())
-    }
-
-    /// Is the connection idle?
-    pub fn is_idle(&self) -> bool {
-        self.pending_response.is_none()
-            && self.connection.inbox_len() == 0
-            && self.connection.outbox_len() == 0
-            && self.reply_streams.len() == 0
-    }
-
-    /// Is the conversation out of pending data?
-    /// Don't consider it drained if we haven't received anything yet
-    pub fn is_drained(&self) -> bool {
-        ((self.total_request_count > 0 && self.total_reply_count > 0)
-            || self.pending_error_response.is_some())
-            && self.is_idle()
-    }
-
-    /// Should the connection be kept alive even if drained?
-    pub fn is_keep_alive(&self) -> bool {
-        self.keep_alive
-    }
-
-    /// When was the last time we got an inbound request?
-    pub fn get_last_request_time(&self) -> u64 {
-        self.last_request_timestamp
-    }
-
-    /// When was the last time we sent data as part of an outbound response?
-    pub fn get_last_response_time(&self) -> u64 {
-        self.last_response_timestamp
-    }
-
-    /// When was this converation conencted?
-    pub fn get_connection_time(&self) -> u64 {
-        self.connection_time
-    }
-
-    /// Make progress on in-flight requests and replies.
-    /// Returns the list of transactions we'll need to forward to the peer network
-    pub fn chat(
-        &mut self,
-        network: &mut PeerNetwork,
-        sortdb: &SortitionDB,
-        chainstate: &mut StacksChainState,
-        mempool: &mut MemPoolDB,
-        handler_args: &RPCHandlerArgs,
-    ) -> Result<Vec<StacksMessageType>, net_error> {
-        // if we have an in-flight error, then don't take any more requests.
-        if self.pending_error_response.is_some() {
-            return Ok(vec![]);
-        }
-
-        // handle in-bound HTTP request(s)
-        let num_inbound = self.connection.inbox_len();
-        let mut ret = vec![];
-        test_debug!("{:?}: {} HTTP requests pending", &self, num_inbound);
-
-        for _i in 0..num_inbound {
-            let msg = match self.connection.next_inbox_message() {
-                None => {
-                    continue;
-                }
-                Some(m) => m,
-            };
-
-            match msg {
-                StacksHttpMessage::Request(req) => {
-                    // new request
-                    self.total_request_count += 1;
-                    self.last_request_timestamp = get_epoch_time_secs();
-                    if req.metadata().canonical_stacks_tip_height.is_some() {
-                        test_debug!(
-                            "Request metadata: canonical stacks tip height is {:?}",
-                            &req.metadata().canonical_stacks_tip_height
-                        );
-                        self.canonical_stacks_tip_height =
-                            req.metadata().canonical_stacks_tip_height;
-                    }
-                    let start_time = Instant::now();
-                    let path = req.get_path();
-                    let msg_opt = monitoring::instrument_http_request_handler(req, |req| {
-                        self.handle_request(req, network, sortdb, chainstate, mempool, handler_args)
-                    })?;
-
-                    debug!("Processed HTTPRequest"; "path" => %path, "processing_time_ms" => start_time.elapsed().as_millis(), "conn_id" => self.conn_id, "peer_addr" => &self.peer_addr);
-
-                    if let Some(msg) = msg_opt {
-                        ret.push(msg);
-                    }
-                }
-                StacksHttpMessage::Response(resp) => {
-                    // Is there someone else waiting for this message?  If so, pass it along.
-                    // (this _should_ be our pending_request handle)
-                    if resp.metadata().canonical_stacks_tip_height.is_some() {
-                        test_debug!(
-                            "Response metadata: canonical stacks tip height is {:?}",
-                            &resp.metadata().canonical_stacks_tip_height
-                        );
-                        self.canonical_stacks_tip_height =
-                            resp.metadata().canonical_stacks_tip_height;
-                    }
-                    match self
-                        .connection
-                        .fulfill_request(StacksHttpMessage::Response(resp))
-                    {
-                        None => {
-                            test_debug!("{:?}: Fulfilled pending HTTP request", &self);
-                        }
-                        Some(_msg) => {
-                            // unsolicited; discard
-                            test_debug!("{:?}: Dropping unsolicited HTTP response", &self);
-                        }
-                    }
-                }
-            }
-        }
-
-        Ok(ret)
-    }
-
-    /// Remove all timed-out messages, and ding the remote peer as unhealthy
-    pub fn clear_timeouts(&mut self) -> () {
-        self.connection.drain_timeouts();
-    }
-
-    /// Load data into our HTTP connection
-    pub fn recv<R: Read>(&mut self, r: &mut R) -> Result<usize, net_error> {
-        let mut total_recv = 0;
-        loop {
-            let nrecv = match self.connection.recv_data(r) {
-                Ok(nr) => nr,
-                Err(e) => {
-                    debug!("{:?}: failed to recv: {:?}", self, &e);
-                    return Err(e);
-                }
-            };
-
-            total_recv += nrecv;
-            if nrecv > 0 {
-                self.last_request_timestamp = get_epoch_time_secs();
-            } else {
-                break;
-            }
-        }
-        monitoring::update_inbound_rpc_bandwidth(total_recv as i64);
-        Ok(total_recv)
-    }
-
-    /// Write data out of our HTTP connection.  Write as much as we can
-    pub fn send<W: Write>(
-        &mut self,
-        w: &mut W,
-        mempool: &MemPoolDB,
-        chainstate: &mut StacksChainState,
-    ) -> Result<usize, net_error> {
-        let mut total_sz = 0;
-        loop {
-            // prime the Write
-            self.try_flush(mempool, chainstate)?;
-
-            let sz = match self.connection.send_data(w) {
-                Ok(sz) => sz,
-                Err(e) => {
-                    info!("{:?}: failed to send on HTTP conversation: {:?}", self, &e);
-                    return Err(e);
-                }
-            };
-
-            total_sz += sz;
-            if sz > 0 {
-                self.last_response_timestamp = get_epoch_time_secs();
-            } else {
-                break;
-            }
-        }
-        monitoring::update_inbound_rpc_bandwidth(total_sz as i64);
-        Ok(total_sz)
-    }
-
-    /// Make a new getinfo request to this endpoint
-    pub fn new_getinfo(&self, stacks_height: Option<u64>) -> HttpRequestType {
-        HttpRequestType::GetInfo(HttpRequestMetadata::from_host(
-            self.peer_host.clone(),
-            stacks_height,
-        ))
-    }
-
-    /// Make a new getinfo request to this endpoint
-    pub fn new_getpoxinfo(&self, tip_req: TipRequest) -> HttpRequestType {
-        HttpRequestType::GetPoxInfo(
-            HttpRequestMetadata::from_host(self.peer_host.clone(), None),
-            tip_req,
-        )
-    }
-
-    /// Make a new getneighbors request to this endpoint
-    pub fn new_getneighbors(&self) -> HttpRequestType {
-        HttpRequestType::GetNeighbors(HttpRequestMetadata::from_host(self.peer_host.clone(), None))
-    }
-
-    /// Make a new getheaders request to this endpoint
-    pub fn new_getheaders(&self, quantity: u64, tip_req: TipRequest) -> HttpRequestType {
-        HttpRequestType::GetHeaders(
-            HttpRequestMetadata::from_host(self.peer_host.clone(), None),
-            quantity,
-            tip_req,
-        )
-    }
-
-    /// Make a new getblock request to this endpoint
-    pub fn new_getblock(&self, index_block_hash: StacksBlockId) -> HttpRequestType {
-        HttpRequestType::GetBlock(
-            HttpRequestMetadata::from_host(self.peer_host.clone(), None),
-            index_block_hash,
-        )
-    }
-
-    /// Make a new get-microblocks request to this endpoint
-    pub fn new_getmicroblocks_indexed(
-        &self,
-        index_microblock_hash: StacksBlockId,
-    ) -> HttpRequestType {
-        HttpRequestType::GetMicroblocksIndexed(
-            HttpRequestMetadata::from_host(self.peer_host.clone(), None),
-            index_microblock_hash,
-        )
-    }
-
-    /// Make a new get-microblocks-confirmed request to this endpoint
-    pub fn new_getmicroblocks_confirmed(
-        &self,
-        index_anchor_block_hash: StacksBlockId,
-    ) -> HttpRequestType {
-        HttpRequestType::GetMicroblocksConfirmed(
-            HttpRequestMetadata::from_host(self.peer_host.clone(), None),
-            index_anchor_block_hash,
-        )
-    }
-
-    /// Make a new get-microblocks request for unconfirmed microblocks
-    pub fn new_getmicroblocks_unconfirmed(
-        &self,
-        anchored_index_block_hash: StacksBlockId,
-        min_seq: u16,
-    ) -> HttpRequestType {
-        HttpRequestType::GetMicroblocksUnconfirmed(
-            HttpRequestMetadata::from_host(self.peer_host.clone(), None),
-            anchored_index_block_hash,
-            min_seq,
-        )
-    }
-
-    /// Make a new get-unconfirmed-tx request
-    pub fn new_gettransaction_unconfirmed(&self, txid: Txid) -> HttpRequestType {
-        HttpRequestType::GetTransactionUnconfirmed(
-            HttpRequestMetadata::from_host(self.peer_host.clone(), None),
-            txid,
-        )
-    }
-
-    /// Make a new post-transaction request
-    pub fn new_post_transaction(&self, tx: StacksTransaction) -> HttpRequestType {
-        HttpRequestType::PostTransaction(
-            HttpRequestMetadata::from_host(self.peer_host.clone(), None),
-            tx,
-            None,
-        )
-    }
-
-    /// Make a new post-block request
-    pub fn new_post_block(&self, ch: ConsensusHash, block: StacksBlock) -> HttpRequestType {
-        HttpRequestType::PostBlock(
-            HttpRequestMetadata::from_host(self.peer_host.clone(), None),
-            ch,
-            block,
-        )
-    }
-
-    /// Make a new post-microblock request
-    pub fn new_post_microblock(
-        &self,
-        mblock: StacksMicroblock,
-        tip_req: TipRequest,
-    ) -> HttpRequestType {
-        HttpRequestType::PostMicroblock(
-            HttpRequestMetadata::from_host(self.peer_host.clone(), None),
-            mblock,
-            tip_req,
-        )
-    }
-
-    /// Make a new request for an account
-    pub fn new_getaccount(
-        &self,
-        principal: PrincipalData,
-        tip_req: TipRequest,
-        with_proof: bool,
-    ) -> HttpRequestType {
-        HttpRequestType::GetAccount(
-            HttpRequestMetadata::from_host(self.peer_host.clone(), None),
-            principal,
-            tip_req,
-            with_proof,
-        )
-    }
-
-    /// Make a new request for a data var
-    pub fn new_getdatavar(
-        &self,
-        contract_addr: StacksAddress,
-        contract_name: ContractName,
-        var_name: ClarityName,
-        tip_req: TipRequest,
-        with_proof: bool,
-    ) -> HttpRequestType {
-        HttpRequestType::GetDataVar(
-            HttpRequestMetadata::from_host(self.peer_host.clone(), None),
-            contract_addr,
-            contract_name,
-            var_name,
-            tip_req,
-            with_proof,
-        )
-    }
-
-    pub fn new_getconstantval(
-        &self,
-        contract_add: StacksAddress,
-        contract_name: ContractName,
-        constant_name: ClarityName,
-        tip_req: TipRequest,
-    ) -> HttpRequestType {
-        HttpRequestType::GetConstantVal(
-            HttpRequestMetadata::from_host(self.peer_host.clone(), None),
-            contract_add,
-            contract_name,
-            constant_name,
-            tip_req,
-        )
-    }
-
-    /// Make a new request for a data map
-    pub fn new_getmapentry(
-        &self,
-        contract_addr: StacksAddress,
-        contract_name: ContractName,
-        map_name: ClarityName,
-        key: Value,
-        tip_req: TipRequest,
-        with_proof: bool,
-    ) -> HttpRequestType {
-        HttpRequestType::GetMapEntry(
-            HttpRequestMetadata::from_host(self.peer_host.clone(), None),
-            contract_addr,
-            contract_name,
-            map_name,
-            key,
-            tip_req,
-            with_proof,
-        )
-    }
-
-    /// Make a new request to get a contract's source
-    pub fn new_getcontractsrc(
-        &self,
-        contract_addr: StacksAddress,
-        contract_name: ContractName,
-        tip_req: TipRequest,
-        with_proof: bool,
-    ) -> HttpRequestType {
-        HttpRequestType::GetContractSrc(
-            HttpRequestMetadata::from_host(self.peer_host.clone(), None),
-            contract_addr,
-            contract_name,
-            tip_req,
-            with_proof,
-        )
-    }
-
-    /// Make a new request to get a contract's ABI
-    pub fn new_getcontractabi(
-        &self,
-        contract_addr: StacksAddress,
-        contract_name: ContractName,
-        tip_req: TipRequest,
-    ) -> HttpRequestType {
-        HttpRequestType::GetContractABI(
-            HttpRequestMetadata::from_host(self.peer_host.clone(), None),
-            contract_addr,
-            contract_name,
-            tip_req,
-        )
-    }
-
-    /// Make a new request to run a read-only function
-    pub fn new_callreadonlyfunction(
-        &self,
-        contract_addr: StacksAddress,
-        contract_name: ContractName,
-        sender: PrincipalData,
-        sponsor: Option<PrincipalData>,
-        function_name: ClarityName,
-        function_args: Vec<Value>,
-        tip_req: TipRequest,
-    ) -> HttpRequestType {
-        HttpRequestType::CallReadOnlyFunction(
-            HttpRequestMetadata::from_host(self.peer_host.clone(), None),
-            contract_addr,
-            contract_name,
-            sender,
-            sponsor,
-            function_name,
-            function_args,
-            tip_req,
-        )
-    }
-
-    /// Make a new request for attachment inventory page
-    pub fn new_getattachmentsinv(
-        &self,
-        index_block_hash: StacksBlockId,
-        pages_indexes: HashSet<u32>,
-    ) -> HttpRequestType {
-        HttpRequestType::GetAttachmentsInv(
-            HttpRequestMetadata::from_host(self.peer_host.clone(), None),
-            index_block_hash,
-            pages_indexes,
-        )
-    }
-
-    /// Make a new request for mempool contents
-    pub fn new_mempool_query(
-        &self,
-        query: MemPoolSyncData,
-        page_id_opt: Option<Txid>,
-    ) -> HttpRequestType {
-        HttpRequestType::MemPoolQuery(
-            HttpRequestMetadata::from_host(self.peer_host.clone(), None),
-            query,
-            page_id_opt,
-        )
-    }
-
-    /// Make a request for a stackerDB's metadata
-    pub fn new_get_stackerdb_metadata(
-        &self,
-        stackerdb_contract_id: QualifiedContractIdentifier,
-    ) -> HttpRequestType {
-        HttpRequestType::GetStackerDBMetadata(
-            HttpRequestMetadata::from_host(self.peer_host.clone(), None),
-            stackerdb_contract_id,
-        )
-    }
-
-    /// Make a request for a stackerDB's chunk
-    pub fn new_get_stackerdb_chunk(
-        &self,
-        stackerdb_contract_id: QualifiedContractIdentifier,
-        slot_id: u32,
-        slot_version: Option<u32>,
-    ) -> HttpRequestType {
-        HttpRequestType::GetStackerDBChunk(
-            HttpRequestMetadata::from_host(self.peer_host.clone(), None),
-            stackerdb_contract_id,
-            slot_id,
-            slot_version,
-        )
-    }
-
-    /// Make a new post for a stackerDB's chunk
-    pub fn new_post_stackerdb_chunk(
-        &self,
-        stackerdb_contract_id: QualifiedContractIdentifier,
-        slot_id: u32,
-        slot_version: u32,
-        sig: MessageSignature,
-        data: Vec<u8>,
-    ) -> HttpRequestType {
-        HttpRequestType::PostStackerDBChunk(
-            HttpRequestMetadata::from_host(self.peer_host.clone(), None),
-            stackerdb_contract_id,
-            StackerDBChunkData {
-                slot_id,
-                slot_version,
-                sig,
-                data,
-            },
-        )
-    }
-}
-
-#[cfg(test)]
-mod test {
-    use std::cell::RefCell;
-    use std::convert::TryInto;
-    use std::iter::FromIterator;
-
-    use clarity::vm::types::*;
-    use libstackerdb::{SlotMetadata, STACKERDB_MAX_CHUNK_SIZE};
-    use stacks_common::address::*;
-    use stacks_common::types::chainstate::{BlockHeaderHash, BurnchainHeaderHash};
-    use stacks_common::util::get_epoch_time_secs;
-    use stacks_common::util::hash::{hex_bytes, Sha512Trunc256Sum};
-    use stacks_common::util::pipe::*;
-
-    use super::*;
-    use crate::burnchains::bitcoin::indexer::BitcoinIndexer;
-    use crate::burnchains::{Burnchain, BurnchainView, *};
-    use crate::chainstate::burn::ConsensusHash;
-    use crate::chainstate::stacks::db::blocks::test::*;
-    use crate::chainstate::stacks::db::StacksChainState;
-    use crate::chainstate::stacks::miner::*;
-    use crate::chainstate::stacks::test::*;
-    use crate::chainstate::stacks::{
-        Error as chain_error, C32_ADDRESS_VERSION_TESTNET_SINGLESIG, *,
-    };
-    use crate::core::mempool::{BLOOM_COUNTER_ERROR_RATE, MAX_BLOOM_COUNTER_TXS};
-    use crate::net::codec::*;
-    use crate::net::http::*;
-    use crate::net::stream::*;
-    use crate::net::test::*;
-    use crate::net::*;
-
-    const TEST_CONTRACT: &'static str = "
-        (define-constant cst 123)
-        (define-data-var bar int 0)
-        (define-map unit-map { account: principal } { units: int })
-        (define-public (get-bar) (ok (var-get bar)))
-        (define-public (set-bar (x int) (y int))
-          (begin (var-set bar (/ x y)) (ok (var-get bar))))
-        (define-public (add-unit)
-          (begin
-            (map-set unit-map { account: tx-sender } { units: 1 } )
-            (var-set bar 1)
-            (ok 1)))
-        (begin
-          (map-set unit-map { account: 'ST2DS4MSWSGJ3W9FBC6BVT0Y92S345HY8N3T6AV7R } { units: 123 }))
-
-        ;; stacker DB
-        (define-read-only (stackerdb-get-signer-slots)
-            (ok (list
-                {
-                    signer: 'ST2DS4MSWSGJ3W9FBC6BVT0Y92S345HY8N3T6AV7R,
-                    num-slots: u3
-                }
-                {
-                    signer: 'STVN97YYA10MY5F6KQJHKNYJNM24C4A1AT39WRW,
-                    num-slots: u3
-                })))
-
-        (define-read-only (stackerdb-get-config)
-            (ok {
-                chunk-size: u4096,
-                write-freq: u0,
-                max-writes: u4096,
-                max-neighbors: u32,
-                hint-replicas: (list )
-            }))
-    ";
-
-    const TEST_CONTRACT_UNCONFIRMED: &'static str = "(define-read-only (ro-test) (ok 1))";
-
-    fn convo_send_recv(
-        sender: &mut ConversationHttp,
-        sender_mempool: &MemPoolDB,
-        sender_chainstate: &mut StacksChainState,
-        receiver: &mut ConversationHttp,
-        receiver_mempool: &MemPoolDB,
-        receiver_chainstate: &mut StacksChainState,
-    ) -> () {
-        let (mut pipe_read, mut pipe_write) = Pipe::new();
-        pipe_read.set_nonblocking(true);
-
-        loop {
-            let res = true;
-
-            sender.try_flush(sender_mempool, sender_chainstate).unwrap();
-            receiver
-                .try_flush(sender_mempool, receiver_chainstate)
-                .unwrap();
-
-            pipe_write.try_flush().unwrap();
-
-            let all_relays_flushed =
-                receiver.num_pending_outbound() == 0 && sender.num_pending_outbound() == 0;
-
-            let nw = sender
-                .send(&mut pipe_write, sender_mempool, sender_chainstate)
-                .unwrap();
-            let nr = receiver.recv(&mut pipe_read).unwrap();
-
-            test_debug!(
-                "res = {}, all_relays_flushed = {} ({},{}), nr = {}, nw = {}",
-                res,
-                all_relays_flushed,
-                receiver.num_pending_outbound(),
-                sender.num_pending_outbound(),
-                nr,
-                nw
-            );
-            if res && all_relays_flushed && nr == 0 && nw == 0 {
-                test_debug!("Breaking send_recv");
-                break;
-            }
-        }
-    }
-
-    /// General testing function to test RPC calls.
-    /// This function sets up two peers, a client and a server.
-    /// It takes in a function of type F that generates the request to be sent to the server
-    /// It takes in another function of type C that verifies that the result from
-    /// the server is as expected.
-    /// The parameter `include_microblocks` determines whether a microblock stream is mined or not.
-    fn test_rpc<F, C>(
-        test_name: &str,
-        peer_1_p2p: u16,
-        peer_1_http: u16,
-        peer_2_p2p: u16,
-        peer_2_http: u16,
-        include_microblocks: bool,
-        make_request: F,
-        check_result: C,
-    ) -> ()
-    where
-        F: FnOnce(
-            &mut TestPeer,
-            &mut ConversationHttp,
-            &mut TestPeer,
-            &mut ConversationHttp,
-        ) -> HttpRequestType,
-        C: FnOnce(
-            &HttpRequestType,
-            &HttpResponseType,
-            &mut TestPeer,
-            &mut TestPeer,
-            &ConversationHttp,
-            &ConversationHttp,
-        ) -> bool,
-    {
-        // ST2DS4MSWSGJ3W9FBC6BVT0Y92S345HY8N3T6AV7R
-        let privk1 = StacksPrivateKey::from_hex(
-            "9f1f85a512a96a244e4c0d762788500687feb97481639572e3bffbd6860e6ab001",
-        )
-        .unwrap();
-
-        // STVN97YYA10MY5F6KQJHKNYJNM24C4A1AT39WRW
-        let privk2 = StacksPrivateKey::from_hex(
-            "94c319327cc5cd04da7147d32d836eb2e4c44f4db39aa5ede7314a761183d0c701",
-        )
-        .unwrap();
-        let microblock_privkey = StacksPrivateKey::new();
-        let microblock_pubkeyhash =
-            Hash160::from_node_public_key(&StacksPublicKey::from_private(&microblock_privkey));
-
-        let addr1 = StacksAddress::from_public_keys(
-            C32_ADDRESS_VERSION_TESTNET_SINGLESIG,
-            &AddressHashMode::SerializeP2PKH,
-            1,
-            &vec![StacksPublicKey::from_private(&privk1)],
-        )
-        .unwrap();
-        let addr2 = StacksAddress::from_public_keys(
-            C32_ADDRESS_VERSION_TESTNET_SINGLESIG,
-            &AddressHashMode::SerializeP2PKH,
-            1,
-            &vec![StacksPublicKey::from_private(&privk2)],
-        )
-        .unwrap();
-
-        let mut peer_1_config = TestPeerConfig::new(test_name, peer_1_p2p, peer_1_http);
-        let mut peer_2_config = TestPeerConfig::new(test_name, peer_2_p2p, peer_2_http);
-
-        // stacker DBs get initialized thru reconfiguration when the above block gets processed
-        peer_1_config.add_stacker_db(
-            QualifiedContractIdentifier::new(addr1.clone().into(), "hello-world".into()),
-            StackerDBConfig::noop(),
-        );
-        peer_2_config.add_stacker_db(
-            QualifiedContractIdentifier::new(addr1.clone().into(), "hello-world".into()),
-            StackerDBConfig::noop(),
-        );
-
-        let peer_1_indexer = BitcoinIndexer::new_unit_test(&peer_1_config.burnchain.working_dir);
-        let peer_2_indexer = BitcoinIndexer::new_unit_test(&peer_2_config.burnchain.working_dir);
-
-        peer_1_config.initial_balances = vec![
-            (addr1.to_account_principal(), 1000000000),
-            (addr2.to_account_principal(), 1000000000),
-        ];
-
-        peer_2_config.initial_balances = vec![
-            (addr1.to_account_principal(), 1000000000),
-            (addr2.to_account_principal(), 1000000000),
-        ];
-
-        peer_1_config.add_neighbor(&peer_2_config.to_neighbor());
-        peer_2_config.add_neighbor(&peer_1_config.to_neighbor());
-
-        let mut peer_1 = TestPeer::new(peer_1_config);
-        let mut peer_2 = TestPeer::new(peer_2_config);
-
-        // mine one block with a contract in it
-        // first the coinbase
-        // make a coinbase for this miner
-        let mut tx_coinbase = StacksTransaction::new(
-            TransactionVersion::Testnet,
-            TransactionAuth::from_p2pkh(&privk1).unwrap(),
-            TransactionPayload::Coinbase(CoinbasePayload([0x00; 32]), None),
-        );
-        tx_coinbase.chain_id = 0x80000000;
-        tx_coinbase.anchor_mode = TransactionAnchorMode::OnChainOnly;
-        tx_coinbase.auth.set_origin_nonce(0);
-
-        let mut tx_signer = StacksTransactionSigner::new(&tx_coinbase);
-        tx_signer.sign_origin(&privk1).unwrap();
-        let tx_coinbase_signed = tx_signer.get_tx().unwrap();
-
-        // next the contract
-        let contract = TEST_CONTRACT.clone();
-        let mut tx_contract = StacksTransaction::new(
-            TransactionVersion::Testnet,
-            TransactionAuth::from_p2pkh(&privk1).unwrap(),
-            TransactionPayload::new_smart_contract(
-                &format!("hello-world"),
-                &contract.to_string(),
-                None,
-            )
-            .unwrap(),
-        );
-
-        tx_contract.chain_id = 0x80000000;
-        tx_contract.auth.set_origin_nonce(1);
-        tx_contract.set_tx_fee(0);
-
-        let mut tx_signer = StacksTransactionSigner::new(&tx_contract);
-        tx_signer.sign_origin(&privk1).unwrap();
-        let tx_contract_signed = tx_signer.get_tx().unwrap();
-
-        // update account and state in a microblock that will be unconfirmed
-        let mut tx_cc = StacksTransaction::new(
-            TransactionVersion::Testnet,
-            TransactionAuth::from_p2pkh(&privk1).unwrap(),
-            TransactionPayload::new_contract_call(addr1.clone(), "hello-world", "add-unit", vec![])
-                .unwrap(),
-        );
-
-        tx_cc.chain_id = 0x80000000;
-        tx_cc.auth.set_origin_nonce(2);
-        tx_cc.set_tx_fee(123);
-
-        let mut tx_signer = StacksTransactionSigner::new(&tx_cc);
-        tx_signer.sign_origin(&privk1).unwrap();
-        let tx_cc_signed = tx_signer.get_tx().unwrap();
-        let tx_cc_len = {
-            let mut bytes = vec![];
-            tx_cc_signed.consensus_serialize(&mut bytes).unwrap();
-            bytes.len() as u64
-        };
-
-        // make an unconfirmed contract
-        let unconfirmed_contract = TEST_CONTRACT_UNCONFIRMED.clone();
-        let mut tx_unconfirmed_contract = StacksTransaction::new(
-            TransactionVersion::Testnet,
-            TransactionAuth::from_p2pkh(&privk1).unwrap(),
-            TransactionPayload::new_smart_contract(
-                &format!("hello-world-unconfirmed"),
-                &unconfirmed_contract.to_string(),
-                None,
-            )
-            .unwrap(),
-        );
-
-        tx_unconfirmed_contract.chain_id = 0x80000000;
-        tx_unconfirmed_contract.auth.set_origin_nonce(3);
-        tx_unconfirmed_contract.set_tx_fee(0);
-
-        let mut tx_signer = StacksTransactionSigner::new(&tx_unconfirmed_contract);
-        tx_signer.sign_origin(&privk1).unwrap();
-        let tx_unconfirmed_contract_signed = tx_signer.get_tx().unwrap();
-        let tx_unconfirmed_contract_len = {
-            let mut bytes = vec![];
-            tx_unconfirmed_contract_signed
-                .consensus_serialize(&mut bytes)
-                .unwrap();
-            bytes.len() as u64
-        };
-
-        let tip =
-            SortitionDB::get_canonical_burn_chain_tip(&peer_1.sortdb.as_ref().unwrap().conn())
-                .unwrap();
-        let mut anchor_cost = ExecutionCost::zero();
-        let mut anchor_size = 0;
-
-        // make a block and a microblock.
-        // Put the coinbase and smart-contract in the anchored block.
-        // Put the contract-call in the microblock
-        let (burn_ops, stacks_block, microblocks) = peer_1.make_tenure(
-            |ref mut miner, ref mut sortdb, ref mut chainstate, vrf_proof, ref parent_opt, _| {
-                let parent_tip = match parent_opt {
-                    None => StacksChainState::get_genesis_header_info(chainstate.db()).unwrap(),
-                    Some(block) => {
-                        let ic = sortdb.index_conn();
-                        let snapshot = SortitionDB::get_block_snapshot_for_winning_stacks_block(
-                            &ic,
-                            &tip.sortition_id,
-                            &block.block_hash(),
-                        )
-                        .unwrap()
-                        .unwrap(); // succeeds because we don't fork
-                        StacksChainState::get_anchored_block_header_info(
-                            chainstate.db(),
-                            &snapshot.consensus_hash,
-                            &snapshot.winning_stacks_block_hash,
-                        )
-                        .unwrap()
-                        .unwrap()
-                    }
-                };
-
-                let block_builder = StacksBlockBuilder::make_regtest_block_builder(
-                    &parent_tip,
-                    vrf_proof,
-                    tip.total_burn,
-                    microblock_pubkeyhash,
-                )
-                .unwrap();
-                let (anchored_block, anchored_block_size, anchored_block_cost) =
-                    StacksBlockBuilder::make_anchored_block_from_txs(
-                        block_builder,
-                        chainstate,
-                        &sortdb.index_conn(),
-                        vec![tx_coinbase_signed.clone(), tx_contract_signed.clone()],
-                    )
-                    .unwrap();
-
-                anchor_size = anchored_block_size;
-                anchor_cost = anchored_block_cost;
-
-                (anchored_block, vec![])
-            },
-        );
-
-        let (_, _, consensus_hash) = peer_1.next_burnchain_block(burn_ops.clone());
-        peer_2.next_burnchain_block(burn_ops.clone());
-
-        peer_1.process_stacks_epoch_at_tip(&stacks_block, &vec![]);
-        peer_2.process_stacks_epoch_at_tip(&stacks_block, &vec![]);
-
-        // begin microblock section
-        if include_microblocks {
-            // build 1-block microblock stream with the contract-call and the unconfirmed contract
-            let microblock = {
-                let sortdb = peer_1.sortdb.take().unwrap();
-                Relayer::setup_unconfirmed_state(peer_1.chainstate(), &sortdb).unwrap();
-                let mblock = {
-                    let sort_iconn = sortdb.index_conn();
-                    let mut microblock_builder = StacksMicroblockBuilder::new(
-                        stacks_block.block_hash(),
-                        consensus_hash.clone(),
-                        peer_1.chainstate(),
-                        &sort_iconn,
-                        BlockBuilderSettings::max_value(),
-                    )
-                    .unwrap();
-                    let microblock = microblock_builder
-                        .mine_next_microblock_from_txs(
-                            vec![
-                                (tx_cc_signed, tx_cc_len),
-                                (tx_unconfirmed_contract_signed, tx_unconfirmed_contract_len),
-                            ],
-                            &microblock_privkey,
-                        )
-                        .unwrap();
-                    microblock
-                };
-                peer_1.sortdb = Some(sortdb);
-                mblock
-            };
-
-            // store microblock stream
-            peer_1
-                .chainstate()
-                .preprocess_streamed_microblock(
-                    &consensus_hash,
-                    &stacks_block.block_hash(),
-                    &microblock,
-                )
-                .unwrap();
-            peer_2
-                .chainstate()
-                .preprocess_streamed_microblock(
-                    &consensus_hash,
-                    &stacks_block.block_hash(),
-                    &microblock,
-                )
-                .unwrap();
-
-            // process microblock stream to generate unconfirmed state
-            let canonical_tip = StacksBlockHeader::make_index_block_hash(
-                &consensus_hash,
-                &stacks_block.block_hash(),
-            );
-            let sortdb1 = peer_1.sortdb.take().unwrap();
-            let sortdb2 = peer_2.sortdb.take().unwrap();
-            peer_1
-                .chainstate()
-                .reload_unconfirmed_state(&sortdb1.index_conn(), canonical_tip.clone())
-                .unwrap();
-            peer_2
-                .chainstate()
-                .reload_unconfirmed_state(&sortdb2.index_conn(), canonical_tip.clone())
-                .unwrap();
-            peer_1.sortdb = Some(sortdb1);
-            peer_2.sortdb = Some(sortdb2);
-        }
-        // end microblock section
-
-        // stuff some transactions into peer_2's mempool
-        // (relates to mempool query tests)
-        let mut mempool = peer_2.mempool.take().unwrap();
-        let mut mempool_tx = mempool.tx_begin().unwrap();
-        for i in 0..10 {
-            let pk = StacksPrivateKey::new();
-            let addr = StacksAddress::from_public_keys(
-                C32_ADDRESS_VERSION_TESTNET_SINGLESIG,
-                &AddressHashMode::SerializeP2PKH,
-                1,
-                &vec![StacksPublicKey::from_private(&StacksPrivateKey::new())],
-            )
-            .unwrap();
-            let mut tx = StacksTransaction {
-                version: TransactionVersion::Testnet,
-                chain_id: 0x80000000,
-                auth: TransactionAuth::from_p2pkh(&pk).unwrap(),
-                anchor_mode: TransactionAnchorMode::Any,
-                post_condition_mode: TransactionPostConditionMode::Allow,
-                post_conditions: vec![],
-                payload: TransactionPayload::TokenTransfer(
-                    addr.to_account_principal(),
-                    123,
-                    TokenTransferMemo([0u8; 34]),
-                ),
-            };
-            tx.set_tx_fee(1000);
-            tx.set_origin_nonce(0);
-
-            let txid = tx.txid();
-            let tx_bytes = tx.serialize_to_vec();
-            let origin_addr = tx.origin_address();
-            let origin_nonce = tx.get_origin_nonce();
-            let sponsor_addr = tx.sponsor_address().unwrap_or(origin_addr.clone());
-            let sponsor_nonce = tx.get_sponsor_nonce().unwrap_or(origin_nonce);
-            let tx_fee = tx.get_tx_fee();
-
-            // should succeed
-            MemPoolDB::try_add_tx(
-                &mut mempool_tx,
-                peer_1.chainstate(),
-                &consensus_hash,
-                &stacks_block.block_hash(),
-                txid.clone(),
-                tx_bytes,
-                tx_fee,
-                stacks_block.header.total_work.work,
-                &origin_addr,
-                origin_nonce,
-                &sponsor_addr,
-                sponsor_nonce,
-                None,
-            )
-            .unwrap();
-        }
-        mempool_tx.commit().unwrap();
-        peer_2.mempool.replace(mempool);
-
-        let peer_1_sortdb = peer_1.sortdb.take().unwrap();
-        let mut peer_1_stacks_node = peer_1.stacks_node.take().unwrap();
-        let _ = peer_1
-            .network
-            .refresh_burnchain_view(
-                &peer_1_indexer,
-                &peer_1_sortdb,
-                &mut peer_1_stacks_node.chainstate,
-                false,
-            )
-            .unwrap();
-        peer_1.sortdb = Some(peer_1_sortdb);
-        peer_1.stacks_node = Some(peer_1_stacks_node);
-
-        let peer_2_sortdb = peer_2.sortdb.take().unwrap();
-        let mut peer_2_stacks_node = peer_2.stacks_node.take().unwrap();
-        let _ = peer_2
-            .network
-            .refresh_burnchain_view(
-                &peer_2_indexer,
-                &peer_2_sortdb,
-                &mut peer_2_stacks_node.chainstate,
-                false,
-            )
-            .unwrap();
-        peer_2.sortdb = Some(peer_2_sortdb);
-        peer_2.stacks_node = Some(peer_2_stacks_node);
-
-        let view_1 = peer_1.get_burnchain_view().unwrap();
-        let view_2 = peer_2.get_burnchain_view().unwrap();
-
-        let mut convo_1 = ConversationHttp::new(
-            format!("127.0.0.1:{}", peer_1_http)
-                .parse::<SocketAddr>()
-                .unwrap(),
-            Some(UrlString::try_from(format!("http://peer1.com")).unwrap()),
-            peer_1.to_peer_host(),
-            &peer_1.config.connection_opts,
-            0,
-        );
-
-        let mut convo_2 = ConversationHttp::new(
-            format!("127.0.0.1:{}", peer_2_http)
-                .parse::<SocketAddr>()
-                .unwrap(),
-            Some(UrlString::try_from(format!("http://peer2.com")).unwrap()),
-            peer_2.to_peer_host(),
-            &peer_2.config.connection_opts,
-            1,
-        );
-
-        let req = make_request(&mut peer_1, &mut convo_1, &mut peer_2, &mut convo_2);
-
-        convo_1.send_request(req.clone()).unwrap();
-        let mut peer_1_mempool = peer_1.mempool.take().unwrap();
-        let peer_2_mempool = peer_2.mempool.take().unwrap();
-
-        test_debug!("convo1 sends to convo2");
-        convo_send_recv(
-            &mut convo_1,
-            &peer_1_mempool,
-            peer_1.chainstate(),
-            &mut convo_2,
-            &peer_2_mempool,
-            peer_2.chainstate(),
-        );
-
-        // hack around the borrow-checker
-        let mut peer_1_sortdb = peer_1.sortdb.take().unwrap();
-        let mut peer_1_stacks_node = peer_1.stacks_node.take().unwrap();
-
-        Relayer::setup_unconfirmed_state(&mut peer_1_stacks_node.chainstate, &peer_1_sortdb)
-            .unwrap();
-
-        convo_1
-            .chat(
-                &mut peer_1.network,
-                &mut peer_1_sortdb,
-                &mut peer_1_stacks_node.chainstate,
-                &mut peer_1_mempool,
-                &RPCHandlerArgs::default(),
-            )
-            .unwrap();
-
-        peer_1.sortdb = Some(peer_1_sortdb);
-        peer_1.stacks_node = Some(peer_1_stacks_node);
-        peer_1.mempool = Some(peer_1_mempool);
-        peer_2.mempool = Some(peer_2_mempool);
-
-        test_debug!("convo2 sends to convo1");
-
-        // hack around the borrow-checker
-        let mut peer_2_sortdb = peer_2.sortdb.take().unwrap();
-        let mut peer_2_stacks_node = peer_2.stacks_node.take().unwrap();
-        let mut peer_2_mempool = peer_2.mempool.take().unwrap();
-
-        let _ = peer_2
-            .network
-            .refresh_burnchain_view(
-                &peer_2_indexer,
-                &peer_2_sortdb,
-                &mut peer_2_stacks_node.chainstate,
-                false,
-            )
-            .unwrap();
-
-        Relayer::setup_unconfirmed_state(&mut peer_2_stacks_node.chainstate, &peer_2_sortdb)
-            .unwrap();
-
-        convo_2
-            .chat(
-                &mut peer_2.network,
-                &mut peer_2_sortdb,
-                &mut peer_2_stacks_node.chainstate,
-                &mut peer_2_mempool,
-                &RPCHandlerArgs::default(),
-            )
-            .unwrap();
-
-        peer_2.sortdb = Some(peer_2_sortdb);
-        peer_2.stacks_node = Some(peer_2_stacks_node);
-        let mut peer_1_mempool = peer_1.mempool.take().unwrap();
-
-        convo_send_recv(
-            &mut convo_2,
-            &peer_2_mempool,
-            peer_2.chainstate(),
-            &mut convo_1,
-            &peer_1_mempool,
-            peer_1.chainstate(),
-        );
-
-        test_debug!("flush convo1");
-
-        // hack around the borrow-checker
-        convo_send_recv(
-            &mut convo_1,
-            &peer_1_mempool,
-            peer_1.chainstate(),
-            &mut convo_2,
-            &peer_2_mempool,
-            peer_2.chainstate(),
-        );
-
-        peer_2.mempool = Some(peer_2_mempool);
-
-        let mut peer_1_sortdb = peer_1.sortdb.take().unwrap();
-        let mut peer_1_stacks_node = peer_1.stacks_node.take().unwrap();
-
-        let _ = peer_1
-            .network
-            .refresh_burnchain_view(
-                &peer_1_indexer,
-                &peer_1_sortdb,
-                &mut peer_1_stacks_node.chainstate,
-                false,
-            )
-            .unwrap();
-
-        Relayer::setup_unconfirmed_state(&mut peer_1_stacks_node.chainstate, &peer_1_sortdb)
-            .unwrap();
-
-        convo_1
-            .chat(
-                &mut peer_1.network,
-                &mut peer_1_sortdb,
-                &mut peer_1_stacks_node.chainstate,
-                &mut peer_1_mempool,
-                &RPCHandlerArgs::default(),
-            )
-            .unwrap();
-
-        convo_1
-            .try_flush(&peer_1_mempool, &mut peer_1_stacks_node.chainstate)
-            .unwrap();
-
-        peer_1.sortdb = Some(peer_1_sortdb);
-        peer_1.stacks_node = Some(peer_1_stacks_node);
-        peer_1.mempool = Some(peer_1_mempool);
-
-        // should have gotten a reply
-        let resp_opt = convo_1.try_get_response();
-        assert!(resp_opt.is_some());
-
-        let resp = resp_opt.unwrap();
-        assert!(check_result(
-            &req,
-            &resp,
-            &mut peer_1,
-            &mut peer_2,
-            &convo_1,
-            &convo_2
-        ));
-    }
-
-    /// This test tests two things:
-    /// (1) the get info RPC call
-    /// (2) whether the ConversationHttp object gets correctly updated with a peer's canonical
-    /// stacks tip height, which is sent in HTTP headers as part of the request/response
-    #[test]
-    #[ignore]
-    fn test_rpc_getinfo() {
-        let peer_server_info = RefCell::new(None);
-        let client_stacks_height = 17;
-        test_rpc(
-            function_name!(),
-            40000,
-            40001,
-            50000,
-            50001,
-            true,
-            |ref mut peer_client,
-             ref mut convo_client,
-             ref mut peer_server,
-             ref mut convo_server| {
-                let peer_info = RPCPeerInfoData::from_network(
-                    &peer_server.network,
-                    &peer_server.stacks_node.as_ref().unwrap().chainstate,
-                    None,
-                    &Sha256Sum::zero(),
-                );
-
-                *peer_server_info.borrow_mut() = Some(peer_info);
-
-                convo_client.new_getinfo(Some(client_stacks_height))
-            },
-            |ref http_request,
-             ref http_response,
-             ref mut peer_client,
-             ref mut peer_server,
-             ref convo_client,
-             ref convo_server| {
-                let req_md = http_request.metadata().clone();
-                assert_eq!(convo_client.canonical_stacks_tip_height, Some(1));
-                assert_eq!(
-                    convo_server.canonical_stacks_tip_height,
-                    Some(client_stacks_height)
-                );
-                match http_response {
-                    HttpResponseType::PeerInfo(response_md, peer_data) => {
-                        assert_eq!(Some((*peer_data).clone()), *peer_server_info.borrow());
-                        assert!(peer_data.node_public_key.is_some());
-                        assert!(peer_data.node_public_key_hash.is_some());
-                        assert_eq!(
-                            peer_data.node_public_key_hash,
-                            Some(Hash160::from_node_public_key(
-                                &peer_data
-                                    .node_public_key
-                                    .clone()
-                                    .unwrap()
-                                    .to_public_key()
-                                    .unwrap()
-                            ))
-                        );
-                        assert!(peer_data.stackerdbs.is_some());
-                        true
-                    }
-                    _ => {
-                        error!("Invalid response: {:?}", &http_response);
-                        false
-                    }
-                }
-            },
-        );
-    }
-
-    #[test]
-    #[ignore]
-    fn test_rpc_getpoxinfo() {
-        // Test v2/pox (aka GetPoxInfo) endpoint.
-        // In this test, `tip_req` is set to UseLatestAnchoredTip.
-        // Thus, the query for pox info will be against the canonical Stacks tip, which we expect to succeed.
-        let pox_server_info = RefCell::new(None);
-        test_rpc(
-            function_name!(),
-            40002,
-            40003,
-            50002,
-            50003,
-            true,
-            |ref mut peer_client,
-             ref mut convo_client,
-             ref mut peer_server,
-             ref mut convo_server| {
-                let mut sortdb = peer_server.sortdb.as_mut().unwrap();
-                let chainstate = &mut peer_server.stacks_node.as_mut().unwrap().chainstate;
-                let stacks_block_id = {
-                    let tip = chainstate.get_stacks_chain_tip(sortdb).unwrap().unwrap();
-                    StacksBlockHeader::make_index_block_hash(
-                        &tip.consensus_hash,
-                        &tip.anchored_block_hash,
-                    )
-                };
-                let pox_info = RPCPoxInfoData::from_db(
-                    &mut sortdb,
-                    chainstate,
-                    &stacks_block_id,
-                    &peer_client.config.burnchain,
-                )
-                .unwrap();
-                *pox_server_info.borrow_mut() = Some(pox_info);
-                convo_client.new_getpoxinfo(TipRequest::UseLatestAnchoredTip)
-            },
-            |ref http_request,
-             ref http_response,
-             ref mut peer_client,
-             ref mut peer_server,
-             convo_client,
-             convo_server| {
-                let req_md = http_request.metadata().clone();
-                match http_response {
-                    HttpResponseType::PoxInfo(response_md, pox_data) => {
-                        assert_eq!(Some((*pox_data).clone()), *pox_server_info.borrow());
-                        true
-                    }
-                    _ => {
-                        error!("Invalid response: {:?}", &http_response);
-                        false
-                    }
-                }
-            },
-        );
-    }
-
-    #[test]
-    #[ignore]
-    fn test_rpc_getpoxinfo_use_latest_tip() {
-        // Test v2/pox (aka GetPoxInfo) endpoint.
-        // In this test, we set `tip_req` to UseLatestUnconfirmedTip, and we expect that querying for pox
-        // info against the unconfirmed state will succeed.
-        let pox_server_info = RefCell::new(None);
-        test_rpc(
-            function_name!(),
-            40004,
-            40005,
-            50004,
-            50005,
-            true,
-            |ref mut peer_client,
-             ref mut convo_client,
-             ref mut peer_server,
-             ref mut convo_server| {
-                let mut sortdb = peer_server.sortdb.as_mut().unwrap();
-                let chainstate = &mut peer_server.stacks_node.as_mut().unwrap().chainstate;
-                let stacks_block_id = chainstate
-                    .unconfirmed_state
-                    .as_ref()
-                    .unwrap()
-                    .unconfirmed_chain_tip
-                    .clone();
-                let pox_info = RPCPoxInfoData::from_db(
-                    &mut sortdb,
-                    chainstate,
-                    &stacks_block_id,
-                    &peer_client.config.burnchain,
-                )
-                .unwrap();
-                *pox_server_info.borrow_mut() = Some(pox_info);
-                convo_client.new_getpoxinfo(TipRequest::UseLatestUnconfirmedTip)
-            },
-            |ref http_request,
-             ref http_response,
-             ref mut peer_client,
-             ref mut peer_server,
-             ref convo_client,
-             ref convo_server| {
-                let req_md = http_request.metadata().clone();
-                match http_response {
-                    HttpResponseType::PoxInfo(response_md, pox_data) => {
-                        assert_eq!(Some((*pox_data).clone()), *pox_server_info.borrow());
-                        true
-                    }
-                    _ => {
-                        error!("Invalid response: {:?}", &http_response);
-                        false
-                    }
-                }
-            },
-        );
-    }
-
-    #[test]
-    #[ignore]
-    fn test_rpc_getneighbors() {
-        test_rpc(
-            function_name!(),
-            40010,
-            40011,
-            50010,
-            50011,
-            true,
-            |ref mut peer_client,
-             ref mut convo_client,
-             ref mut peer_server,
-             ref mut convo_server| { convo_client.new_getneighbors() },
-            |ref http_request,
-             ref http_response,
-             ref mut peer_client,
-             ref mut peer_server,
-             ref convo_client,
-             ref convo_server| {
-                let req_md = http_request.metadata().clone();
-                match http_response {
-                    HttpResponseType::Neighbors(response_md, neighbor_info) => {
-                        assert_eq!(neighbor_info.sample.len(), 1);
-                        assert_eq!(neighbor_info.sample[0].port, peer_client.config.server_port); // we see ourselves as the neighbor
-                        assert_eq!(neighbor_info.bootstrap.len(), 1);
-                        assert_eq!(
-                            neighbor_info.bootstrap[0].port,
-                            peer_client.config.server_port
-                        ); // we see ourselves as the bootstrap
-                        for n in neighbor_info.sample.iter() {
-                            assert!(n.stackerdbs.is_some());
-                        }
-                        for n in neighbor_info.bootstrap.iter() {
-                            assert!(n.stackerdbs.is_some());
-                        }
-                        for n in neighbor_info.inbound.iter() {
-                            assert!(n.stackerdbs.is_some());
-                        }
-                        for n in neighbor_info.outbound.iter() {
-                            assert!(n.stackerdbs.is_some());
-                        }
-                        true
-                    }
-                    _ => {
-                        error!("Invalid response: {:?}", &http_response);
-                        false
-                    }
-                }
-            },
-        );
-    }
-
-    #[test]
-    #[ignore]
-    fn test_rpc_getheaders() {
-        let server_blocks_cell = RefCell::new(None);
-
-        test_rpc(
-            function_name!(),
-            40012,
-            40013,
-            50012,
-            50013,
-            true,
-            |ref mut peer_client,
-             ref mut convo_client,
-             ref mut peer_server,
-             ref mut convo_server| {
-                // have "server" peer store a few continuous block to staging
-                let mut blocks: Vec<StacksBlock> = vec![];
-                let mut index_block_hashes = vec![];
-                for i in 0..25 {
-                    let mut peer_server_block = make_codec_test_block(25);
-
-                    peer_server_block.header.total_work.work = (i + 1) as u64;
-                    peer_server_block.header.total_work.burn = (i + 1) as u64;
-                    peer_server_block.header.parent_block = blocks
-                        .last()
-                        .map(|blk| blk.block_hash())
-                        .unwrap_or(BlockHeaderHash([0u8; 32]));
-
-                    let peer_server_consensus_hash = ConsensusHash([(i + 1) as u8; 20]);
-                    let index_block_hash = StacksBlockHeader::make_index_block_hash(
-                        &peer_server_consensus_hash,
-                        &peer_server_block.block_hash(),
-                    );
-
-                    test_debug!("Store peer server index block {:?}", &index_block_hash);
-                    store_staging_block(
-                        peer_server.chainstate(),
-                        &peer_server_consensus_hash,
-                        &peer_server_block,
-                        &ConsensusHash([i as u8; 20]),
-                        456,
-                        123,
-                    );
-                    set_block_processed(
-                        peer_server.chainstate(),
-                        &peer_server_consensus_hash,
-                        &peer_server_block.block_hash(),
-                        true,
-                    );
-
-                    index_block_hashes.push(index_block_hash);
-                    blocks.push(peer_server_block);
-                }
-
-                let rev_blocks: Vec<_> = blocks.into_iter().rev().collect();
-                let rev_ibhs: Vec<_> = index_block_hashes.into_iter().rev().collect();
-
-                let tip = rev_ibhs[0].clone();
-                *server_blocks_cell.borrow_mut() = Some((rev_blocks, rev_ibhs));
-
-                // now ask for it
-                convo_client.new_getheaders(25, TipRequest::SpecificTip(tip))
-            },
-            |ref http_request,
-             ref http_response,
-             ref mut peer_client,
-             ref mut peer_server,
-             ref convo_client,
-             ref convo_server| {
-                let req_md = http_request.metadata().clone();
-                match http_response {
-                    HttpResponseType::Headers(response_md, headers) => {
-                        assert_eq!(headers.len(), 25);
-                        let expected = server_blocks_cell.borrow().clone().unwrap();
-                        for (i, h) in headers.iter().enumerate() {
-                            assert_eq!(h.header, expected.0[i].header);
-                            assert_eq!(h.consensus_hash, ConsensusHash([(25 - i) as u8; 20]));
-                            if i + 1 < headers.len() {
-                                assert_eq!(h.parent_block_id, expected.1[i + 1]);
-                            }
-                        }
-                        true
-                    }
-                    _ => {
-                        error!("Invalid response: {:?}", &http_response);
-                        false
-                    }
-                }
-            },
-        );
-    }
-
-    #[test]
-    #[ignore]
-    fn test_rpc_unconfirmed_getblock() {
-        let server_block_cell = RefCell::new(None);
-
-        test_rpc(
-            function_name!(),
-            40020,
-            40021,
-            50020,
-            50021,
-            true,
-            |ref mut peer_client,
-             ref mut convo_client,
-             ref mut peer_server,
-             ref mut convo_server| {
-                // have "server" peer store a block to staging
-                let peer_server_block = make_codec_test_block(25);
-                let peer_server_consensus_hash = ConsensusHash([0x02; 20]);
-                let index_block_hash = StacksBlockHeader::make_index_block_hash(
-                    &peer_server_consensus_hash,
-                    &peer_server_block.block_hash(),
-                );
-
-                test_debug!("Store peer server index block {:?}", &index_block_hash);
-                store_staging_block(
-                    peer_server.chainstate(),
-                    &peer_server_consensus_hash,
-                    &peer_server_block,
-                    &ConsensusHash([0x03; 20]),
-                    456,
-                    123,
-                );
-
-                *server_block_cell.borrow_mut() = Some(peer_server_block);
-
-                // now ask for it
-                convo_client.new_getblock(index_block_hash)
-            },
-            |ref http_request,
-             ref http_response,
-             ref mut peer_client,
-             ref mut peer_server,
-             ref convo_client,
-             ref convo_server| {
-                let req_md = http_request.metadata().clone();
-                match http_response {
-                    HttpResponseType::Block(response_md, block_info) => {
-                        assert_eq!(
-                            block_info.block_hash(),
-                            (*server_block_cell.borrow()).as_ref().unwrap().block_hash()
-                        );
-                        true
-                    }
-                    _ => {
-                        error!("Invalid response: {:?}", &http_response);
-                        false
-                    }
-                }
-            },
-        );
-    }
-
-    #[test]
-    #[ignore]
-    fn test_rpc_confirmed_getblock() {
-        let server_block_cell = RefCell::new(None);
-
-        test_rpc(
-            function_name!(),
-            40030,
-            40031,
-            50030,
-            50031,
-            true,
-            |ref mut peer_client,
-             ref mut convo_client,
-             ref mut peer_server,
-             ref mut convo_server| {
-                // have "server" peer store a block to staging
-                let peer_server_block = make_codec_test_block(25);
-                let peer_server_consensus_hash = ConsensusHash([0x02; 20]);
-                let index_block_hash = StacksBlockHeader::make_index_block_hash(
-                    &peer_server_consensus_hash,
-                    &peer_server_block.block_hash(),
-                );
-
-                test_debug!("Store peer server index block {:?}", &index_block_hash);
-                store_staging_block(
-                    peer_server.chainstate(),
-                    &peer_server_consensus_hash,
-                    &peer_server_block,
-                    &ConsensusHash([0x03; 20]),
-                    456,
-                    123,
-                );
-                set_block_processed(
-                    peer_server.chainstate(),
-                    &peer_server_consensus_hash,
-                    &peer_server_block.block_hash(),
-                    true,
-                );
-
-                *server_block_cell.borrow_mut() = Some(peer_server_block);
-
-                // now ask for it
-                convo_client.new_getblock(index_block_hash)
-            },
-            |ref http_request,
-             ref http_response,
-             ref mut peer_client,
-             ref mut peer_server,
-             ref convo_client,
-             ref convo_server| {
-                let req_md = http_request.metadata().clone();
-                match http_response {
-                    HttpResponseType::Block(response_md, block_info) => {
-                        assert_eq!(
-                            block_info.block_hash(),
-                            (*server_block_cell.borrow()).as_ref().unwrap().block_hash()
-                        );
-                        true
-                    }
-                    _ => {
-                        error!("Invalid response: {:?}", &http_response);
-                        false
-                    }
-                }
-            },
-        );
-    }
-
-    #[test]
-    #[ignore]
-    fn test_rpc_get_indexed_microblocks() {
-        let server_microblocks_cell = RefCell::new(vec![]);
-
-        test_rpc(
-            function_name!(),
-            40040,
-            40041,
-            50040,
-            50041,
-            true,
-            |ref mut peer_client,
-             ref mut convo_client,
-             ref mut peer_server,
-             ref mut convo_server| {
-                let privk = StacksPrivateKey::from_hex(
-                    "eb05c83546fdd2c79f10f5ad5434a90dd28f7e3acb7c092157aa1bc3656b012c01",
-                )
-                .unwrap();
-
-                let parent_block = make_codec_test_block(25);
-                let parent_consensus_hash = ConsensusHash([0x02; 20]);
-                let parent_index_block_hash = StacksBlockHeader::make_index_block_hash(
-                    &parent_consensus_hash,
-                    &parent_block.block_hash(),
-                );
-
-                let mut mblocks = make_sample_microblock_stream(&privk, &parent_block.block_hash());
-                mblocks.truncate(15);
-
-                let mut child_block = make_codec_test_block(25);
-                let child_consensus_hash = ConsensusHash([0x03; 20]);
-
-                child_block.header.parent_block = parent_block.block_hash();
-                child_block.header.parent_microblock =
-                    mblocks.last().as_ref().unwrap().block_hash();
-                child_block.header.parent_microblock_sequence =
-                    mblocks.last().as_ref().unwrap().header.sequence;
-
-                store_staging_block(
-                    peer_server.chainstate(),
-                    &parent_consensus_hash,
-                    &parent_block,
-                    &ConsensusHash([0x01; 20]),
-                    456,
-                    123,
-                );
-                set_block_processed(
-                    peer_server.chainstate(),
-                    &parent_consensus_hash,
-                    &parent_block.block_hash(),
-                    true,
-                );
-
-                store_staging_block(
-                    peer_server.chainstate(),
-                    &child_consensus_hash,
-                    &child_block,
-                    &parent_consensus_hash,
-                    456,
-                    123,
-                );
-                set_block_processed(
-                    peer_server.chainstate(),
-                    &child_consensus_hash,
-                    &child_block.block_hash(),
-                    true,
-                );
-
-                let index_microblock_hash = StacksBlockHeader::make_index_block_hash(
-                    &parent_consensus_hash,
-                    &mblocks.last().as_ref().unwrap().block_hash(),
-                );
-
-                for mblock in mblocks.iter() {
-                    store_staging_microblock(
-                        peer_server.chainstate(),
-                        &parent_consensus_hash,
-                        &parent_block.block_hash(),
-                        &mblock,
-                    );
-                }
-
-                set_microblocks_processed(
-                    peer_server.chainstate(),
-                    &child_consensus_hash,
-                    &child_block.block_hash(),
-                    &mblocks.last().as_ref().unwrap().block_hash(),
-                );
-
-                *server_microblocks_cell.borrow_mut() = mblocks;
-
-                convo_client.new_getmicroblocks_indexed(index_microblock_hash)
-            },
-            |ref http_request,
-             ref http_response,
-             ref mut peer_client,
-             ref mut peer_server,
-             ref convo_client,
-             ref convo_server| {
-                let req_md = http_request.metadata().clone();
-                match (*http_response).clone() {
-                    HttpResponseType::Microblocks(_, mut microblocks) => {
-                        microblocks.reverse();
-                        assert_eq!(microblocks.len(), (*server_microblocks_cell.borrow()).len());
-                        assert_eq!(microblocks, *server_microblocks_cell.borrow());
-                        true
-                    }
-                    _ => {
-                        error!("Invalid response: {:?}", http_response);
-                        false
-                    }
-                }
-            },
-        );
-    }
-
-    #[test]
-    #[ignore]
-    fn test_rpc_get_confirmed_microblocks() {
-        let server_microblocks_cell = RefCell::new(vec![]);
-
-        test_rpc(
-            function_name!(),
-            40042,
-            40043,
-            50042,
-            50043,
-            true,
-            |ref mut peer_client,
-             ref mut convo_client,
-             ref mut peer_server,
-             ref mut convo_server| {
-                let privk = StacksPrivateKey::from_hex(
-                    "eb05c83546fdd2c79f10f5ad5434a90dd28f7e3acb7c092157aa1bc3656b012c01",
-                )
-                .unwrap();
-
-                let parent_block = make_codec_test_block(25);
-                let parent_consensus_hash = ConsensusHash([0x02; 20]);
-
-                let mut mblocks = make_sample_microblock_stream(&privk, &parent_block.block_hash());
-                mblocks.truncate(15);
-
-                let mut child_block = make_codec_test_block(25);
-                let child_consensus_hash = ConsensusHash([0x03; 20]);
-
-                child_block.header.parent_block = parent_block.block_hash();
-                child_block.header.parent_microblock =
-                    mblocks.last().as_ref().unwrap().block_hash();
-                child_block.header.parent_microblock_sequence =
-                    mblocks.last().as_ref().unwrap().header.sequence;
-
-                let child_index_block_hash = StacksBlockHeader::make_index_block_hash(
-                    &child_consensus_hash,
-                    &child_block.block_hash(),
-                );
-
-                store_staging_block(
-                    peer_server.chainstate(),
-                    &parent_consensus_hash,
-                    &parent_block,
-                    &ConsensusHash([0x01; 20]),
-                    456,
-                    123,
-                );
-                set_block_processed(
-                    peer_server.chainstate(),
-                    &parent_consensus_hash,
-                    &parent_block.block_hash(),
-                    true,
-                );
-
-                store_staging_block(
-                    peer_server.chainstate(),
-                    &child_consensus_hash,
-                    &child_block,
-                    &parent_consensus_hash,
-                    456,
-                    123,
-                );
-                set_block_processed(
-                    peer_server.chainstate(),
-                    &child_consensus_hash,
-                    &child_block.block_hash(),
-                    true,
-                );
-
-                for mblock in mblocks.iter() {
-                    store_staging_microblock(
-                        peer_server.chainstate(),
-                        &parent_consensus_hash,
-                        &parent_block.block_hash(),
-                        &mblock,
-                    );
-                }
-
-                set_microblocks_processed(
-                    peer_server.chainstate(),
-                    &child_consensus_hash,
-                    &child_block.block_hash(),
-                    &mblocks.last().as_ref().unwrap().block_hash(),
-                );
-
-                *server_microblocks_cell.borrow_mut() = mblocks;
-
-                convo_client.new_getmicroblocks_confirmed(child_index_block_hash)
-            },
-            |ref http_request,
-             ref http_response,
-             ref mut peer_client,
-             ref mut peer_server,
-             ref convo_client,
-             ref convo_server| {
-                let req_md = http_request.metadata().clone();
-                match (*http_response).clone() {
-                    HttpResponseType::Microblocks(_, mut microblocks) => {
-                        microblocks.reverse();
-                        assert_eq!(microblocks.len(), (*server_microblocks_cell.borrow()).len());
-                        assert_eq!(microblocks, *server_microblocks_cell.borrow());
-                        true
-                    }
-                    _ => {
-                        error!("Invalid response: {:?}", &http_response);
-                        false
-                    }
-                }
-            },
-        );
-    }
-
-    #[test]
-    #[ignore]
-    fn test_rpc_unconfirmed_microblocks() {
-        let server_microblocks_cell = RefCell::new(vec![]);
-
-        test_rpc(
-            function_name!(),
-            40050,
-            40051,
-            50050,
-            50051,
-            true,
-            |ref mut peer_client,
-             ref mut convo_client,
-             ref mut peer_server,
-             ref mut convo_server| {
-                let privk = StacksPrivateKey::from_hex(
-                    "eb05c83546fdd2c79f10f5ad5434a90dd28f7e3acb7c092157aa1bc3656b012c01",
-                )
-                .unwrap();
-
-                let consensus_hash = ConsensusHash([0x02; 20]);
-                let anchored_block_hash = BlockHeaderHash([0x03; 32]);
-                let index_block_hash =
-                    StacksBlockHeader::make_index_block_hash(&consensus_hash, &anchored_block_hash);
-
-                let mut mblocks = make_sample_microblock_stream(&privk, &anchored_block_hash);
-                mblocks.truncate(15);
-
-                for mblock in mblocks.iter() {
-                    store_staging_microblock(
-                        peer_server.chainstate(),
-                        &consensus_hash,
-                        &anchored_block_hash,
-                        &mblock,
-                    );
-                }
-
-                *server_microblocks_cell.borrow_mut() = mblocks;
-
-                // start at seq 5
-                convo_client.new_getmicroblocks_unconfirmed(index_block_hash, 5)
-            },
-            |ref http_request,
-             ref http_response,
-             ref mut peer_client,
-             ref mut peer_server,
-             ref convo_client,
-             ref convo_server| {
-                let req_md = http_request.metadata().clone();
-                match http_response {
-                    HttpResponseType::Microblocks(response_md, microblocks) => {
-                        assert_eq!(microblocks.len(), 10);
-                        assert_eq!(
-                            *microblocks,
-                            (*server_microblocks_cell.borrow())[5..].to_vec()
-                        );
-                        true
-                    }
-                    _ => {
-                        error!("Invalid response: {:?}", &http_response);
-                        false
-                    }
-                }
-            },
-        );
-    }
-
-    #[test]
-    #[ignore]
-    fn test_rpc_unconfirmed_transaction() {
-        let last_txid = RefCell::new(Txid([0u8; 32]));
-        let last_mblock = RefCell::new(BlockHeaderHash([0u8; 32]));
-
-        test_rpc(
-            function_name!(),
-            40052,
-            40053,
-            50052,
-            50053,
-            true,
-            |ref mut peer_client,
-             ref mut convo_client,
-             ref mut peer_server,
-             ref mut convo_server| {
-                let privk = StacksPrivateKey::from_hex(
-                    "eb05c83546fdd2c79f10f5ad5434a90dd28f7e3acb7c092157aa1bc3656b012c01",
-                )
-                .unwrap();
-
-                let sortdb = peer_server.sortdb.take().unwrap();
-                Relayer::setup_unconfirmed_state(peer_server.chainstate(), &sortdb).unwrap();
-                peer_server.sortdb = Some(sortdb);
-
-                assert!(peer_server.chainstate().unconfirmed_state.is_some());
-                let (txid, mblock_hash) = match peer_server.chainstate().unconfirmed_state {
-                    Some(ref unconfirmed) => {
-                        assert!(unconfirmed.mined_txs.len() > 0);
-                        let mut txid = Txid([0u8; 32]);
-                        let mut mblock_hash = BlockHeaderHash([0u8; 32]);
-                        for (next_txid, (_, mbh, ..)) in unconfirmed.mined_txs.iter() {
-                            txid = next_txid.clone();
-                            mblock_hash = mbh.clone();
-                            break;
-                        }
-                        (txid, mblock_hash)
-                    }
-                    None => {
-                        panic!("No unconfirmed state");
-                    }
-                };
-
-                *last_txid.borrow_mut() = txid.clone();
-                *last_mblock.borrow_mut() = mblock_hash.clone();
-
-                convo_client.new_gettransaction_unconfirmed(txid)
-            },
-            |ref http_request,
-             ref http_response,
-             ref mut peer_client,
-             ref mut peer_server,
-             ref convo_client,
-             ref convo_server| {
-                let req_md = http_request.metadata().clone();
-                match http_response {
-                    HttpResponseType::UnconfirmedTransaction(response_md, unconfirmed_resp) => {
-                        assert_eq!(
-                            unconfirmed_resp.status,
-                            UnconfirmedTransactionStatus::Microblock {
-                                block_hash: (*last_mblock.borrow()).clone(),
-                                seq: 0
-                            }
-                        );
-                        let tx = StacksTransaction::consensus_deserialize(
-                            &mut &hex_bytes(&unconfirmed_resp.tx).unwrap()[..],
-                        )
-                        .unwrap();
-                        assert_eq!(tx.txid(), *last_txid.borrow());
-                        true
-                    }
-                    _ => {
-                        error!("Invalid response: {:?}", &http_response);
-                        false
-                    }
-                }
-            },
-        );
-    }
-
-    #[test]
-    #[ignore]
-    fn test_rpc_missing_getblock() {
-        test_rpc(
-            function_name!(),
-            40060,
-            40061,
-            50060,
-            50061,
-            true,
-            |ref mut peer_client,
-             ref mut convo_client,
-             ref mut peer_server,
-             ref mut convo_server| {
-                let peer_server_block_hash = BlockHeaderHash([0x04; 32]);
-                let peer_server_consensus_hash = ConsensusHash([0x02; 20]);
-                let index_block_hash = StacksBlockHeader::make_index_block_hash(
-                    &peer_server_consensus_hash,
-                    &peer_server_block_hash,
-                );
-
-                // now ask for it
-                convo_client.new_getblock(index_block_hash)
-            },
-            |ref http_request,
-             ref http_response,
-             ref mut peer_client,
-             ref mut peer_server,
-             ref convo_client,
-             ref convo_server| {
-                let req_md = http_request.metadata().clone();
-                match http_response {
-                    HttpResponseType::NotFound(response_md, msg) => true,
-                    _ => {
-                        error!("Invalid response: {:?}", &http_response);
-                        false
-                    }
-                }
-            },
-        );
-    }
-
-    #[test]
-    #[ignore]
-    fn test_rpc_missing_index_getmicroblocks() {
-        test_rpc(
-            function_name!(),
-            40070,
-            40071,
-            50070,
-            50071,
-            true,
-            |ref mut peer_client,
-             ref mut convo_client,
-             ref mut peer_server,
-             ref mut convo_server| {
-                let peer_server_block_hash = BlockHeaderHash([0x04; 32]);
-                let peer_server_consensus_hash = ConsensusHash([0x02; 20]);
-                let index_block_hash = StacksBlockHeader::make_index_block_hash(
-                    &peer_server_consensus_hash,
-                    &peer_server_block_hash,
-                );
-
-                // now ask for it
-                convo_client.new_getmicroblocks_indexed(index_block_hash)
-            },
-            |ref http_request,
-             ref http_response,
-             ref mut peer_client,
-             ref mut peer_server,
-             ref convo_client,
-             ref convo_server| {
-                let req_md = http_request.metadata().clone();
-                match http_response {
-                    HttpResponseType::NotFound(response_md, msg) => true,
-                    _ => {
-                        error!("Invalid response: {:?}", &http_response);
-                        false
-                    }
-                }
-            },
-        );
-    }
-
-    #[test]
-    #[ignore]
-    fn test_rpc_missing_confirmed_getmicroblocks() {
-        test_rpc(
-            function_name!(),
-            40072,
-            40073,
-            50072,
-            50073,
-            true,
-            |ref mut peer_client,
-             ref mut convo_client,
-             ref mut peer_server,
-             ref mut convo_server| {
-                let peer_server_block_hash = BlockHeaderHash([0x04; 32]);
-                let peer_server_consensus_hash = ConsensusHash([0x02; 20]);
-                let index_block_hash = StacksBlockHeader::make_index_block_hash(
-                    &peer_server_consensus_hash,
-                    &peer_server_block_hash,
-                );
-
-                // now ask for it
-                convo_client.new_getmicroblocks_confirmed(index_block_hash)
-            },
-            |ref http_request,
-             ref http_response,
-             ref mut peer_client,
-             ref mut peer_server,
-             ref convo_client,
-             ref convo_server| {
-                let req_md = http_request.metadata().clone();
-                match http_response {
-                    HttpResponseType::NotFound(response_md, msg) => true,
-                    _ => {
-                        error!("Invalid response: {:?}", &http_response);
-                        false
-                    }
-                }
-            },
-        );
-    }
-
-    #[test]
-    #[ignore]
-    fn test_rpc_missing_unconfirmed_microblocks() {
-        let server_microblocks_cell = RefCell::new(vec![]);
-
-        test_rpc(
-            function_name!(),
-            40080,
-            40081,
-            50080,
-            50081,
-            true,
-            |ref mut peer_client,
-             ref mut convo_client,
-             ref mut peer_server,
-             ref mut convo_server| {
-                let privk = StacksPrivateKey::from_hex(
-                    "eb05c83546fdd2c79f10f5ad5434a90dd28f7e3acb7c092157aa1bc3656b012c01",
-                )
-                .unwrap();
-
-                let consensus_hash = ConsensusHash([0x02; 20]);
-                let anchored_block_hash = BlockHeaderHash([0x03; 32]);
-                let index_block_hash =
-                    StacksBlockHeader::make_index_block_hash(&consensus_hash, &anchored_block_hash);
-
-                let mut mblocks = make_sample_microblock_stream(&privk, &anchored_block_hash);
-                mblocks.truncate(15);
-
-                for mblock in mblocks.iter() {
-                    store_staging_microblock(
-                        peer_server.chainstate(),
-                        &consensus_hash,
-                        &anchored_block_hash,
-                        &mblock,
-                    );
-                }
-
-                *server_microblocks_cell.borrow_mut() = mblocks;
-
-                // start at seq 16 (which doesn't exist)
-                convo_client.new_getmicroblocks_unconfirmed(index_block_hash, 16)
-            },
-            |ref http_request,
-             ref http_response,
-             ref mut peer_client,
-             ref mut peer_server,
-             ref convo_client,
-             ref convo_server| {
-                let req_md = http_request.metadata().clone();
-                match http_response {
-                    HttpResponseType::NotFound(response_md, msg) => true,
-                    _ => {
-                        error!("Invalid response: {:?}", &http_response);
-                        false
-                    }
-                }
-            },
-        );
-    }
-
-    #[test]
-    #[ignore]
-    fn test_rpc_get_contract_src() {
-        // Test v2/contracts/source (aka GetContractSrc) endpoint.
-        // In this test, we don't set any tip parameters, and allow the endpoint to execute against
-        // the canonical Stacks tip.
-        // The contract source we are querying for exists in the anchored state, so we expect the
-        // query to succeed.
-        test_rpc(
-            function_name!(),
-            40090,
-            40091,
-            50090,
-            50091,
-            true,
-            |ref mut peer_client,
-             ref mut convo_client,
-             ref mut peer_server,
-             ref mut convo_server| {
-                convo_client.new_getcontractsrc(
-                    StacksAddress::from_string("ST2DS4MSWSGJ3W9FBC6BVT0Y92S345HY8N3T6AV7R")
-                        .unwrap(),
-                    "hello-world".try_into().unwrap(),
-                    TipRequest::UseLatestAnchoredTip,
-                    false,
-                )
-            },
-            |ref http_request,
-             ref http_response,
-             ref mut peer_client,
-             ref mut peer_server,
-             ref convo_client,
-             ref convo_server| {
-                let req_md = http_request.metadata().clone();
-                match http_response {
-                    HttpResponseType::GetContractSrc(response_md, data) => {
-                        assert_eq!(data.source, TEST_CONTRACT);
-                        true
-                    }
-                    _ => {
-                        error!("Invalid response; {:?}", &http_response);
-                        false
-                    }
-                }
-            },
-        );
-    }
-
-    #[test]
-    #[ignore]
-    fn test_rpc_get_contract_src_unconfirmed_with_canonical_tip() {
-        // Test v2/contracts/source (aka GetContractSrc) endpoint.
-        // In this test, we don't set any tip parameters, and allow the endpoint to execute against
-        // the canonical Stacks tip.
-        // The contract source we are querying for only exists in the unconfirmed state, so we
-        // expect the query to fail.
-        test_rpc(
-            function_name!(),
-            40100,
-            40101,
-            50100,
-            50101,
-            true,
-            |ref mut peer_client,
-             ref mut convo_client,
-             ref mut peer_server,
-             ref mut convo_server| {
-                convo_client.new_getcontractsrc(
-                    StacksAddress::from_string("ST2DS4MSWSGJ3W9FBC6BVT0Y92S345HY8N3T6AV7R")
-                        .unwrap(),
-                    "hello-world-unconfirmed".try_into().unwrap(),
-                    TipRequest::UseLatestAnchoredTip,
-                    false,
-                )
-            },
-            |ref http_request,
-             ref http_response,
-             ref mut peer_client,
-             ref mut peer_server,
-             ref convo_client,
-             ref convo_server| {
-                let req_md = http_request.metadata().clone();
-                match http_response {
-                    HttpResponseType::NotFound(_, error_str) => {
-                        assert_eq!(error_str, "No contract source data found");
-                        true
-                    }
-                    _ => {
-                        error!("Invalid response; {:?}", &http_response);
-                        false
-                    }
-                }
-            },
-        );
-    }
-
-    #[test]
-    #[ignore]
-    fn test_rpc_get_contract_src_with_unconfirmed_tip() {
-        // Test v2/contracts/source (aka GetContractSrc) endpoint.
-        // In this test, we set `tip_req` to be the unconfirmed chain tip.
-        // The contract source we are querying for exists in the unconfirmed state, so we expect
-        // the query to succeed.
-        test_rpc(
-            function_name!(),
-            40102,
-            40103,
-            50102,
-            50103,
-            true,
-            |ref mut peer_client,
-             ref mut convo_client,
-             ref mut peer_server,
-             ref mut convo_server| {
-                let unconfirmed_tip = peer_client
-                    .chainstate()
-                    .unconfirmed_state
-                    .as_ref()
-                    .unwrap()
-                    .unconfirmed_chain_tip
-                    .clone();
-                convo_client.new_getcontractsrc(
-                    StacksAddress::from_string("ST2DS4MSWSGJ3W9FBC6BVT0Y92S345HY8N3T6AV7R")
-                        .unwrap(),
-                    "hello-world-unconfirmed".try_into().unwrap(),
-                    TipRequest::SpecificTip(unconfirmed_tip),
-                    false,
-                )
-            },
-            |ref http_request,
-             ref http_response,
-             ref mut peer_client,
-             ref mut peer_server,
-             ref convo_client,
-             ref convo_server| {
-                let req_md = http_request.metadata().clone();
-                match http_response {
-                    HttpResponseType::GetContractSrc(response_md, data) => {
-                        assert_eq!(data.source, TEST_CONTRACT_UNCONFIRMED);
-                        true
-                    }
-                    _ => {
-                        error!("Invalid response; {:?}", &http_response);
-                        false
-                    }
-                }
-            },
-        );
-    }
-
-    #[test]
-    #[ignore]
-    fn test_rpc_get_contract_src_use_latest_tip() {
-        // Test v2/contracts/source (aka GetContractSrc) endpoint.
-        // In this test, we set `tip_req` to UseLatestUnconfirmedTip.
-        // The contract source we are querying for exists in the unconfirmed state, so we expect
-        // the query to succeed.
-        test_rpc(
-            function_name!(),
-            40104,
-            40105,
-            50104,
-            50105,
-            true,
-            |ref mut peer_client,
-             ref mut convo_client,
-             ref mut peer_server,
-             ref mut convo_server| {
-                convo_client.new_getcontractsrc(
-                    StacksAddress::from_string("ST2DS4MSWSGJ3W9FBC6BVT0Y92S345HY8N3T6AV7R")
-                        .unwrap(),
-                    "hello-world-unconfirmed".try_into().unwrap(),
-                    TipRequest::UseLatestAnchoredTip,
-                    false,
-                )
-            },
-            |ref http_request,
-             ref http_response,
-             ref mut peer_client,
-             ref mut peer_server,
-             ref convo_client,
-             ref convo_server| {
-                let req_md = http_request.metadata().clone();
-                match http_response {
-                    HttpResponseType::GetContractSrc(response_md, data) => {
-                        assert_eq!(data.source, TEST_CONTRACT_UNCONFIRMED);
-                        true
-                    }
-                    _ => {
-                        error!("Invalid response; {:?}", &http_response);
-                        false
-                    }
-                }
-            },
-        );
-    }
-
-    #[test]
-    #[ignore]
-    fn test_rpc_get_account() {
-        test_rpc(
-            function_name!(),
-            40110,
-            40111,
-            50110,
-            50111,
-            true,
-            |ref mut peer_client,
-             ref mut convo_client,
-             ref mut peer_server,
-             ref mut convo_server| {
-                convo_client.new_getaccount(
-                    StacksAddress::from_string("ST2DS4MSWSGJ3W9FBC6BVT0Y92S345HY8N3T6AV7R")
-                        .unwrap()
-                        .to_account_principal(),
-                    TipRequest::UseLatestAnchoredTip,
-                    false,
-                )
-            },
-            |ref http_request,
-             ref http_response,
-             ref mut peer_client,
-             ref mut peer_server,
-             ref convo_client,
-             ref convo_server| {
-                let req_md = http_request.metadata().clone();
-                match http_response {
-                    HttpResponseType::GetAccount(response_md, data) => {
-                        assert_eq!(data.nonce, 2);
-                        let balance = u128::from_str_radix(&data.balance[2..], 16).unwrap();
-                        assert_eq!(balance, 1000000000);
-                        true
-                    }
-                    _ => {
-                        error!("Invalid response; {:?}", &http_response);
-                        false
-                    }
-                }
-            },
-        );
-    }
-
-    /// In this test, the query parameter `tip_req` is set to UseLatestUnconfirmedTip, and so we expect the
-    /// tip used for the query to be the latest microblock.
-    /// We check that the account state matches the state in the most recent microblock.
-    #[test]
-    #[ignore]
-    fn test_rpc_get_account_use_latest_tip() {
-        test_rpc(
-            function_name!(),
-            40112,
-            40113,
-            50112,
-            50113,
-            true,
-            |ref mut peer_client,
-             ref mut convo_client,
-             ref mut peer_server,
-             ref mut convo_server| {
-                convo_client.new_getaccount(
-                    StacksAddress::from_string("ST2DS4MSWSGJ3W9FBC6BVT0Y92S345HY8N3T6AV7R")
-                        .unwrap()
-                        .to_account_principal(),
-                    TipRequest::UseLatestAnchoredTip,
-                    false,
-                )
-            },
-            |ref http_request,
-             ref http_response,
-             ref mut peer_client,
-             ref mut peer_server,
-             ref convo_client,
-             ref convo_server| {
-                let req_md = http_request.metadata().clone();
-                match http_response {
-                    HttpResponseType::GetAccount(response_md, data) => {
-                        assert_eq!(data.nonce, 4);
-                        let balance = u128::from_str_radix(&data.balance[2..], 16).unwrap();
-                        assert_eq!(balance, 999999877);
-                        true
-                    }
-                    _ => {
-                        error!("Invalid response; {:?}", &http_response);
-                        false
-                    }
-                }
-            },
-        );
-    }
-
-    /// In this test, the query parameter `tip_req` is set to UseLatestUnconfirmedTip, but we did not generate
-    /// microblocks in the rpc test. Thus, we expect the tip used for the query to be the previous
-    /// anchor block (which is the latest tip).
-    /// We check that the account state matches the state in the previous anchor block.
-    #[test]
-    #[ignore]
-    fn test_rpc_get_account_use_latest_tip_no_microblocks() {
-        test_rpc(
-            function_name!(),
-            40114,
-            40115,
-            50114,
-            50115,
-            false,
-            |ref mut peer_client,
-             ref mut convo_client,
-             ref mut peer_server,
-             ref mut convo_server| {
-                convo_client.new_getaccount(
-                    StacksAddress::from_string("ST2DS4MSWSGJ3W9FBC6BVT0Y92S345HY8N3T6AV7R")
-                        .unwrap()
-                        .to_account_principal(),
-                    TipRequest::UseLatestAnchoredTip,
-                    false,
-                )
-            },
-            |ref http_request,
-             ref http_response,
-             ref mut peer_client,
-             ref mut peer_server,
-             ref convo_client,
-             ref convo_server| {
-                let req_md = http_request.metadata().clone();
-                match http_response {
-                    HttpResponseType::GetAccount(response_md, data) => {
-                        assert_eq!(data.nonce, 2);
-                        let balance = u128::from_str_radix(&data.balance[2..], 16).unwrap();
-                        assert_eq!(balance, 1000000000);
-                        true
-                    }
-                    _ => {
-                        error!("Invalid response; {:?}", &http_response);
-                        false
-                    }
-                }
-            },
-        );
-    }
-
-    #[test]
-    #[ignore]
-    fn test_rpc_get_account_unconfirmed() {
-        test_rpc(
-            function_name!(),
-            40120,
-            40121,
-            50120,
-            50121,
-            true,
-            |ref mut peer_client,
-             ref mut convo_client,
-             ref mut peer_server,
-             ref mut convo_server| {
-                let unconfirmed_tip = peer_client
-                    .chainstate()
-                    .unconfirmed_state
-                    .as_ref()
-                    .unwrap()
-                    .unconfirmed_chain_tip
-                    .clone();
-                convo_client.new_getaccount(
-                    StacksAddress::from_string("ST2DS4MSWSGJ3W9FBC6BVT0Y92S345HY8N3T6AV7R")
-                        .unwrap()
-                        .to_account_principal(),
-                    TipRequest::SpecificTip(unconfirmed_tip),
-                    false,
-                )
-            },
-            |ref http_request,
-             ref http_response,
-             ref mut peer_client,
-             ref mut peer_server,
-             ref convo_client,
-             ref convo_server| {
-                let req_md = http_request.metadata().clone();
-                match http_response {
-                    HttpResponseType::GetAccount(response_md, data) => {
-                        assert_eq!(data.nonce, 4);
-                        let balance = u128::from_str_radix(&data.balance[2..], 16).unwrap();
-                        assert_eq!(balance, 1000000000 - 123);
-                        true
-                    }
-                    _ => {
-                        error!("Invalid response; {:?}", &http_response);
-                        false
-                    }
-                }
-            },
-        );
-    }
-
-    #[test]
-    #[ignore]
-    fn test_rpc_get_data_var() {
-        test_rpc(
-            function_name!(),
-            40122,
-            40123,
-            50122,
-            50123,
-            true,
-            |ref mut peer_client,
-             ref mut convo_client,
-             ref mut peer_server,
-             ref mut convo_server| {
-                convo_client.new_getdatavar(
-                    StacksAddress::from_string("ST2DS4MSWSGJ3W9FBC6BVT0Y92S345HY8N3T6AV7R")
-                        .unwrap(),
-                    "hello-world".try_into().unwrap(),
-                    "bar".try_into().unwrap(),
-                    TipRequest::UseLatestAnchoredTip,
-                    false,
-                )
-            },
-            |ref http_request,
-             ref http_response,
-             ref mut peer_client,
-             ref mut peer_server,
-             ref convo_client,
-             ref convo_server| {
-                let req_md = http_request.metadata().clone();
-                match http_response {
-                    HttpResponseType::GetDataVar(response_md, data) => {
-                        assert_eq!(
-                            Value::try_deserialize_hex_untyped(&data.data).unwrap(),
-                            Value::Int(0)
-                        );
-                        true
-                    }
-                    _ => {
-                        error!("Invalid response; {:?}", &http_response);
-                        false
-                    }
-                }
-            },
-        );
-    }
-
-    #[test]
-    #[ignore]
-    fn test_rpc_get_data_var_unconfirmed() {
-        test_rpc(
-            function_name!(),
-            40124,
-            40125,
-            50124,
-            50125,
-            true,
-            |ref mut peer_client,
-             ref mut convo_client,
-             ref mut peer_server,
-             ref mut convo_server| {
-                let unconfirmed_tip = peer_client
-                    .chainstate()
-                    .unconfirmed_state
-                    .as_ref()
-                    .unwrap()
-                    .unconfirmed_chain_tip
-                    .clone();
-                convo_client.new_getdatavar(
-                    StacksAddress::from_string("ST2DS4MSWSGJ3W9FBC6BVT0Y92S345HY8N3T6AV7R")
-                        .unwrap(),
-                    "hello-world".try_into().unwrap(),
-                    "bar".try_into().unwrap(),
-                    TipRequest::SpecificTip(unconfirmed_tip),
-                    false,
-                )
-            },
-            |ref http_request,
-             ref http_response,
-             ref mut peer_client,
-             ref mut peer_server,
-             ref convo_client,
-             ref convo_server| {
-                let req_md = http_request.metadata().clone();
-                match http_response {
-                    HttpResponseType::GetDataVar(response_md, data) => {
-                        assert_eq!(
-                            Value::try_deserialize_hex_untyped(&data.data).unwrap(),
-                            Value::Int(1)
-                        );
-                        true
-                    }
-                    _ => {
-                        error!("Invalid response; {:?}", &http_response);
-                        false
-                    }
-                }
-            },
-        );
-    }
-
-    #[test]
-    #[ignore]
-    fn test_rpc_get_data_var_nonexistant() {
-        test_rpc(
-            function_name!(),
-            40125,
-            40126,
-            50125,
-            50126,
-            true,
-            |ref mut peer_client,
-             ref mut convo_client,
-             ref mut peer_server,
-             ref mut convo_server| {
-                convo_client.new_getdatavar(
-                    StacksAddress::from_string("ST2DS4MSWSGJ3W9FBC6BVT0Y92S345HY8N3T6AV7R")
-                        .unwrap(),
-                    "hello-world".try_into().unwrap(),
-                    "bar-nonexistant".try_into().unwrap(),
-                    TipRequest::UseLatestAnchoredTip,
-                    false,
-                )
-            },
-            |ref http_request,
-             ref http_response,
-             ref mut peer_client,
-             ref mut peer_server,
-             ref convo_client,
-             ref convo_server| {
-                let req_md = http_request.metadata().clone();
-                match http_response {
-                    HttpResponseType::NotFound(_, msg) => {
-                        assert_eq!(msg, "Data var not found");
-                        true
-                    }
-                    _ => {
-                        error!("Invalid response; {:?}", &http_response);
-                        false
-                    }
-                }
-            },
-        );
-    }
-
-    #[test]
-    #[ignore]
-    fn test_rpc_get_constant_val() {
-        test_rpc(
-            function_name!(),
-            40122,
-            40123,
-            50122,
-            50123,
-            true,
-            |ref mut peer_client,
-             ref mut convo_client,
-             ref mut peer_server,
-             ref mut convo_server| {
-                convo_client.new_getconstantval(
-                    StacksAddress::from_string("ST2DS4MSWSGJ3W9FBC6BVT0Y92S345HY8N3T6AV7R")
-                        .unwrap(),
-                    "hello-world".try_into().unwrap(),
-                    "cst".try_into().unwrap(),
-                    TipRequest::UseLatestAnchoredTip,
-                )
-            },
-            |ref http_request,
-             ref http_response,
-             ref mut peer_client,
-             ref mut peer_server,
-             ref convo_client,
-             ref convo_server| {
-                let req_md = http_request.metadata().clone();
-                match http_response {
-                    HttpResponseType::GetConstantVal(response_md, data) => {
-                        assert_eq!(
-                            Value::try_deserialize_hex_untyped(&data.data).unwrap(),
-                            Value::Int(123)
-                        );
-                        true
-                    }
-                    _ => {
-                        error!("Invalid response; {:?}", &http_response);
-                        false
-                    }
-                }
-            },
-        );
-    }
-
-    #[test]
-    #[ignore]
-    fn test_rpc_get_constant_val_unconfirmed() {
-        test_rpc(
-            function_name!(),
-            40124,
-            40125,
-            50124,
-            50125,
-            true,
-            |ref mut peer_client,
-             ref mut convo_client,
-             ref mut peer_server,
-             ref mut convo_server| {
-                let unconfirmed_tip = peer_client
-                    .chainstate()
-                    .unconfirmed_state
-                    .as_ref()
-                    .unwrap()
-                    .unconfirmed_chain_tip
-                    .clone();
-                convo_client.new_getconstantval(
-                    StacksAddress::from_string("ST2DS4MSWSGJ3W9FBC6BVT0Y92S345HY8N3T6AV7R")
-                        .unwrap(),
-                    "hello-world".try_into().unwrap(),
-                    "cst".try_into().unwrap(),
-                    TipRequest::SpecificTip(unconfirmed_tip),
-                )
-            },
-            |ref http_request,
-             ref http_response,
-             ref mut peer_client,
-             ref mut peer_server,
-             ref convo_client,
-             ref convo_server| {
-                let req_md = http_request.metadata().clone();
-                match http_response {
-                    HttpResponseType::GetConstantVal(response_md, data) => {
-                        assert_eq!(
-                            Value::try_deserialize_hex_untyped(&data.data).unwrap(),
-                            Value::Int(123)
-                        );
-                        true
-                    }
-                    _ => {
-                        error!("Invalid response; {:?}", &http_response);
-                        false
-                    }
-                }
-            },
-        );
-    }
-
-    #[test]
-    #[ignore]
-    fn test_rpc_get_constant_val_nonexistant() {
-        test_rpc(
-            function_name!(),
-            40125,
-            40126,
-            50125,
-            50126,
-            true,
-            |ref mut peer_client,
-             ref mut convo_client,
-             ref mut peer_server,
-             ref mut convo_server| {
-                convo_client.new_getconstantval(
-                    StacksAddress::from_string("ST2DS4MSWSGJ3W9FBC6BVT0Y92S345HY8N3T6AV7R")
-                        .unwrap(),
-                    "hello-world".try_into().unwrap(),
-                    "cst-nonexistant".try_into().unwrap(),
-                    TipRequest::UseLatestAnchoredTip,
-                )
-            },
-            |ref http_request,
-             ref http_response,
-             ref mut peer_client,
-             ref mut peer_server,
-             ref convo_client,
-             ref convo_server| {
-                let req_md = http_request.metadata().clone();
-                match http_response {
-                    HttpResponseType::NotFound(_, msg) => {
-                        assert_eq!(msg, "Constant not found");
-                        true
-                    }
-                    _ => {
-                        error!("Invalid response; {:?}", &http_response);
-                        false
-                    }
-                }
-            },
-        );
-    }
-
-    #[test]
-    #[ignore]
-    fn test_rpc_get_map_entry() {
-        // Test v2/map_entry (aka GetMapEntry) endpoint.
-        // In this test, we don't set any tip parameters, and we expect that querying for map data
-        // against the canonical Stacks tip will succeed.
-        test_rpc(
-            function_name!(),
-            40130,
-            40131,
-            50130,
-            50131,
-            true,
-            |ref mut peer_client,
-             ref mut convo_client,
-             ref mut peer_server,
-             ref mut convo_server| {
-                let principal =
-                    StacksAddress::from_string("ST2DS4MSWSGJ3W9FBC6BVT0Y92S345HY8N3T6AV7R")
-                        .unwrap()
-                        .to_account_principal();
-                convo_client.new_getmapentry(
-                    StacksAddress::from_string("ST2DS4MSWSGJ3W9FBC6BVT0Y92S345HY8N3T6AV7R")
-                        .unwrap(),
-                    "hello-world".try_into().unwrap(),
-                    "unit-map".try_into().unwrap(),
-                    Value::Tuple(
-                        TupleData::from_data(vec![("account".into(), Value::Principal(principal))])
-                            .unwrap(),
-                    ),
-                    TipRequest::UseLatestAnchoredTip,
-                    false,
-                )
-            },
-            |ref http_request,
-             ref http_response,
-             ref mut peer_client,
-             ref mut peer_server,
-             ref convo_client,
-             ref convo_server| {
-                let req_md = http_request.metadata().clone();
-                match http_response {
-                    HttpResponseType::GetMapEntry(response_md, data) => {
-                        assert_eq!(
-                            Value::try_deserialize_hex_untyped(&data.data).unwrap(),
-                            Value::some(Value::Tuple(
-                                TupleData::from_data(vec![("units".into(), Value::Int(123))])
-                                    .unwrap()
-                            ))
-                            .unwrap()
-                        );
-                        true
-                    }
-                    _ => {
-                        error!("Invalid response; {:?}", &http_response);
-                        false
-                    }
-                }
-            },
-        );
-    }
-
-    #[test]
-    #[ignore]
-    fn test_rpc_get_map_entry_unconfirmed() {
-        // Test v2/map_entry (aka GetMapEntry) endpoint.
-        // In this test, we set `tip_req` to UseLatestUnconfirmedTip, and we expect that querying for map data
-        // against the unconfirmed state will succeed.
-        test_rpc(
-            function_name!(),
-            40140,
-            40141,
-            50140,
-            50141,
-            true,
-            |ref mut peer_client,
-             ref mut convo_client,
-             ref mut peer_server,
-             ref mut convo_server| {
-                let unconfirmed_tip = peer_client
-                    .chainstate()
-                    .unconfirmed_state
-                    .as_ref()
-                    .unwrap()
-                    .unconfirmed_chain_tip
-                    .clone();
-                let principal =
-                    StacksAddress::from_string("ST2DS4MSWSGJ3W9FBC6BVT0Y92S345HY8N3T6AV7R")
-                        .unwrap()
-                        .to_account_principal();
-                convo_client.new_getmapentry(
-                    StacksAddress::from_string("ST2DS4MSWSGJ3W9FBC6BVT0Y92S345HY8N3T6AV7R")
-                        .unwrap(),
-                    "hello-world".try_into().unwrap(),
-                    "unit-map".try_into().unwrap(),
-                    Value::Tuple(
-                        TupleData::from_data(vec![("account".into(), Value::Principal(principal))])
-                            .unwrap(),
-                    ),
-                    TipRequest::SpecificTip(unconfirmed_tip),
-                    false,
-                )
-            },
-            |ref http_request,
-             ref http_response,
-             ref mut peer_client,
-             ref mut peer_server,
-             ref convo_client,
-             ref convo_server| {
-                let req_md = http_request.metadata().clone();
-                match http_response {
-                    HttpResponseType::GetMapEntry(response_md, data) => {
-                        assert_eq!(
-                            Value::try_deserialize_hex_untyped(&data.data).unwrap(),
-                            Value::some(Value::Tuple(
-                                TupleData::from_data(vec![("units".into(), Value::Int(1))])
-                                    .unwrap()
-                            ))
-                            .unwrap()
-                        );
-                        true
-                    }
-                    _ => {
-                        error!("Invalid response; {:?}", &http_response);
-                        false
-                    }
-                }
-            },
-        );
-    }
-
-    #[test]
-    #[ignore]
-    fn test_rpc_get_map_entry_use_latest_tip() {
-        test_rpc(
-            function_name!(),
-            40142,
-            40143,
-            50142,
-            50143,
-            true,
-            |ref mut peer_client,
-             ref mut convo_client,
-             ref mut peer_server,
-             ref mut convo_server| {
-                let principal =
-                    StacksAddress::from_string("ST2DS4MSWSGJ3W9FBC6BVT0Y92S345HY8N3T6AV7R")
-                        .unwrap()
-                        .to_account_principal();
-                convo_client.new_getmapentry(
-                    StacksAddress::from_string("ST2DS4MSWSGJ3W9FBC6BVT0Y92S345HY8N3T6AV7R")
-                        .unwrap(),
-                    "hello-world".try_into().unwrap(),
-                    "unit-map".try_into().unwrap(),
-                    Value::Tuple(
-                        TupleData::from_data(vec![("account".into(), Value::Principal(principal))])
-                            .unwrap(),
-                    ),
-                    TipRequest::UseLatestAnchoredTip,
-                    false,
-                )
-            },
-            |ref http_request,
-             ref http_response,
-             ref mut peer_client,
-             ref mut peer_server,
-             ref convo_client,
-             ref convo_server| {
-                let req_md = http_request.metadata().clone();
-                match http_response {
-                    HttpResponseType::GetMapEntry(response_md, data) => {
-                        assert_eq!(
-                            Value::try_deserialize_hex_untyped(&data.data).unwrap(),
-                            Value::some(Value::Tuple(
-                                TupleData::from_data(vec![("units".into(), Value::Int(1))])
-                                    .unwrap()
-                            ))
-                            .unwrap()
-                        );
-                        true
-                    }
-                    _ => {
-                        error!("Invalid response; {:?}", &http_response);
-                        false
-                    }
-                }
-            },
-        );
-    }
-
-    #[test]
-    #[ignore]
-    fn test_rpc_get_contract_abi() {
-        // Test /v2/contracts/interface (aka GetContractABI) endpoint.
-        // In this test, we don't set any tip parameters, and we expect that querying
-        // against the canonical Stacks tip will succeed.
-        test_rpc(
-            function_name!(),
-            40150,
-            40151,
-            50150,
-            50151,
-            true,
-            |ref mut peer_client,
-             ref mut convo_client,
-             ref mut peer_server,
-             ref mut convo_server| {
-                convo_client.new_getcontractabi(
-                    StacksAddress::from_string("ST2DS4MSWSGJ3W9FBC6BVT0Y92S345HY8N3T6AV7R")
-                        .unwrap(),
-                    "hello-world-unconfirmed".try_into().unwrap(),
-                    TipRequest::UseLatestAnchoredTip,
-                )
-            },
-            |ref http_request,
-             ref http_response,
-             ref mut peer_client,
-             ref mut peer_server,
-             ref convo_client,
-             ref convo_server| {
-                let req_md = http_request.metadata().clone();
-                match http_response {
-                    HttpResponseType::NotFound(..) => {
-                        // not confirmed yet
-                        true
-                    }
-                    _ => {
-                        error!("Invalid response; {:?}", &http_response);
-                        false
-                    }
-                }
-            },
-        );
-    }
-
-    #[test]
-    #[ignore]
-    fn test_rpc_get_contract_abi_unconfirmed() {
-        // Test /v2/contracts/interface (aka GetContractABI) endpoint.
-        // In this test, we set `tip_req` to UseLatestUnconfirmedTip, and we expect that querying
-        // against the unconfirmed state will succeed.
-        test_rpc(
-            function_name!(),
-            40152,
-            40153,
-            50152,
-            50153,
-            true,
-            |ref mut peer_client,
-             ref mut convo_client,
-             ref mut peer_server,
-             ref mut convo_server| {
-                let unconfirmed_tip = peer_client
-                    .chainstate()
-                    .unconfirmed_state
-                    .as_ref()
-                    .unwrap()
-                    .unconfirmed_chain_tip
-                    .clone();
-                convo_client.new_getcontractabi(
-                    StacksAddress::from_string("ST2DS4MSWSGJ3W9FBC6BVT0Y92S345HY8N3T6AV7R")
-                        .unwrap(),
-                    "hello-world-unconfirmed".try_into().unwrap(),
-                    TipRequest::SpecificTip(unconfirmed_tip),
-                )
-            },
-            |ref http_request,
-             ref http_response,
-             ref mut peer_client,
-             ref mut peer_server,
-             ref convo_client,
-             ref convo_server| {
-                let req_md = http_request.metadata().clone();
-                match http_response {
-                    HttpResponseType::GetContractABI(response_md, data) => true,
-                    _ => {
-                        error!("Invalid response; {:?}", &http_response);
-                        false
-                    }
-                }
-            },
-        );
-    }
-
-    #[test]
-    #[ignore]
-    fn test_rpc_get_contract_abi_use_latest_tip() {
-        test_rpc(
-            function_name!(),
-            40154,
-            40155,
-            50154,
-            50155,
-            true,
-            |ref mut peer_client,
-             ref mut convo_client,
-             ref mut peer_server,
-             ref mut convo_server| {
-                convo_client.new_getcontractabi(
-                    StacksAddress::from_string("ST2DS4MSWSGJ3W9FBC6BVT0Y92S345HY8N3T6AV7R")
-                        .unwrap(),
-                    "hello-world-unconfirmed".try_into().unwrap(),
-                    TipRequest::UseLatestAnchoredTip,
-                )
-            },
-            |ref http_request,
-             ref http_response,
-             ref mut peer_client,
-             ref mut peer_server,
-             ref convo_client,
-             ref convo_server| {
-                let req_md = http_request.metadata().clone();
-                match http_response {
-                    HttpResponseType::GetContractABI(response_md, data) => true,
-                    _ => {
-                        error!("Invalid response; {:?}", &http_response);
-                        false
-                    }
-                }
-            },
-        );
-    }
-
-    #[test]
-    #[ignore]
-    fn test_rpc_call_read_only() {
-        // Test /v2/contracts/call-read (aka CallReadOnlyFunction) endpoint.
-        // In this test, we don't set any tip parameters, and we expect that querying
-        // against the canonical Stacks tip will succeed.
-        test_rpc(
-            function_name!(),
-            40170,
-            40171,
-            50170,
-            50171,
-            true,
-            |ref mut peer_client,
-             ref mut convo_client,
-             ref mut peer_server,
-             ref mut convo_server| {
-                convo_client.new_callreadonlyfunction(
-                    StacksAddress::from_string("ST2DS4MSWSGJ3W9FBC6BVT0Y92S345HY8N3T6AV7R")
-                        .unwrap(),
-                    "hello-world-unconfirmed".try_into().unwrap(),
-                    StacksAddress::from_string("ST2DS4MSWSGJ3W9FBC6BVT0Y92S345HY8N3T6AV7R")
-                        .unwrap()
-                        .to_account_principal(),
-                    None,
-                    "ro-test".try_into().unwrap(),
-                    vec![],
-                    TipRequest::UseLatestAnchoredTip,
-                )
-            },
-            |ref http_request,
-             ref http_response,
-             ref mut peer_client,
-             ref mut peer_server,
-             ref convo_client,
-             ref convo_server| {
-                let req_md = http_request.metadata().clone();
-                match http_response {
-                    HttpResponseType::CallReadOnlyFunction(response_md, data) => {
-                        assert!(data.cause.is_some());
-                        assert!(data.cause.clone().unwrap().find("NoSuchContract").is_some());
-                        assert!(!data.okay);
-                        assert!(data.result.is_none());
-                        true
-                    }
-                    _ => {
-                        error!("Invalid response; {:?}", &http_response);
-                        false
-                    }
-                }
-            },
-        );
-    }
-
-    #[test]
-    #[ignore]
-    fn test_rpc_call_read_only_use_latest_tip() {
-        // Test /v2/contracts/call-read (aka CallReadOnlyFunction) endpoint.
-        // In this test, we set `tip_req` to UseLatestUnconfirmedTip, and we expect that querying
-        // against the unconfirmed state will succeed.
-        test_rpc(
-            function_name!(),
-            40172,
-            40173,
-            50172,
-            50173,
-            true,
-            |ref mut peer_client,
-             ref mut convo_client,
-             ref mut peer_server,
-             ref mut convo_server| {
-                convo_client.new_callreadonlyfunction(
-                    StacksAddress::from_string("ST2DS4MSWSGJ3W9FBC6BVT0Y92S345HY8N3T6AV7R")
-                        .unwrap(),
-                    "hello-world-unconfirmed".try_into().unwrap(),
-                    StacksAddress::from_string("ST2DS4MSWSGJ3W9FBC6BVT0Y92S345HY8N3T6AV7R")
-                        .unwrap()
-                        .to_account_principal(),
-                    None,
-                    "ro-test".try_into().unwrap(),
-                    vec![],
-                    TipRequest::UseLatestAnchoredTip,
-                )
-            },
-            |ref http_request,
-             ref http_response,
-             ref mut peer_client,
-             ref mut peer_server,
-             ref convo_client,
-             ref convo_server| {
-                let req_md = http_request.metadata().clone();
-                match http_response {
-                    HttpResponseType::CallReadOnlyFunction(response_md, data) => {
-                        assert!(data.okay);
-                        assert_eq!(
-                            Value::try_deserialize_hex_untyped(&data.result.clone().unwrap())
-                                .unwrap(),
-                            Value::okay(Value::Int(1)).unwrap()
-                        );
-                        assert!(data.cause.is_none());
-                        true
-                    }
-                    _ => {
-                        error!("Invalid response; {:?}", &http_response);
-                        false
-                    }
-                }
-            },
-        );
-    }
-
-    #[test]
-    #[ignore]
-    fn test_rpc_call_read_only_unconfirmed() {
-        test_rpc(
-            function_name!(),
-            40180,
-            40181,
-            50180,
-            50181,
-            true,
-            |ref mut peer_client,
-             ref mut convo_client,
-             ref mut peer_server,
-             ref mut convo_server| {
-                let unconfirmed_tip = peer_client
-                    .chainstate()
-                    .unconfirmed_state
-                    .as_ref()
-                    .unwrap()
-                    .unconfirmed_chain_tip
-                    .clone();
-                convo_client.new_callreadonlyfunction(
-                    StacksAddress::from_string("ST2DS4MSWSGJ3W9FBC6BVT0Y92S345HY8N3T6AV7R")
-                        .unwrap(),
-                    "hello-world-unconfirmed".try_into().unwrap(),
-                    StacksAddress::from_string("ST2DS4MSWSGJ3W9FBC6BVT0Y92S345HY8N3T6AV7R")
-                        .unwrap()
-                        .to_account_principal(),
-                    None,
-                    "ro-test".try_into().unwrap(),
-                    vec![],
-                    TipRequest::SpecificTip(unconfirmed_tip),
-                )
-            },
-            |ref http_request,
-             ref http_response,
-             ref mut peer_client,
-             ref mut peer_server,
-             ref convo_client,
-             ref convo_server| {
-                let req_md = http_request.metadata().clone();
-                match http_response {
-                    HttpResponseType::CallReadOnlyFunction(response_md, data) => {
-                        assert!(data.okay);
-                        assert_eq!(
-                            Value::try_deserialize_hex_untyped(&data.result.clone().unwrap())
-                                .unwrap(),
-                            Value::okay(Value::Int(1)).unwrap()
-                        );
-                        assert!(data.cause.is_none());
-                        true
-                    }
-                    _ => {
-                        error!("Invalid response; {:?}", &http_response);
-                        false
-                    }
-                }
-            },
-        );
-    }
-
-    #[test]
-    #[ignore]
-    fn test_rpc_getattachmentsinv_limit_reached() {
-        test_rpc(
-            function_name!(),
-            40190,
-            40191,
-            50190,
-            50191,
-            true,
-            |ref mut peer_client,
-             ref mut convo_client,
-             ref mut peer_server,
-             ref mut convo_server| {
-                let pages_indexes = HashSet::from_iter(vec![1, 2, 3, 4, 5, 6, 7, 8, 9]);
-                convo_client.new_getattachmentsinv(StacksBlockId([0x00; 32]), pages_indexes)
-            },
-            |ref http_request,
-             ref http_response,
-             ref mut peer_client,
-             ref mut peer_server,
-             ref convo_client,
-             ref convo_server| {
-                let req_md = http_request.metadata().clone();
-                println!("{:?}", http_response);
-                match http_response {
-                    HttpResponseType::BadRequest(_, msg) => {
-                        assert_eq!(
-                            msg,
-                            "Number of attachment inv pages is limited by 8 per request"
-                        );
-                        true
-                    }
-                    _ => false,
-                }
-            },
-        );
-    }
-
-    #[test]
-    #[ignore]
-    fn test_rpc_mempool_query_txtags() {
-        test_rpc(
-            function_name!(),
-            40813,
-            40814,
-            50813,
-            50814,
-            false,
-            |ref mut peer_client,
-             ref mut convo_client,
-             ref mut peer_server,
-             ref mut convo_server| {
-                convo_client.new_mempool_query(
-                    MemPoolSyncData::TxTags([0u8; 32], vec![]),
-                    Some(Txid([0u8; 32])),
-                )
-            },
-            |ref http_request,
-             ref http_response,
-             ref mut peer_client,
-             ref mut peer_server,
-             ref convo_client,
-             ref convo_server| {
-                let req_md = http_request.metadata().clone();
-                println!("{:?}", http_response);
-                match http_response {
-                    HttpResponseType::MemPoolTxs(_, _, txs) => {
-                        // got everything
-                        assert_eq!(txs.len(), 10);
-                        true
-                    }
-                    _ => false,
-                }
-            },
-        );
-    }
-
-    #[test]
-    #[ignore]
-    fn test_rpc_mempool_query_bloom() {
-        test_rpc(
-            function_name!(),
-            40815,
-            40816,
-            50815,
-            50816,
-            false,
-            |ref mut peer_client,
-             ref mut convo_client,
-             ref mut peer_server,
-             ref mut convo_server| {
-                // empty bloom filter
-                convo_client.new_mempool_query(
-                    MemPoolSyncData::BloomFilter(BloomFilter::new(
-                        BLOOM_COUNTER_ERROR_RATE,
-                        MAX_BLOOM_COUNTER_TXS,
-                        BloomNodeHasher::new(&[0u8; 32]),
-                    )),
-                    Some(Txid([0u8; 32])),
-                )
-            },
-            |ref http_request,
-             ref http_response,
-             ref mut peer_client,
-             ref mut peer_server,
-             ref convo_client,
-             ref convo_server| {
-                let req_md = http_request.metadata().clone();
-                println!("{:?}", http_response);
-                match http_response {
-                    HttpResponseType::MemPoolTxs(_, _, txs) => {
-                        // got everything
-                        assert_eq!(txs.len(), 10);
-                        true
-                    }
-                    _ => false,
-                }
-            },
-        );
-    }
-
-    #[test]
-    #[ignore]
-    fn test_rpc_get_stackerdb_metadata() {
-        test_rpc(
-            function_name!(),
-            40817,
-            40818,
-            50815,
-            50816,
-            false,
-            |ref mut peer_client,
-             ref mut convo_client,
-             ref mut peer_server,
-             ref mut convo_server| {
-                convo_client.new_get_stackerdb_metadata(
-                    QualifiedContractIdentifier::parse(
-                        "ST2DS4MSWSGJ3W9FBC6BVT0Y92S345HY8N3T6AV7R.hello-world",
-                    )
-                    .unwrap(),
-                )
-            },
-            |ref http_request,
-             ref http_response,
-             ref mut peer_client,
-             ref mut peer_server,
-             ref convo_client,
-             ref convo_server| {
-                let req_md = http_request.metadata().clone();
-                println!("{:?}", http_response);
-                match http_response {
-                    HttpResponseType::StackerDBMetadata(_, metadata) => {
-                        // config was updated
-                        assert_eq!(metadata.len(), 6);
-                        for (i, slot) in metadata.iter().enumerate() {
-                            assert_eq!(slot.slot_id, i as u32);
-                            assert_eq!(slot.slot_version, 0);
-                            assert_eq!(slot.data_hash, Sha512Trunc256Sum([0u8; 32]));
-                            assert_eq!(slot.signature, MessageSignature::empty());
-                        }
-                        true
-                    }
-                    _ => false,
-                }
-            },
-        )
-    }
-
-    #[test]
-    #[ignore]
-    fn test_rpc_get_stackerdb_versioned_chunk() {
-        test_rpc(
-            function_name!(),
-            40819,
-            40820,
-            50817,
-            50818,
-            false,
-            |ref mut peer_client,
-             ref mut convo_client,
-             ref mut peer_server,
-             ref mut convo_server| {
-                debug!("Set up peer stackerDB");
-                // insert a value in slot 0
-                let contract_id = QualifiedContractIdentifier::parse(
-                    "ST2DS4MSWSGJ3W9FBC6BVT0Y92S345HY8N3T6AV7R.hello-world",
-                )
-                .unwrap();
-                let privk1 = StacksPrivateKey::from_hex(
-                    "9f1f85a512a96a244e4c0d762788500687feb97481639572e3bffbd6860e6ab001",
-                )
-                .unwrap();
-
-                let data = "hello world".as_bytes();
-                let data_hash = Sha512Trunc256Sum::from_data(data);
-                let mut slot_metadata = SlotMetadata::new_unsigned(0, 1, data_hash);
-                slot_metadata.sign(&privk1).unwrap();
-
-                let tx = peer_server
-                    .network
-                    .stackerdbs
-                    .tx_begin(StackerDBConfig::noop())
-                    .unwrap();
-                tx.try_replace_chunk(&contract_id, &slot_metadata, "hello world".as_bytes())
-                    .unwrap();
-                tx.commit().unwrap();
-
-                // now go ask for it
-                convo_client.new_get_stackerdb_chunk(contract_id, 0, Some(1))
-            },
-            |ref http_request,
-             ref http_response,
-             ref mut peer_client,
-             ref mut peer_server,
-             ref convo_client,
-             ref convo_server| {
-                let req_md = http_request.metadata().clone();
-                println!("{:?}", http_response);
-                match http_response {
-                    HttpResponseType::StackerDBChunk(_, chunk_data) => {
-                        assert_eq!(chunk_data, "hello world".as_bytes());
-                        true
-                    }
-                    _ => false,
-                }
-            },
-        )
-    }
-
-    #[test]
-    #[ignore]
-    fn test_rpc_get_stackerdb_latest_chunk() {
-        test_rpc(
-            function_name!(),
-            40821,
-            40822,
-            50819,
-            50820,
-            false,
-            |ref mut peer_client,
-             ref mut convo_client,
-             ref mut peer_server,
-             ref mut convo_server| {
-                debug!("Set up peer stackerDB");
-                // insert a value in slot 0
-                let contract_id = QualifiedContractIdentifier::parse(
-                    "ST2DS4MSWSGJ3W9FBC6BVT0Y92S345HY8N3T6AV7R.hello-world",
-                )
-                .unwrap();
-                let privk1 = StacksPrivateKey::from_hex(
-                    "9f1f85a512a96a244e4c0d762788500687feb97481639572e3bffbd6860e6ab001",
-                )
-                .unwrap();
-
-                let data = "hello world".as_bytes();
-                let data_hash = Sha512Trunc256Sum::from_data(data);
-                let mut slot_metadata = SlotMetadata::new_unsigned(0, 1, data_hash);
-                slot_metadata.sign(&privk1).unwrap();
-
-                let tx = peer_server
-                    .network
-                    .stackerdbs
-                    .tx_begin(StackerDBConfig::noop())
-                    .unwrap();
-                tx.try_replace_chunk(&contract_id, &slot_metadata, "hello world".as_bytes())
-                    .unwrap();
-                tx.commit().unwrap();
-
-                // now go ask for it
-                convo_client.new_get_stackerdb_chunk(contract_id, 0, None)
-            },
-            |ref http_request,
-             ref http_response,
-             ref mut peer_client,
-             ref mut peer_server,
-             ref convo_client,
-             ref convo_server| {
-                let req_md = http_request.metadata().clone();
-                println!("{:?}", http_response);
-                match http_response {
-                    HttpResponseType::StackerDBChunk(_, chunk_data) => {
-                        assert_eq!(chunk_data, "hello world".as_bytes());
-                        true
-                    }
-                    _ => false,
-                }
-            },
-        )
-    }
-
-    #[test]
-    #[ignore]
-    fn test_rpc_get_stackerdb_nonexistant_chunk() {
-        test_rpc(
-            function_name!(),
-            40821,
-            40822,
-            50819,
-            50820,
-            false,
-            |ref mut peer_client,
-             ref mut convo_client,
-             ref mut peer_server,
-             ref mut convo_server| {
-                debug!("Set up peer stackerDB");
-                // insert a value in slot 0
-                let contract_id = QualifiedContractIdentifier::parse(
-                    "ST2DS4MSWSGJ3W9FBC6BVT0Y92S345HY8N3T6AV7R.hello-world",
-                )
-                .unwrap();
-                let privk1 = StacksPrivateKey::from_hex(
-                    "9f1f85a512a96a244e4c0d762788500687feb97481639572e3bffbd6860e6ab001",
-                )
-                .unwrap();
-
-                let data = "hello world".as_bytes();
-                let data_hash = Sha512Trunc256Sum::from_data(data);
-                let mut slot_metadata = SlotMetadata::new_unsigned(0, 1, data_hash);
-                slot_metadata.sign(&privk1).unwrap();
-
-                let tx = peer_server
-                    .network
-                    .stackerdbs
-                    .tx_begin(StackerDBConfig::noop())
-                    .unwrap();
-                tx.try_replace_chunk(&contract_id, &slot_metadata, "hello world".as_bytes())
-                    .unwrap();
-                tx.commit().unwrap();
-
-                // now go ask for it
-                convo_client.new_get_stackerdb_chunk(contract_id, 0, Some(2))
-            },
-            |ref http_request,
-             ref http_response,
-             ref mut peer_client,
-             ref mut peer_server,
-             ref convo_client,
-             ref convo_server| {
-                let req_md = http_request.metadata().clone();
-                println!("{:?}", http_response);
-                match http_response {
-                    HttpResponseType::NotFound(..) => true,
-                    _ => false,
-                }
-            },
-        )
-    }
-
-    #[test]
-    #[ignore]
-    fn test_rpc_get_stackerdb_nonexistant_db() {
-        test_rpc(
-            function_name!(),
-            40823,
-            40824,
-            50821,
-            50822,
-            false,
-            |ref mut peer_client,
-             ref mut convo_client,
-             ref mut peer_server,
-             ref mut convo_server| {
-                debug!("Set up peer stackerDB");
-                // insert a value in slot 0
-                let contract_id = QualifiedContractIdentifier::parse(
-                    "ST2DS4MSWSGJ3W9FBC6BVT0Y92S345HY8N3T6AV7R.hello-world",
-                )
-                .unwrap();
-                let privk1 = StacksPrivateKey::from_hex(
-                    "9f1f85a512a96a244e4c0d762788500687feb97481639572e3bffbd6860e6ab001",
-                )
-                .unwrap();
-
-                let data = "hello world".as_bytes();
-                let data_hash = Sha512Trunc256Sum::from_data(data);
-                let mut slot_metadata = SlotMetadata::new_unsigned(0, 1, data_hash);
-                slot_metadata.sign(&privk1).unwrap();
-
-                let tx = peer_server
-                    .network
-                    .stackerdbs
-                    .tx_begin(StackerDBConfig::noop())
-                    .unwrap();
-                tx.try_replace_chunk(&contract_id, &slot_metadata, "hello world".as_bytes())
-                    .unwrap();
-                tx.commit().unwrap();
-
-                // now go ask for it, but from the wrong contract
-                let contract_id = QualifiedContractIdentifier::parse(
-                    "ST2DS4MSWSGJ3W9FBC6BVT0Y92S345HY8N3T6AV7R.nope",
-                )
-                .unwrap();
-                convo_client.new_get_stackerdb_chunk(contract_id, 0, None)
-            },
-            |ref http_request,
-             ref http_response,
-             ref mut peer_client,
-             ref mut peer_server,
-             ref convo_client,
-             ref convo_server| {
-                let req_md = http_request.metadata().clone();
-                println!("{:?}", http_response);
-                match http_response {
-                    HttpResponseType::NotFound(..) => true,
-                    _ => false,
-                }
-            },
-        )
-    }
-
-    #[test]
-    #[ignore]
-    fn test_rpc_post_stackerdb_chunk() {
-        test_rpc(
-            function_name!(),
-            40823,
-            40824,
-            50821,
-            50822,
-            false,
-            |ref mut peer_client,
-             ref mut convo_client,
-             ref mut peer_server,
-             ref mut convo_server| {
-                // insert a value in slot 0
-                let contract_id = QualifiedContractIdentifier::parse(
-                    "ST2DS4MSWSGJ3W9FBC6BVT0Y92S345HY8N3T6AV7R.hello-world",
-                )
-                .unwrap();
-                let privk1 = StacksPrivateKey::from_hex(
-                    "9f1f85a512a96a244e4c0d762788500687feb97481639572e3bffbd6860e6ab001",
-                )
-                .unwrap();
-
-                let data = "hello world".as_bytes();
-                let data_hash = Sha512Trunc256Sum::from_data(data);
-                let mut slot_metadata = SlotMetadata::new_unsigned(0, 1, data_hash);
-                slot_metadata.sign(&privk1).unwrap();
-
-                convo_client.new_post_stackerdb_chunk(
-                    contract_id,
-                    slot_metadata.slot_id,
-                    slot_metadata.slot_version,
-                    slot_metadata.signature,
-                    data.to_vec(),
-                )
-            },
-            |ref http_request,
-             ref http_response,
-             ref mut peer_client,
-             ref mut peer_server,
-             ref convo_client,
-             ref convo_server| {
-                let req_md = http_request.metadata().clone();
-                println!("{:?}", http_response);
-                match http_response {
-                    HttpResponseType::StackerDBChunkAck(_, ack) => {
-                        assert!(ack.accepted);
-                        assert!(ack.metadata.is_some());
-
-                        let md = ack.metadata.clone().unwrap();
-
-                        assert_eq!(md.slot_id, 0);
-                        assert_eq!(md.slot_version, 1);
-
-                        let data = "hello world".as_bytes();
-                        let data_hash = Sha512Trunc256Sum::from_data(data);
-                        assert_eq!(md.data_hash, data_hash);
-
-                        // server actually has it
-                        let contract_id = QualifiedContractIdentifier::parse(
-                            "ST2DS4MSWSGJ3W9FBC6BVT0Y92S345HY8N3T6AV7R.hello-world",
-                        )
-                        .unwrap();
-                        assert_eq!(
-                            peer_server
-                                .network
-                                .stackerdbs
-                                .get_latest_chunk(&contract_id, 0)
-                                .unwrap()
-                                .unwrap(),
-                            "hello world".as_bytes()
-                        );
-                        true
-                    }
-                    _ => false,
-                }
-            },
-        )
-    }
-
-    #[test]
-    #[ignore]
-    fn test_rpc_post_stale_stackerdb_chunk() {
-        test_rpc(
-            function_name!(),
-            40825,
-            40826,
-            50823,
-            50824,
-            false,
-            |ref mut peer_client,
-             ref mut convo_client,
-             ref mut peer_server,
-             ref mut convo_server| {
-                // insert a value in slot 0
-                let contract_id = QualifiedContractIdentifier::parse(
-                    "ST2DS4MSWSGJ3W9FBC6BVT0Y92S345HY8N3T6AV7R.hello-world",
-                )
-                .unwrap();
-                let privk1 = StacksPrivateKey::from_hex(
-                    "9f1f85a512a96a244e4c0d762788500687feb97481639572e3bffbd6860e6ab001",
-                )
-                .unwrap();
-
-                let data = "hello world".as_bytes();
-                let data_hash = Sha512Trunc256Sum::from_data(data);
-                let mut slot_metadata = SlotMetadata::new_unsigned(0, 1, data_hash);
-                slot_metadata.sign(&privk1).unwrap();
-
-                let tx = peer_server
-                    .network
-                    .stackerdbs
-                    .tx_begin(StackerDBConfig::noop())
-                    .unwrap();
-                tx.try_replace_chunk(&contract_id, &slot_metadata, "hello world".as_bytes())
-                    .unwrap();
-                tx.commit().unwrap();
-
-                // conflicting data
-                let conflict_data = "conflict".as_bytes();
-                let conflict_data_hash = Sha512Trunc256Sum::from_data(conflict_data);
-                let mut conflict_slot_metadata =
-                    SlotMetadata::new_unsigned(0, 1, conflict_data_hash);
-                conflict_slot_metadata.sign(&privk1).unwrap();
-
-                convo_client.new_post_stackerdb_chunk(
-                    contract_id,
-                    conflict_slot_metadata.slot_id,
-                    conflict_slot_metadata.slot_version,
-                    conflict_slot_metadata.signature,
-                    data.to_vec(),
-                )
-            },
-            |ref http_request,
-             ref http_response,
-             ref mut peer_client,
-             ref mut peer_server,
-             ref convo_client,
-             ref convo_server| {
-                let req_md = http_request.metadata().clone();
-                println!("{:?}", http_response);
-                match http_response {
-                    HttpResponseType::StackerDBChunkAck(_, ack) => {
-                        assert!(!ack.accepted);
-                        assert!(ack.reason.is_some());
-                        assert!(ack.metadata.is_some());
-
-                        let md = ack.metadata.clone().unwrap();
-
-                        assert_eq!(md.slot_id, 0);
-                        assert_eq!(md.slot_version, 1);
-
-                        let data = "hello world".as_bytes();
-                        let data_hash = Sha512Trunc256Sum::from_data(data);
-                        assert_eq!(md.data_hash, data_hash);
-
-                        // server actually has it
-                        let contract_id = QualifiedContractIdentifier::parse(
-                            "ST2DS4MSWSGJ3W9FBC6BVT0Y92S345HY8N3T6AV7R.hello-world",
-                        )
-                        .unwrap();
-                        assert_eq!(
-                            peer_server
-                                .network
-                                .stackerdbs
-                                .get_latest_chunk(&contract_id, 0)
-                                .unwrap()
-                                .unwrap(),
-                            "hello world".as_bytes()
-                        );
-                        true
-                    }
-                    _ => false,
-                }
-            },
-        )
-    }
-
-    #[test]
-    #[ignore]
-    fn test_rpc_post_nonexistant_stackerdb_chunk() {
-        test_rpc(
-            function_name!(),
-            40827,
-            40828,
-            50825,
-            50826,
-            false,
-            |ref mut peer_client,
-             ref mut convo_client,
-             ref mut peer_server,
-             ref mut convo_server| {
-                // insert a value in slot 0
-                let contract_id = QualifiedContractIdentifier::parse(
-                    "ST2DS4MSWSGJ3W9FBC6BVT0Y92S345HY8N3T6AV7R.hello-world",
-                )
-                .unwrap();
-                let privk1 = StacksPrivateKey::from_hex(
-                    "9f1f85a512a96a244e4c0d762788500687feb97481639572e3bffbd6860e6ab001",
-                )
-                .unwrap();
-
-                let data = "hello world".as_bytes();
-                let data_hash = Sha512Trunc256Sum::from_data(data);
-                let mut slot_metadata = SlotMetadata::new_unsigned(0, 1, data_hash);
-                slot_metadata.sign(&privk1).unwrap();
-
-                // ... but for the wrong DB
-                let contract_id = QualifiedContractIdentifier::parse(
-                    "ST2DS4MSWSGJ3W9FBC6BVT0Y92S345HY8N3T6AV7R.nope",
-                )
-                .unwrap();
-                convo_client.new_post_stackerdb_chunk(
-                    contract_id,
-                    slot_metadata.slot_id,
-                    slot_metadata.slot_version,
-                    slot_metadata.signature,
-                    data.to_vec(),
-                )
-            },
-            |ref http_request,
-             ref http_response,
-             ref mut peer_client,
-             ref mut peer_server,
-             ref convo_client,
-             ref convo_server| {
-                let req_md = http_request.metadata().clone();
-                println!("{:?}", http_response);
-                match http_response {
-                    HttpResponseType::NotFound(..) => true,
-                    _ => false,
-                }
-            },
-        )
-    }
-
-    #[test]
-    #[ignore]
-    fn test_rpc_post_overflow_stackerdb_chunk() {
-        test_rpc(
-            function_name!(),
-            40829,
-            40830,
-            50827,
-            50828,
-            false,
-            |ref mut peer_client,
-             ref mut convo_client,
-             ref mut peer_server,
-             ref mut convo_server| {
-                // insert a value in slot 0
-                let contract_id = QualifiedContractIdentifier::parse(
-                    "ST2DS4MSWSGJ3W9FBC6BVT0Y92S345HY8N3T6AV7R.hello-world",
-                )
-                .unwrap();
-                let privk1 = StacksPrivateKey::from_hex(
-                    "9f1f85a512a96a244e4c0d762788500687feb97481639572e3bffbd6860e6ab001",
-                )
-                .unwrap();
-
-                let data = "hello world".as_bytes();
-                let data_hash = Sha512Trunc256Sum::from_data(data);
-
-                // invalid slot!
-                let mut slot_metadata = SlotMetadata::new_unsigned(100000, 1, data_hash);
-                slot_metadata.sign(&privk1).unwrap();
-
-                convo_client.new_post_stackerdb_chunk(
-                    contract_id,
-                    slot_metadata.slot_id,
-                    slot_metadata.slot_version,
-                    slot_metadata.signature,
-                    data.to_vec(),
-                )
-            },
-            |ref http_request,
-             ref http_response,
-             ref mut peer_client,
-             ref mut peer_server,
-             ref convo_client,
-             ref convo_server| {
-                match http_response {
-                    HttpResponseType::StackerDBChunkAck(_, ack) => {
-                        assert!(!ack.accepted);
-                        assert!(ack.reason.is_some());
-                        assert!(ack.metadata.is_none());
-                        true
-                    }
-                    _ => false,
-                }
-            },
-        )
-    }
-
-    #[test]
-    fn test_getinfo_compat() {
-        let old_getinfo_json = r#"{"peer_version":402653189,"pox_consensus":"b712eb731b613eebae814a8f416c5c15bc8391ec","burn_block_height":727631,"stable_pox_consensus":"53b5ed79842080500d7d83daa36aa1069dedf983","stable_burn_block_height":727624,"server_version":"stacks-node 0.0.1 (feat/faster-inv-generation:68f33190a, release build, linux [x86_64])","network_id":1,"parent_network_id":3652501241,"stacks_tip_height":52537,"stacks_tip":"b3183f2ac588e12319ff0fde78f97e62c92a218d87828c35710c29aaf7adbedc","stacks_tip_consensus_hash":"b712eb731b613eebae814a8f416c5c15bc8391ec","genesis_chainstate_hash":"74237aa39aa50a83de11a4f53e9d3bb7d43461d1de9873f402e5453ae60bc59b","unanchored_tip":"e76f68d607480e9984b4062b2691fb60a88423177898f5780b40ace17ae8982a","unanchored_seq":0,"exit_at_block_height":null}"#;
-        let getinfo_no_pubkey_hash_json = r#"{"peer_version":402653189,"pox_consensus":"b712eb731b613eebae814a8f416c5c15bc8391ec","burn_block_height":727631,"stable_pox_consensus":"53b5ed79842080500d7d83daa36aa1069dedf983","stable_burn_block_height":727624,"server_version":"stacks-node 0.0.1 (feat/faster-inv-generation:68f33190a, release build, linux [x86_64])","network_id":1,"parent_network_id":3652501241,"stacks_tip_height":52537,"stacks_tip":"b3183f2ac588e12319ff0fde78f97e62c92a218d87828c35710c29aaf7adbedc","stacks_tip_consensus_hash":"b712eb731b613eebae814a8f416c5c15bc8391ec","genesis_chainstate_hash":"74237aa39aa50a83de11a4f53e9d3bb7d43461d1de9873f402e5453ae60bc59b","unanchored_tip":"e76f68d607480e9984b4062b2691fb60a88423177898f5780b40ace17ae8982a","unanchored_seq":0,"exit_at_block_height":null,"node_public_key":"029b27d345e7bd2a6627262cefe6e97d9bc482f41ec32ec76a7bec391bb441798d"}"#;
-        let getinfo_no_pubkey_json = r#"{"peer_version":402653189,"pox_consensus":"b712eb731b613eebae814a8f416c5c15bc8391ec","burn_block_height":727631,"stable_pox_consensus":"53b5ed79842080500d7d83daa36aa1069dedf983","stable_burn_block_height":727624,"server_version":"stacks-node 0.0.1 (feat/faster-inv-generation:68f33190a, release build, linux [x86_64])","network_id":1,"parent_network_id":3652501241,"stacks_tip_height":52537,"stacks_tip":"b3183f2ac588e12319ff0fde78f97e62c92a218d87828c35710c29aaf7adbedc","stacks_tip_consensus_hash":"b712eb731b613eebae814a8f416c5c15bc8391ec","genesis_chainstate_hash":"74237aa39aa50a83de11a4f53e9d3bb7d43461d1de9873f402e5453ae60bc59b","unanchored_tip":"e76f68d607480e9984b4062b2691fb60a88423177898f5780b40ace17ae8982a","unanchored_seq":0,"exit_at_block_height":null,"node_public_key_hash":"046e6f832a83ff0da4a550907d3a44412cc1e4bf"}"#;
-        let getinfo_full_json = r#"{"peer_version":402653189,"pox_consensus":"b712eb731b613eebae814a8f416c5c15bc8391ec","burn_block_height":727631,"stable_pox_consensus":"53b5ed79842080500d7d83daa36aa1069dedf983","stable_burn_block_height":727624,"server_version":"stacks-node 0.0.1 (feat/faster-inv-generation:68f33190a, release build, linux [x86_64])","network_id":1,"parent_network_id":3652501241,"stacks_tip_height":52537,"stacks_tip":"b3183f2ac588e12319ff0fde78f97e62c92a218d87828c35710c29aaf7adbedc","stacks_tip_consensus_hash":"b712eb731b613eebae814a8f416c5c15bc8391ec","genesis_chainstate_hash":"74237aa39aa50a83de11a4f53e9d3bb7d43461d1de9873f402e5453ae60bc59b","unanchored_tip":"e76f68d607480e9984b4062b2691fb60a88423177898f5780b40ace17ae8982a","unanchored_seq":0,"exit_at_block_height":null,"node_public_key":"029b27d345e7bd2a6627262cefe6e97d9bc482f41ec32ec76a7bec391bb441798d","node_public_key_hash":"046e6f832a83ff0da4a550907d3a44412cc1e4bf"}"#;
-
-        // they all parse
-        for json_obj in &[
-            &old_getinfo_json,
-            &getinfo_no_pubkey_json,
-            &getinfo_no_pubkey_hash_json,
-            &getinfo_full_json,
-        ] {
-            let _v: RPCPeerInfoData = serde_json::from_str(json_obj).unwrap();
-        }
->>>>>>> 5ac03fca
     }
 }