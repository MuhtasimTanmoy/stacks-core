--- conflicted
+++ resolved
@@ -45,15 +45,12 @@
 mio = "0.6"
 libc = "0.2"
 lazy_static = "1.4.0"
-<<<<<<< HEAD
 toml = "0.5.6"
+url = "2.1.1" 
 
 [dependencies.serde_json]
 version = "1.0"
 features = ["arbitrary_precision"]
-=======
-url = "2.1.1" 
->>>>>>> f86079b5
 
 [dependencies.secp256k1]
 version = "0.11.5"
