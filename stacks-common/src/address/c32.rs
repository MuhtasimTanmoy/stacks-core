--- conflicted
+++ resolved
@@ -242,9 +242,8 @@
 #[cfg(test)]
 mod test {
     use super::*;
-<<<<<<< HEAD
     use rand::Rng;
-    use util::hash::hex_bytes;
+    use crate::util::hash::hex_bytes;
     use super::super::c32_old::{c32_address as c32_address_old, c32_address_decode as c32_address_decode_old};
 
     #[test]
@@ -274,9 +273,6 @@
             }
         }
     }
-=======
-    use crate::util::hash::hex_bytes;
->>>>>>> b5cad79d
 
     #[test]
     fn test_addresses() {
