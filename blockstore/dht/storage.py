--- conflicted
+++ resolved
@@ -3,40 +3,22 @@
 """
     Blockstore
     ~~~~~
-<<<<<<< HEAD
-
+    copyright: (c) 2014 by Halfmoon Labs, Inc.
     copyright: (c) 2015 by Blockstack.org
 
-This file is part of Blockstore.
+    This file is part of Blockstore
 
-=======
-    copyright: (c) 2014 by Halfmoon Labs, Inc.
-    copyright: (c) 2015 by Blockstack.org
-    
-    This file is part of Blockstore
-    
->>>>>>> 16a255b9
     Blockstore is free software: you can redistribute it and/or modify
     it under the terms of the GNU General Public License as published by
     the Free Software Foundation, either version 3 of the License, or
     (at your option) any later version.
-<<<<<<< HEAD
 
-=======
-    
->>>>>>> 16a255b9
     Blockstore is distributed in the hope that it will be useful,
     but WITHOUT ANY WARRANTY; without even the implied warranty of
     MERCHANTABILITY or FITNESS FOR A PARTICULAR PURPOSE.  See the
     GNU General Public License for more details.
-<<<<<<< HEAD
-
-    You should have received a copy of the GNU General Public License
-    along with Blockstore. If not, see <http://www.gnu.org/licenses/>.
-=======
     You should have received a copy of the GNU General Public License
     along with Blockstore.  If not, see <http://www.gnu.org/licenses/>.
->>>>>>> 16a255b9
 """
 
 import time
@@ -60,13 +42,22 @@
 import socket
 
 # Hack around absolute paths
-current_dir = os.path.abspath(os.path.dirname(__file__))
-parent_dir = os.path.abspath(current_dir + "/../")
+# current_dir = os.path.abspath(os.path.dirname(__file__))
+# parent_dir = os.path.abspath(current_dir + "/../")
 
-sys.path.insert(0, parent_dir)
+# sys.path.insert(0, parent_dir)
 
 # from .plugin import STORAGE_TTL
-from lib.config import STORAGE_TTL
+# 3 years
+STORAGE_TTL = 3 * 60 * 60 * 24 * 365
+
+DHT_SERVER_PORT = 6265  # blockstored default to port 6264
+
+DEFAULT_DHT_SERVERS = [('dht.openname.org', DHT_SERVER_PORT),
+                       ('dht.onename.com', DHT_SERVER_PORT),
+                       ('dht.halfmoonlabs.com', DHT_SERVER_PORT),
+                       ('127.0.0.1', DHT_SERVER_PORT)]
+
 
 class BlockStorage(object):
     implements(IStorage)
