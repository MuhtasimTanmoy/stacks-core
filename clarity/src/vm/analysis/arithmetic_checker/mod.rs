--- conflicted
+++ resolved
@@ -179,15 +179,8 @@
             | FetchEntry | SetEntry | DeleteEntry | InsertEntry | SetVar | MintAsset
             | MintToken | TransferAsset | TransferToken | ContractCall | StxTransfer
             | StxTransferMemo | StxBurn | AtBlock | GetStxBalance | GetTokenSupply | BurnToken
-<<<<<<< HEAD
-            | FromConsensusBuff | ToConsensusBuff | BurnAsset | StxGetAccount => {
-                Err(Error::FunctionNotPermitted(function))
-=======
             | FromConsensusBuff | ToConsensusBuff | BurnAsset | StxGetAccount
-            | ContractCallBench => {
-                return Err(Error::FunctionNotPermitted(function));
->>>>>>> 0f6ea201
-            }
+            | ContractCallBench => Err(Error::FunctionNotPermitted(function)),
             Append | Concat | AsMaxLen | ContractOf | PrincipalOf | ListCons | Print
             | AsContract | ElementAt | ElementAtAlias | IndexOf | IndexOfAlias | Map | Filter
             | Fold | Slice | ReplaceAt => Err(Error::FunctionNotPermitted(function)),
@@ -206,13 +199,8 @@
             | Modulo | Power | Sqrti | Log2 | BitwiseXor | And | Or | Not | Equals | If
             | ConsSome | ConsOkay | ConsError | DefaultTo | UnwrapRet | UnwrapErrRet | IsOkay
             | IsNone | Asserts | Unwrap | UnwrapErr | IsErr | IsSome | TryRet | ToUInt | ToInt
-<<<<<<< HEAD
             | Len | Begin | TupleMerge | BitwiseOr | BitwiseAnd | BitwiseXor2 | BitwiseNot
-            | BitwiseLShift | BitwiseRShift => {
-=======
-            | Len | Begin | TupleMerge | BitwiseOr | BitwiseAnd | BitwiseXor2
-            | BitwiseNot | BitwiseLShift | BitwiseRShift | NoOp => {
->>>>>>> 0f6ea201
+            | BitwiseLShift | BitwiseRShift | NoOp => {
                 // Check all arguments.
                 self.check_all(args)
             }
