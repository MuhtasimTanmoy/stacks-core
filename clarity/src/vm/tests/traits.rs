--- conflicted
+++ resolved
@@ -25,13 +25,9 @@
 };
 use std::convert::TryInto;
 
-<<<<<<< HEAD
-use crate::vm::tests::{execute, symbols_from_values, with_memory_environment};
 use crate::vm::version::ClarityVersion;
 use crate::vm::ContractContext;
 
-=======
->>>>>>> 9d897256
 #[test]
 fn test_all() {
     let to_test = [
