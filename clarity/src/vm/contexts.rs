--- conflicted
+++ resolved
@@ -686,14 +686,14 @@
         &mut self,
         contract_identifier: QualifiedContractIdentifier,
         contract_content: &str,
-<<<<<<< HEAD
         sponsor: Option<PrincipalData>,
+        ast_rules: ASTRules,
     ) -> Result<((), AssetMap, Vec<StacksTransactionEvent>)> {
         self.execute_in_env(
             contract_identifier.issuer.clone().into(),
             sponsor.clone(),
             None,
-            |exec_env| exec_env.initialize_contract(contract_identifier, contract_content),
+            |exec_env| exec_env.initialize_contract(contract_identifier, contract_content, ast_rules),
         )
     }
 
@@ -703,6 +703,7 @@
         version: ClarityVersion,
         contract_content: &str,
         sponsor: Option<PrincipalData>,
+        ast_rules: ASTRules,
     ) -> Result<((), AssetMap, Vec<StacksTransactionEvent>)> {
         self.execute_in_env(
             contract_identifier.issuer.clone().into(),
@@ -711,15 +712,8 @@
                 QualifiedContractIdentifier::transient(),
                 version,
             )),
-            |exec_env| exec_env.initialize_contract(contract_identifier, contract_content),
+            |exec_env| exec_env.initialize_contract(contract_identifier, contract_content, ast_rules),
         )
-=======
-        ast_rules: ASTRules,
-    ) -> Result<((), AssetMap, Vec<StacksTransactionEvent>)> {
-        self.execute_in_env(contract_identifier.issuer.clone().into(), |exec_env| {
-            exec_env.initialize_contract(contract_identifier, contract_content, ast_rules)
-        })
->>>>>>> 9d897256
     }
 
     pub fn initialize_contract_from_ast(
@@ -821,13 +815,9 @@
     ) -> Result<(Value, AssetMap, Vec<StacksTransactionEvent>)> {
         self.execute_in_env(
             QualifiedContractIdentifier::transient().issuer.into(),
-<<<<<<< HEAD
             None,
             None,
-            |exec_env| exec_env.eval_read_only(contract, program),
-=======
             |exec_env| exec_env.eval_read_only_with_rules(contract, program, ast_rules),
->>>>>>> 9d897256
         )
     }
 
@@ -998,21 +988,17 @@
         program: &str,
         rules: ast::ASTRules,
     ) -> Result<Value> {
-<<<<<<< HEAD
         let clarity_version = self.contract_context.clarity_version.clone();
 
-        let parsed = ast::build_ast(
+        let parsed = ast::build_ast_with_rules(
             contract_identifier,
             program,
             self,
             clarity_version,
             self.global_context.epoch_id,
+            rules
         )?
         .expressions;
-=======
-        let parsed =
-            ast::build_ast_with_rules(contract_identifier, program, self, rules)?.expressions;
->>>>>>> 9d897256
 
         if parsed.len() < 1 {
             return Err(RuntimeErrorType::ParseError(
@@ -1057,21 +1043,18 @@
 
     pub fn eval_raw_with_rules(&mut self, program: &str, rules: ast::ASTRules) -> Result<Value> {
         let contract_id = QualifiedContractIdentifier::transient();
-<<<<<<< HEAD
         let clarity_version = self.contract_context.clarity_version.clone();
 
-        let parsed = ast::build_ast(
+        let parsed = ast::build_ast_with_rules(
             &contract_id,
             program,
             self,
             clarity_version,
             self.global_context.epoch_id,
+            rules
         )?
         .expressions;
-=======
-
-        let parsed = ast::build_ast_with_rules(&contract_id, program, self, rules)?.expressions;
->>>>>>> 9d897256
+
         if parsed.len() < 1 {
             return Err(RuntimeErrorType::ParseError(
                 "Expected a program of at least length 1".to_string(),
@@ -1273,15 +1256,15 @@
         contract_content: &str,
         ast_rules: ASTRules,
     ) -> Result<()> {
-<<<<<<< HEAD
         let clarity_version = self.contract_context.clarity_version.clone();
 
-        let contract_ast = ast::build_ast(
+        let contract_ast = ast::build_ast_with_rules(
             &contract_identifier,
             contract_content,
             self,
             clarity_version,
             self.global_context.epoch_id,
+            ast_rules
         )?;
         self.initialize_contract_from_ast(
             contract_identifier,
@@ -1289,11 +1272,6 @@
             &contract_ast,
             &contract_content,
         )
-=======
-        let contract_ast =
-            ast::build_ast_with_rules(&contract_identifier, contract_content, self, ast_rules)?;
-        self.initialize_contract_from_ast(contract_identifier, &contract_ast, &contract_content)
->>>>>>> 9d897256
     }
 
     pub fn initialize_contract_from_ast(
